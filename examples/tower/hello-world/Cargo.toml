--- conflicted
+++ resolved
@@ -6,12 +6,6 @@
 [lib]
 
 [dependencies]
-<<<<<<< HEAD
 hyper = { version = "0.14", features = ["full"] }
-shuttle-service = { version = "0.4.0", features = ["web-tower"] }
-tower = { version = "0.4", features = ["full"] }
-=======
 shuttle-service = { version = "0.4.2", features = ["web-tower"] }
-tower = { version = "0.4", features = ["full"] }
-hyper = { version = "0.14", features = ["full"] }
->>>>>>> 79df6d78
+tower = { version = "0.4", features = ["full"] }