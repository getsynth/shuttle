[package]
name = "hello-world"
version = "0.1.0"
edition = "2021"

[lib]

[dependencies]
<<<<<<< HEAD
shuttle-service = { version = "0.4.0", features = ["web-tide"] }
tide = "0.16.0"
=======
tide = "0.16.0"
shuttle-service = { version = "0.4.2", features = ["web-tide"] }
>>>>>>> 79df6d78
<|MERGE_RESOLUTION|>--- conflicted
+++ resolved
@@ -6,10 +6,5 @@
 [lib]
 
 [dependencies]
-<<<<<<< HEAD
-shuttle-service = { version = "0.4.0", features = ["web-tide"] }
-tide = "0.16.0"
-=======
-tide = "0.16.0"
 shuttle-service = { version = "0.4.2", features = ["web-tide"] }
->>>>>>> 79df6d78
+tide = "0.16.0"