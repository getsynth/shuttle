#[macro_use]
extern crate rocket;

use rocket::response::status::BadRequest;
use rocket::serde::json::Json;
use rocket::State;
use serde::{Deserialize, Serialize};
use shuttle_service::error::CustomError;
use shuttle_service::SecretStore;
use sqlx::{Executor, FromRow, PgPool};

#[get("/<id>")]
async fn retrieve(id: i32, state: &State<MyState>) -> Result<Json<Todo>, BadRequest<String>> {
    let todo = sqlx::query_as("SELECT * FROM todos WHERE id = $1")
        .bind(id)
        .fetch_one(&state.pool)
        .await
        .map_err(|e| BadRequest(Some(e.to_string())))?;

    Ok(Json(todo))
}

#[post("/", data = "<data>")]
async fn add(
    data: Json<TodoNew>,
    state: &State<MyState>,
) -> Result<Json<Todo>, BadRequest<String>> {
    let todo = sqlx::query_as("INSERT INTO todos(note) VALUES ($1) RETURNING id, note")
        .bind(&data.note)
        .fetch_one(&state.pool)
        .await
        .map_err(|e| BadRequest(Some(e.to_string())))?;

    Ok(Json(todo))
}

#[get("/secret")]
async fn secret(state: &State<MyState>) -> Result<String, BadRequest<String>> {
    // get secret defined in `Secrets.toml` file.
    state
        .pool
        .get_secret("MY_API_KEY")
        .await
        .map_err(|e| BadRequest(Some(e.to_string())))
}

struct MyState {
    pool: PgPool,
}

#[shuttle_service::main]
<<<<<<< HEAD
async fn rocket(pool: PgPool) -> shuttle_service::ShuttleRocket {
    pool.get_secret("MY_API_KEY").await.expect("could not access secret from `Secrets.toml` in main function");

=======
async fn rocket(#[shared::Postgres] pool: PgPool) -> shuttle_service::ShuttleRocket {
>>>>>>> de444c0d
    pool.execute(include_str!("../schema.sql"))
        .await
        .map_err(CustomError::new)?;

    let state = MyState { pool };
    let rocket = rocket::build()
        .mount("/", routes![secret])
        .mount("/todo", routes![retrieve, add])
        .manage(state);

    Ok(rocket)
}

#[derive(Deserialize)]
struct TodoNew {
    pub note: String,
}

#[derive(Serialize, FromRow)]
struct Todo {
    pub id: i32,
    pub note: String,
}<|MERGE_RESOLUTION|>--- conflicted
+++ resolved
@@ -49,13 +49,9 @@
 }
 
 #[shuttle_service::main]
-<<<<<<< HEAD
-async fn rocket(pool: PgPool) -> shuttle_service::ShuttleRocket {
+async fn rocket(#[shared::Postgres] pool: PgPool) -> shuttle_service::ShuttleRocket {
     pool.get_secret("MY_API_KEY").await.expect("could not access secret from `Secrets.toml` in main function");
 
-=======
-async fn rocket(#[shared::Postgres] pool: PgPool) -> shuttle_service::ShuttleRocket {
->>>>>>> de444c0d
     pool.execute(include_str!("../schema.sql"))
         .await
         .map_err(CustomError::new)?;
