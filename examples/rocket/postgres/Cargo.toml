[package]
name = "postgres"
version = "0.1.0"
edition = "2021"

[lib]
crate-type = ["cdylib"]

# See more keys and their definitions at https://doc.rust-lang.org/cargo/reference/manifest.html

[dependencies]
rocket = { version = "0.5.0-rc.1", features = ["json"] }
serde = "1.0"
sqlx = { version = "0.5", features = ["runtime-tokio-native-tls", "postgres"] }
<<<<<<< HEAD
shuttle-service = { version = "0.2", features = ["sqlx-postgres", "web-rocket"] }
tokio = { version = "1.0", features = ["rt"] }
=======
shuttle-service = { version = "0.2", features = ["sqlx-postgres", "secrets", "web-rocket"] }
>>>>>>> 443de25d
<|MERGE_RESOLUTION|>--- conflicted
+++ resolved
@@ -12,9 +12,5 @@
 rocket = { version = "0.5.0-rc.1", features = ["json"] }
 serde = "1.0"
 sqlx = { version = "0.5", features = ["runtime-tokio-native-tls", "postgres"] }
-<<<<<<< HEAD
-shuttle-service = { version = "0.2", features = ["sqlx-postgres", "web-rocket"] }
-tokio = { version = "1.0", features = ["rt"] }
-=======
 shuttle-service = { version = "0.2", features = ["sqlx-postgres", "secrets", "web-rocket"] }
->>>>>>> 443de25d
+tokio = { version = "1.0", features = ["rt"] }