--- conflicted
+++ resolved
@@ -9,12 +9,6 @@
 chrono = "0.4"
 jsonwebtoken = { version = "8", default-features = false }
 lazy_static = "1.4"
-<<<<<<< HEAD
 rocket = { version = "0.5.0-rc.1", features = ["json"] }
 serde = { version = "1.0", features = ["derive"] }
-shuttle-service = { version = "0.4.0", features = ["web-rocket"] }
-=======
-rocket = {version = "0.5.0-rc.1", features = ["json"] }
-serde = {version = "1.0", features = ["derive"] }
-shuttle-service = { version = "0.4.2", features = ["web-rocket"] }
->>>>>>> 79df6d78
+shuttle-service = { version = "0.4.2", features = ["web-rocket"] }