[package]
name = "hello-world"
version = "0.1.0"
edition = "2021"

[lib]
crate-type = ["cdylib"]

# See more keys and their definitions at https://doc.rust-lang.org/cargo/reference/manifest.html

[dependencies]
async-trait = "0.1"
rocket = "0.5.0-rc.1"
<<<<<<< HEAD
unveil-service = "0.1.1"
=======
unveil-service = "0.2.1"
>>>>>>> e2627370
<|MERGE_RESOLUTION|>--- conflicted
+++ resolved
@@ -11,8 +11,4 @@
 [dependencies]
 async-trait = "0.1"
 rocket = "0.5.0-rc.1"
-<<<<<<< HEAD
-unveil-service = "0.1.1"
-=======
-unveil-service = "0.2.1"
->>>>>>> e2627370
+unveil-service = "0.2.1"