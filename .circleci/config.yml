version: 2.1

orbs: 
  docker-buildx: sensu/docker-buildx@1.1.1
  aws-ecr: circleci/aws-ecr@8.1.2

jobs:
  build-test-and-push:
    resource_class: xlarge
    machine:
      image: ubuntu-2204:2022.04.1
      docker_layer_caching: true
    steps:
      - checkout
      - docker-buildx/install:
          version: 0.8.2
          qemu-user-static-version: 7.0.0-7
      - restore_cache:
          keys:
            # Try lock cache first
            - docker-buildx-{{ checksum "./Cargo.lock" }}
            # Try branch cache next
            - docker-buildx-{{ .Branch }}
            # Fallback to main cache
            - docker-buildx-main
      - run:
          command: |
            export BUILDX_CACHE=/tmp/cache/buildx
            sudo mkdir -p $BUILDX_CACHE && sudo chown -R circleci:circleci $BUILDX_CACHE
            make images
      - save_cache:
          paths:
            - "/tmp/cache/buildx"
          key: docker-buildx-{{ checksum "./Cargo.lock" }}
          when: always
      - run:
          command: |
            curl --proto '=https' --tlsv1.2 -sSf https://sh.rustup.rs | sh -s -- -y
      - run:
          name: Run the E2E tests
          command: |
            mkdir -p ~/.cargo
            cat\<< EOF > ~/.cargo/config.toml
            [patch.crates-io]
            shuttle-service = { path = "$PWD/service" }
            EOF

            make down
            docker volume create shuttle-backend-vol
<<<<<<< HEAD
            docker volume create shuttle-cargo-registry-vol
            cd e2e; BUILDX_CACHE=/var/cache/buildx SHUTTLE_API_KEY=test-key cargo test -- --nocapture
=======
            cd e2e; BUILDX_CACHE=/tmp/cache/buildx SHUTTLE_API_KEY=test-key cargo test -- --nocapture
>>>>>>> 7afddb2a
      - when:
          condition:
            equal: [ main, << pipeline.git.branch >> ]
          steps:
            - aws-ecr/ecr-login:
                aws-access-key-id: AWS_ACCESS_KEY_ID
                aws-secret-access-key: AWS_SECRET_ACCESS_KEY
                public-registry: true
            - run:
               command: |
                 make clean
                 PUSH=true BUILDX_CACHE=/tmp/cache/buildx PLATFORMS=linux/amd64,linux/arm64 make images
      - save_cache:
          paths:
            - "/tmp/cache/buildx"
          key: docker-buildx-{{ checksum "./Cargo.lock" }}
          when: always
      - save_cache:
          paths:
            - "/tmp/cache/buildx"
          key: docker-buildx-{{ .Branch }}
          when: always
workflows:
  version: 2
  build-test-and-push:
    jobs:
      - build-test-and-push<|MERGE_RESOLUTION|>--- conflicted
+++ resolved
@@ -47,12 +47,8 @@
 
             make down
             docker volume create shuttle-backend-vol
-<<<<<<< HEAD
             docker volume create shuttle-cargo-registry-vol
-            cd e2e; BUILDX_CACHE=/var/cache/buildx SHUTTLE_API_KEY=test-key cargo test -- --nocapture
-=======
             cd e2e; BUILDX_CACHE=/tmp/cache/buildx SHUTTLE_API_KEY=test-key cargo test -- --nocapture
->>>>>>> 7afddb2a
       - when:
           condition:
             equal: [ main, << pipeline.git.branch >> ]
