version: "3"

services:
  provisioner:
    entrypoint:
      - /bin/bash
      - -c
      - |
        until </dev/tcp/postgres/5432
        do
          >&2 echo "PG is not available yet - sleeping"
          sleep 1
        done

        until </dev/tcp/mongodb/27017
        do
          >&2 echo "mongoDB is not available yet - sleeping"
          sleep 1
        done

        >&2 echo "DBs are available - starting provisioner"

        exec /usr/local/bin/service "$${@:0}"
    ports:
      - 3000:8000
  resource-recorder:
    ports:
<<<<<<< HEAD
      - 6000:8000
  otel-collector:
    ports:
      - 4317:4317
  logger:
    ports:
      - 8080:8000
=======
      - 8007:8000
>>>>>>> 531014ea
  panamax:
    profiles:
      - panamax
  deck-chores:
    profiles:
      - panamax<|MERGE_RESOLUTION|>--- conflicted
+++ resolved
@@ -25,17 +25,13 @@
       - 3000:8000
   resource-recorder:
     ports:
-<<<<<<< HEAD
-      - 6000:8000
+      - 8007:8000
   otel-collector:
     ports:
       - 4317:4317
   logger:
     ports:
       - 8080:8000
-=======
-      - 8007:8000
->>>>>>> 531014ea
   panamax:
     profiles:
       - panamax
