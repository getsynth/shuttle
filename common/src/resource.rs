use std::fmt::Display;

use serde::{Deserialize, Serialize};
use serde_json::Value;
#[cfg(feature = "openapi")]
use utoipa::ToSchema;

use crate::database;

/// Common type to hold all the information we need for a generic resource
#[derive(Clone, Deserialize, Serialize)]
#[cfg_attr(feature = "openapi", derive(ToSchema))]
#[cfg_attr(feature = "openapi", schema(as = shuttle_common::resource::Response))]
pub struct Response {
    /// The type of this resource.
    #[cfg_attr(feature = "openapi", schema(value_type = shuttle_common::resource::Type))]
    pub r#type: Type,

    /// The config used when creating this resource. Use the [Self::r#type] to know how to parse this data.
    #[cfg_attr(feature = "openapi", schema(value_type = Object))]
    pub config: Value,

    /// The data associated with this resource. Use the [Self::r#type] to know how to parse this data.
    #[cfg_attr(feature = "openapi", schema(value_type = Object))]
    pub data: Value,
}

#[derive(Clone, Debug, Deserialize, Serialize, Eq, PartialEq)]
#[serde(rename_all = "lowercase")]
#[cfg_attr(feature = "openapi", derive(ToSchema))]
#[cfg_attr(feature = "openapi", schema(as = shuttle_common::resource::Type))]
pub enum Type {
    #[cfg_attr(feature = "openapi", schema(value_type = shuttle_common::database::Type))]
    Database(database::Type),
    Secrets,
    StaticFolder,
    Persist,
    Turso,
<<<<<<< HEAD
    EmbeddedDatabase,
=======
    Custom,
>>>>>>> bc38d364
}

impl Response {
    pub fn into_bytes(self) -> Vec<u8> {
        self.to_bytes()
    }

    pub fn to_bytes(&self) -> Vec<u8> {
        serde_json::to_vec(self).expect("to turn resource into a vec")
    }

    pub fn from_bytes(bytes: Vec<u8>) -> Self {
        serde_json::from_slice(&bytes).expect("to turn bytes into a resource")
    }
}

impl Display for Type {
    fn fmt(&self, f: &mut std::fmt::Formatter<'_>) -> std::fmt::Result {
        match self {
            Type::Database(db_type) => write!(f, "database::{db_type}"),
            Type::Secrets => write!(f, "secrets"),
            Type::StaticFolder => write!(f, "static_folder"),
            Type::Persist => write!(f, "persist"),
            Type::Turso => write!(f, "turso"),
<<<<<<< HEAD
            Type::EmbeddedDatabase => write!(f, "embedded_database"),
=======
            Type::Custom => write!(f, "custom"),
>>>>>>> bc38d364
        }
    }
}<|MERGE_RESOLUTION|>--- conflicted
+++ resolved
@@ -36,11 +36,8 @@
     StaticFolder,
     Persist,
     Turso,
-<<<<<<< HEAD
     EmbeddedDatabase,
-=======
     Custom,
->>>>>>> bc38d364
 }
 
 impl Response {
@@ -65,11 +62,8 @@
             Type::StaticFolder => write!(f, "static_folder"),
             Type::Persist => write!(f, "persist"),
             Type::Turso => write!(f, "turso"),
-<<<<<<< HEAD
             Type::EmbeddedDatabase => write!(f, "embedded_database"),
-=======
             Type::Custom => write!(f, "custom"),
->>>>>>> bc38d364
         }
     }
 }