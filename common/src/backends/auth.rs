use std::{
    convert::Infallible,
    future::Future,
    ops::Add,
    pin::Pin,
    sync::Arc,
    task::{Context, Poll},
};

use async_trait::async_trait;
use bytes::Bytes;
use chrono::{Duration, Utc};
use headers::{authorization::Bearer, Authorization, HeaderMapExt};
use http::{Request, Response, StatusCode, Uri};
use http_body::combinators::UnsyncBoxBody;
use hyper::{body, Body, Client};
use jsonwebtoken::{decode, encode, DecodingKey, EncodingKey, Header as JwtHeader, Validation};
<<<<<<< HEAD
use opentelemetry::global;
use opentelemetry_http::HeaderInjector;
=======
use pin_project::pin_project;
>>>>>>> 13d8bf0a
use serde::{Deserialize, Serialize};
use thiserror::Error;
use tower::{Layer, Service};
use tracing::{error, trace, Span};
use tracing_opentelemetry::OpenTelemetrySpanExt;

use super::{
    cache::{CacheManagement, CacheManager},
    headers::XShuttleAdminSecret,
};

pub const EXP_MINUTES: i64 = 5;
const ISS: &str = "shuttle";
const PUBLIC_KEY_CACHE_KEY: &str = "shuttle.public-key";

/// Layer to check the admin secret set by deployer is correct
#[derive(Clone)]
pub struct AdminSecretLayer {
    secret: String,
}

impl AdminSecretLayer {
    pub fn new(secret: String) -> Self {
        Self { secret }
    }
}

impl<S> Layer<S> for AdminSecretLayer {
    type Service = AdminSecret<S>;

    fn layer(&self, inner: S) -> Self::Service {
        AdminSecret {
            inner,
            secret: self.secret.clone(),
        }
    }
}

#[derive(Clone)]
pub struct AdminSecret<S> {
    inner: S,
    secret: String,
}

impl<S, ResponseError> Service<Request<Body>> for AdminSecret<S>
where
    S: Service<Request<Body>, Response = Response<UnsyncBoxBody<Bytes, ResponseError>>>
        + Send
        + 'static,
    S::Future: Send + 'static,
{
    type Response = S::Response;
    type Error = S::Error;
    type Future =
        Pin<Box<dyn Future<Output = Result<Self::Response, Self::Error>> + Send + 'static>>;

    fn poll_ready(
        &mut self,
        cx: &mut std::task::Context<'_>,
    ) -> std::task::Poll<Result<(), Self::Error>> {
        self.inner.poll_ready(cx)
    }

    fn call(&mut self, req: Request<Body>) -> Self::Future {
        let error = match req.headers().typed_try_get::<XShuttleAdminSecret>() {
            Ok(Some(secret)) if secret.0 == self.secret => None,
            Ok(_) => Some(StatusCode::UNAUTHORIZED),
            Err(_) => Some(StatusCode::BAD_REQUEST),
        };

        if let Some(status) = error {
            // Could not validate claim
            Box::pin(async move {
                Ok(Response::builder()
                    .status(status)
                    .body(Default::default())
                    .unwrap())
            })
        } else {
            let future = self.inner.call(req);

            Box::pin(async move { future.await })
        }
    }
}

/// The scope of operations that can be performed on shuttle
/// Every scope defaults to read and will use a suffix for updating tasks
#[derive(Clone, Debug, Deserialize, Serialize, Eq, PartialEq)]
#[serde(rename_all = "snake_case")]
pub enum Scope {
    /// Read the details, such as status and address, of a deployment
    Deployment,

    /// Push a new deployment
    DeploymentPush,

    /// Read the logs of a deployment
    Logs,

    /// Read the details of a service
    Service,

    /// Create a new service
    ServiceCreate,

    /// Read the status of a project
    Project,

    /// Create a new project
    ProjectCreate,

    /// Get the resources for a project
    Resources,

    /// Provision new resources for a project or update existing ones
    ResourcesWrite,

    /// List the secrets of a project
    Secret,

    /// Add or update secrets of a project
    SecretWrite,

    /// Get list of users
    User,

    /// Add or update users
    UserCreate,

    /// Create an ACME account
    AcmeCreate,

    /// Create a custom domain,
    CustomDomainCreate,

    /// Admin level scope to internals
    Admin,
}

#[derive(Deserialize, Serialize)]
/// Response used internally to pass around JWT token
pub struct ConvertResponse {
    pub token: String,
}

#[derive(Clone, Debug, Deserialize, Serialize, Eq, PartialEq)]
pub struct Claim {
    /// Expiration time (as UTC timestamp).
    pub exp: usize,
    /// Issued at (as UTC timestamp).
    iat: usize,
    /// Issuer.
    iss: String,
    /// Not Before (as UTC timestamp).
    nbf: usize,
    /// Subject (whom token refers to).
    pub sub: String,
    /// Scopes this token can access
    pub scopes: Vec<Scope>,
    /// The original token that was parsed
    token: Option<String>,
}

impl Claim {
    /// Create a new claim for a user with the given scopes
    pub fn new(sub: String, scopes: Vec<Scope>) -> Self {
        let iat = Utc::now();
        let exp = iat.add(Duration::minutes(EXP_MINUTES));

        Self {
            exp: exp.timestamp() as usize,
            iat: iat.timestamp() as usize,
            iss: ISS.to_string(),
            nbf: iat.timestamp() as usize,
            sub,
            scopes,
            token: None,
        }
    }

    pub fn into_token(self, encoding_key: &EncodingKey) -> Result<String, StatusCode> {
        if let Some(token) = self.token {
            Ok(token)
        } else {
            encode(
                &JwtHeader::new(jsonwebtoken::Algorithm::EdDSA),
                &self,
                encoding_key,
            )
            .map_err(|err| {
                error!(
                    error = &err as &dyn std::error::Error,
                    "failed to convert claim to token"
                );
                match err.kind() {
                    jsonwebtoken::errors::ErrorKind::Json(_) => StatusCode::INTERNAL_SERVER_ERROR,
                    jsonwebtoken::errors::ErrorKind::Crypto(_) => StatusCode::SERVICE_UNAVAILABLE,
                    _ => StatusCode::INTERNAL_SERVER_ERROR,
                }
            })
        }
    }

    pub fn from_token(token: &str, public_key: &[u8]) -> Result<Self, StatusCode> {
        let decoding_key = DecodingKey::from_ed_der(public_key);
        let mut validation = Validation::new(jsonwebtoken::Algorithm::EdDSA);
        validation.set_issuer(&[ISS]);

        trace!(token, "converting token to claim");
        let mut claim: Self = decode(token, &decoding_key, &validation)
            .map_err(|err| {
                error!(
                    error = &err as &dyn std::error::Error,
                    "failed to convert token to claim"
                );
                match err.kind() {
                    jsonwebtoken::errors::ErrorKind::InvalidSignature
                    | jsonwebtoken::errors::ErrorKind::InvalidAlgorithmName
                    | jsonwebtoken::errors::ErrorKind::ExpiredSignature
                    | jsonwebtoken::errors::ErrorKind::InvalidIssuer
                    | jsonwebtoken::errors::ErrorKind::ImmatureSignature => {
                        StatusCode::UNAUTHORIZED
                    }
                    jsonwebtoken::errors::ErrorKind::InvalidToken
                    | jsonwebtoken::errors::ErrorKind::InvalidAlgorithm
                    | jsonwebtoken::errors::ErrorKind::Base64(_)
                    | jsonwebtoken::errors::ErrorKind::Json(_)
                    | jsonwebtoken::errors::ErrorKind::Utf8(_) => StatusCode::BAD_REQUEST,
                    jsonwebtoken::errors::ErrorKind::MissingAlgorithm => {
                        StatusCode::INTERNAL_SERVER_ERROR
                    }
                    jsonwebtoken::errors::ErrorKind::Crypto(_) => StatusCode::SERVICE_UNAVAILABLE,
                    _ => StatusCode::INTERNAL_SERVER_ERROR,
                }
            })?
            .claims;

        claim.token = Some(token.to_string());

        Ok(claim)
    }
}

/// Trait to get a public key asyncronously
#[async_trait]
pub trait PublicKeyFn: Send + Sync + Clone {
    type Error: std::error::Error + Send;

    async fn public_key(&self) -> Result<Vec<u8>, Self::Error>;
}

#[async_trait]
impl<F, O> PublicKeyFn for F
where
    F: Fn() -> O + Sync + Send + Clone,
    O: Future<Output = Vec<u8>> + Send,
{
    type Error = Infallible;

    async fn public_key(&self) -> Result<Vec<u8>, Self::Error> {
        Ok((self)().await)
    }
}

#[derive(Clone)]
pub struct AuthPublicKey {
    auth_uri: Uri,
    cache_manager: Arc<Box<dyn CacheManagement<Value = Vec<u8>>>>,
}

impl AuthPublicKey {
    pub fn new(auth_uri: Uri) -> Self {
        let public_key_cache_manager = CacheManager::new(1);
        Self {
            auth_uri,
            cache_manager: Arc::new(Box::new(public_key_cache_manager)),
        }
    }
}

#[async_trait]
impl PublicKeyFn for AuthPublicKey {
    type Error = PublicKeyFnError;

    async fn public_key(&self) -> Result<Vec<u8>, Self::Error> {
<<<<<<< HEAD
        let client = Client::new();
        let uri: Uri = format!("{}public-key", self.auth_uri).parse()?;
        let mut request = Request::builder().uri(uri);

        // Safe to unwrap since we just build it
        let headers = request.headers_mut().unwrap();

        let cx = Span::current().context();
        global::get_text_map_propagator(|propagator| {
            propagator.inject_context(&cx, &mut HeaderInjector(headers))
        });

        let res = client.request(request.body(Body::empty())?).await?;

        let buf = body::to_bytes(res).await?;
        Ok(buf.to_vec())
=======
        if let Some(public_key) = self.cache_manager.get(PUBLIC_KEY_CACHE_KEY) {
            trace!("found public key in the cache, returning it");

            Ok(public_key)
        } else {
            let client = Client::new();
            let uri = format!("{}public-key", self.auth_uri).parse()?;
            let res = client.get(uri).await?;
            let buf = body::to_bytes(res).await?;

            trace!("inserting public key from auth service into cache");
            self.cache_manager.insert(
                PUBLIC_KEY_CACHE_KEY,
                buf.to_vec(),
                std::time::Duration::from_secs(60),
            );

            Ok(buf.to_vec())
        }
>>>>>>> 13d8bf0a
    }
}

#[derive(Debug, Error)]
pub enum PublicKeyFnError {
    #[error("invalid uri: {0}")]
    InvalidUri(#[from] http::uri::InvalidUri),

    #[error("hyper error: {0}")]
    Hyper(#[from] hyper::Error),

    #[error("http error: {0}")]
    Http(#[from] http::Error),
}

/// Layer to validate JWT tokens with a public key. Valid claims are added to the request extension
///
/// It can also be used with tonic. See:
/// https://github.com/hyperium/tonic/blob/master/examples/src/tower/server.rs
#[derive(Clone)]
pub struct JwtAuthenticationLayer<F> {
    /// User provided function to get the public key from
    public_key_fn: F,
}

impl<F: PublicKeyFn> JwtAuthenticationLayer<F> {
    /// Create a new layer to validate JWT tokens with the given public key
    pub fn new(public_key_fn: F) -> Self {
        Self { public_key_fn }
    }
}

impl<S, F: PublicKeyFn> Layer<S> for JwtAuthenticationLayer<F> {
    type Service = JwtAuthentication<S, F>;

    fn layer(&self, inner: S) -> Self::Service {
        JwtAuthentication {
            inner,
            public_key_fn: self.public_key_fn.clone(),
        }
    }
}

/// Middleware for validating a valid JWT token is present on "authorization: bearer <token>"
#[derive(Clone)]
pub struct JwtAuthentication<S, F> {
    inner: S,
    public_key_fn: F,
}

impl<S, F, ResponseError> Service<Request<Body>> for JwtAuthentication<S, F>
where
    S: Service<Request<Body>, Response = Response<UnsyncBoxBody<Bytes, ResponseError>>>
        + Send
        + Clone
        + 'static,
    S::Future: Send + 'static,
    F: PublicKeyFn + 'static,
{
    type Response = S::Response;
    type Error = S::Error;
    type Future =
        Pin<Box<dyn Future<Output = Result<Self::Response, Self::Error>> + Send + 'static>>;

    fn poll_ready(
        &mut self,
        cx: &mut std::task::Context<'_>,
    ) -> std::task::Poll<Result<(), Self::Error>> {
        self.inner.poll_ready(cx)
    }

    fn call(&mut self, mut req: Request<Body>) -> Self::Future {
        match req.headers().typed_try_get::<Authorization<Bearer>>() {
            Ok(Some(bearer)) => {
                let mut this = self.clone();

                Box::pin(async move {
                    match this.public_key_fn.public_key().await {
                        Ok(public_key) => {
                            match Claim::from_token(bearer.token().trim(), &public_key) {
                                Ok(claim) => {
                                    req.extensions_mut().insert(claim);

                                    this.inner.call(req).await
                                }
                                Err(code) => {
                                    error!(code = %code, "failed to decode JWT");

                                    Ok(Response::builder()
                                        .status(code)
                                        .body(Default::default())
                                        .unwrap())
                                }
                            }
                        }
                        Err(error) => {
                            error!(
                                error = &error as &dyn std::error::Error,
                                "failed to get public key from auth service"
                            );

                            Ok(Response::builder()
                                .status(StatusCode::SERVICE_UNAVAILABLE)
                                .body(Default::default())
                                .unwrap())
                        }
                    }
                })
            }
            Ok(None) => {
                let future = self.inner.call(req);

                Box::pin(async move { future.await })
            }
            Err(_) => Box::pin(async move {
                Ok(Response::builder()
                    .status(StatusCode::BAD_REQUEST)
                    .body(Default::default())
                    .unwrap())
            }),
        }
    }
}

/// This layer takes a claim on a request extension and uses it's internal token to set the Authorization Bearer
#[derive(Clone)]
pub struct ClaimLayer;

impl<S> Layer<S> for ClaimLayer {
    type Service = ClaimService<S>;

    fn layer(&self, inner: S) -> Self::Service {
        ClaimService { inner }
    }
}

#[derive(Clone)]
pub struct ClaimService<S> {
    inner: S,
}

#[pin_project]
pub struct ClaimServiceFuture<F> {
    #[pin]
    response_future: F,
}

impl<F, Response, Error> Future for ClaimServiceFuture<F>
where
    F: Future<Output = Result<Response, Error>>,
{
    type Output = Result<Response, Error>;

    fn poll(self: Pin<&mut Self>, cx: &mut Context<'_>) -> Poll<Self::Output> {
        let this = self.project();

        this.response_future.poll(cx)
    }
}

impl<S, RequestError> Service<Request<UnsyncBoxBody<Bytes, RequestError>>> for ClaimService<S>
where
    S: Service<Request<UnsyncBoxBody<Bytes, RequestError>>> + Send + 'static,
    S::Future: Send + 'static,
{
    type Response = S::Response;
    type Error = S::Error;
    type Future = ClaimServiceFuture<S::Future>;

    fn poll_ready(
        &mut self,
        cx: &mut std::task::Context<'_>,
    ) -> std::task::Poll<Result<(), Self::Error>> {
        self.inner.poll_ready(cx)
    }

    fn call(&mut self, mut req: Request<UnsyncBoxBody<Bytes, RequestError>>) -> Self::Future {
        if let Some(claim) = req.extensions().get::<Claim>() {
            if let Some(token) = claim.token.clone() {
                req.headers_mut()
                    .typed_insert(Authorization::bearer(&token).expect("to set JWT token"));
            }
        }

        let response_future = self.inner.call(req);

        ClaimServiceFuture { response_future }
    }
}

/// Check that the required scopes are set on the [Claim] extension on a [Request]
#[derive(Clone)]
pub struct ScopedLayer {
    required: Vec<Scope>,
}

impl ScopedLayer {
    /// Scopes required to authenticate a request
    pub fn new(required: Vec<Scope>) -> Self {
        Self { required }
    }
}

impl<S> Layer<S> for ScopedLayer {
    type Service = Scoped<S>;

    fn layer(&self, inner: S) -> Self::Service {
        Scoped {
            inner,
            required: self.required.clone(),
        }
    }
}

#[derive(Clone)]
pub struct Scoped<S> {
    inner: S,
    required: Vec<Scope>,
}
#[pin_project]
pub struct ScopedFuture<F> {
    #[pin]
    state: ResponseState<F>,
}

#[pin_project(project = ResponseStateProj)]
pub enum ResponseState<F> {
    Called {
        #[pin]
        inner: F,
    },
    Unauthorized,
    Forbidden,
}

impl<F, Error> Future for ScopedFuture<F>
where
    F: Future<Output = Result<axum::response::Response, Error>>,
{
    type Output = Result<axum::response::Response, Error>;

    fn poll(self: Pin<&mut Self>, cx: &mut Context<'_>) -> Poll<Self::Output> {
        let this = self.project();

        match this.state.project() {
            ResponseStateProj::Called { inner } => inner.poll(cx),
            ResponseStateProj::Unauthorized => Poll::Ready(Ok(Response::builder()
                .status(StatusCode::UNAUTHORIZED)
                .body(Default::default())
                .unwrap())),
            ResponseStateProj::Forbidden => Poll::Ready(Ok(Response::builder()
                .status(StatusCode::FORBIDDEN)
                .body(Default::default())
                .unwrap())),
        }
    }
}

impl<S> Service<Request<Body>> for Scoped<S>
where
    S: Service<Request<Body>, Response = http::Response<UnsyncBoxBody<bytes::Bytes, axum::Error>>>
        + Send
        + Clone
        + 'static,
    S::Future: Send + 'static,
{
    type Response = S::Response;
    type Error = S::Error;
    type Future = ScopedFuture<S::Future>;

    fn poll_ready(
        &mut self,
        cx: &mut std::task::Context<'_>,
    ) -> std::task::Poll<Result<(), Self::Error>> {
        self.inner.poll_ready(cx)
    }

    fn call(&mut self, req: Request<Body>) -> Self::Future {
        let Some(claim) = req.extensions().get::<Claim>() else {
            error!("claim extension is not set");

            return ScopedFuture {state: ResponseState::Unauthorized};
        };

        if self
            .required
            .iter()
            .all(|scope| claim.scopes.contains(scope))
        {
            let response_future = self.inner.call(req);
            ScopedFuture {
                state: ResponseState::Called {
                    inner: response_future,
                },
            }
        } else {
            ScopedFuture {
                state: ResponseState::Forbidden,
            }
        }
    }
}

#[cfg(test)]
mod tests {
    use axum::{routing::get, Extension, Router};
    use http::{Request, StatusCode};
    use hyper::{body, Body};
    use jsonwebtoken::EncodingKey;
    use ring::{
        hmac, rand,
        signature::{self, Ed25519KeyPair, KeyPair},
    };
    use serde_json::json;
    use tower::{ServiceBuilder, ServiceExt};

    use super::{Claim, JwtAuthenticationLayer, Scope, ScopedLayer};

    #[test]
    fn to_token_and_back() {
        let mut claim = Claim::new(
            "ferries".to_string(),
            vec![Scope::Deployment, Scope::Project],
        );

        let doc = signature::Ed25519KeyPair::generate_pkcs8(&rand::SystemRandom::new()).unwrap();
        let encoding_key = EncodingKey::from_ed_der(doc.as_ref());
        let token = claim.clone().into_token(&encoding_key).unwrap();

        // Make sure the token is set
        claim.token = Some(token.clone());

        let pair = Ed25519KeyPair::from_pkcs8(doc.as_ref()).unwrap();
        let public_key = pair.public_key().as_ref();

        let new = Claim::from_token(&token, public_key).unwrap();

        assert_eq!(claim, new);
    }

    #[tokio::test]
    async fn authorization_layer() {
        let claim = Claim::new(
            "ferries".to_string(),
            vec![Scope::Deployment, Scope::Project],
        );

        let doc = signature::Ed25519KeyPair::generate_pkcs8(&rand::SystemRandom::new()).unwrap();
        let encoding_key = EncodingKey::from_ed_der(doc.as_ref());
        let pair = Ed25519KeyPair::from_pkcs8(doc.as_ref()).unwrap();
        let public_key = pair.public_key().as_ref().to_vec();

        let router =
            Router::new()
                .route(
                    "/",
                    get(|Extension(claim): Extension<Claim>| async move {
                        format!("Hello, {}", claim.sub)
                    }),
                )
                .layer(
                    ServiceBuilder::new()
                        .layer(JwtAuthenticationLayer::new(move || {
                            let public_key = public_key.clone();
                            async move { public_key.clone() }
                        }))
                        .layer(ScopedLayer::new(vec![Scope::Project])),
                );

        //////////////////////////////////////////////////////////////////////////
        // Test token missing
        //////////////////////////////////////////////////////////////////////////
        let response = router
            .clone()
            .oneshot(Request::builder().uri("/").body(Body::empty()).unwrap())
            .await
            .unwrap();

        assert_eq!(response.status(), StatusCode::UNAUTHORIZED);

        //////////////////////////////////////////////////////////////////////////
        // Test bearer missing
        //////////////////////////////////////////////////////////////////////////
        let token = claim.clone().into_token(&encoding_key).unwrap();
        let response = router
            .clone()
            .oneshot(
                Request::builder()
                    .uri("/")
                    .header("authorization", token.clone())
                    .body(Body::empty())
                    .unwrap(),
            )
            .await
            .unwrap();

        assert_eq!(response.status(), StatusCode::BAD_REQUEST);

        //////////////////////////////////////////////////////////////////////////
        // Test valid
        //////////////////////////////////////////////////////////////////////////
        let response = router
            .clone()
            .oneshot(
                Request::builder()
                    .uri("/")
                    .header("authorization", format!("Bearer {token}"))
                    .body(Body::empty())
                    .unwrap(),
            )
            .await
            .unwrap();

        assert_eq!(response.status(), StatusCode::OK);

        //////////////////////////////////////////////////////////////////////////
        // Test valid extra padding
        //////////////////////////////////////////////////////////////////////////
        let response = router
            .clone()
            .oneshot(
                Request::builder()
                    .uri("/")
                    .header("Authorization", format!("Bearer   {token}   "))
                    .body(Body::empty())
                    .unwrap(),
            )
            .await
            .unwrap();

        assert_eq!(response.status(), StatusCode::OK);
        let body = body::to_bytes(response.into_body()).await.unwrap();

        assert_eq!(&body[..], b"Hello, ferries");
    }

    // Test changing to a symmetric key is not possible
    #[test]
    #[should_panic(expected = "value: 400")]
    fn hack_symmetric_alg() {
        let claim = Claim::new(
            "hacker-hs256".to_string(),
            vec![Scope::Deployment, Scope::Project],
        );

        let doc = signature::Ed25519KeyPair::generate_pkcs8(&rand::SystemRandom::new()).unwrap();
        let encoding_key = EncodingKey::from_ed_der(doc.as_ref());
        let token = claim.into_token(&encoding_key).unwrap();

        let (header, rest) = token.split_once('.').unwrap();
        let header = base64::decode_config(header, base64::URL_SAFE_NO_PAD).unwrap();
        let mut header: serde_json::Map<String, serde_json::Value> =
            serde_json::from_slice(&header).unwrap();

        header["alg"] = json!("HS256");

        let header = serde_json::to_vec(&header).unwrap();
        let header = base64::encode_config(header, base64::URL_SAFE_NO_PAD);

        let (claim, _sig) = rest.split_once('.').unwrap();

        let msg = format!("{header}.{claim}");

        let pair = Ed25519KeyPair::from_pkcs8(doc.as_ref()).unwrap();
        let public_key = pair.public_key().as_ref();

        let sig = hmac::sign(
            &hmac::Key::new(hmac::HMAC_SHA256, pair.public_key().as_ref()),
            msg.as_bytes(),
        );
        let sig = base64::encode_config(sig, base64::URL_SAFE_NO_PAD);
        let token = format!("{msg}.{sig}");

        Claim::from_token(&token, public_key).unwrap();
    }

    // Test removing the alg is not possible
    #[test]
    #[should_panic(expected = "value: 400")]
    fn hack_no_alg() {
        let claim = Claim::new(
            "hacker-no-alg".to_string(),
            vec![Scope::Deployment, Scope::Project],
        );

        let doc = signature::Ed25519KeyPair::generate_pkcs8(&rand::SystemRandom::new()).unwrap();
        let encoding_key = EncodingKey::from_ed_der(doc.as_ref());
        let token = claim.into_token(&encoding_key).unwrap();

        let (header, rest) = token.split_once('.').unwrap();
        let header = base64::decode_config(header, base64::URL_SAFE_NO_PAD).unwrap();
        let (claim, _sig) = rest.split_once('.').unwrap();
        let mut header: serde_json::Map<String, serde_json::Value> =
            serde_json::from_slice(&header).unwrap();

        header["alg"] = json!("none");

        let header = serde_json::to_vec(&header).unwrap();
        let header = base64::encode_config(header, base64::URL_SAFE_NO_PAD);

        let token = format!("{header}.{claim}.");

        let pair = Ed25519KeyPair::from_pkcs8(doc.as_ref()).unwrap();
        let public_key = pair.public_key().as_ref();

        Claim::from_token(&token, public_key).unwrap();
    }

    // Test removing the signature is not possible
    #[test]
    #[should_panic(expected = "value: 401")]
    fn hack_no_sig() {
        let claim = Claim::new(
            "hacker-no-sig".to_string(),
            vec![Scope::Deployment, Scope::Project],
        );

        let doc = signature::Ed25519KeyPair::generate_pkcs8(&rand::SystemRandom::new()).unwrap();
        let encoding_key = EncodingKey::from_ed_der(doc.as_ref());
        let token = claim.into_token(&encoding_key).unwrap();

        let (rest, _sig) = token.rsplit_once('.').unwrap();

        let token = format!("{rest}.");

        let pair = Ed25519KeyPair::from_pkcs8(doc.as_ref()).unwrap();
        let public_key = pair.public_key().as_ref();

        Claim::from_token(&token, public_key).unwrap();
    }

    // Test changing the issuer is not possible
    #[test]
    #[should_panic(expected = "value: 401")]
    fn hack_bad_iss() {
        let claim = Claim::new(
            "hacker-iss".to_string(),
            vec![Scope::Deployment, Scope::Project],
        );

        let doc = signature::Ed25519KeyPair::generate_pkcs8(&rand::SystemRandom::new()).unwrap();
        let encoding_key = EncodingKey::from_ed_der(doc.as_ref());
        let token = claim.into_token(&encoding_key).unwrap();

        let (header, rest) = token.split_once('.').unwrap();
        let (claim, _sig) = rest.split_once('.').unwrap();
        let claim = base64::decode_config(claim, base64::URL_SAFE_NO_PAD).unwrap();
        let mut claim: serde_json::Map<String, serde_json::Value> =
            serde_json::from_slice(&claim).unwrap();

        claim["iss"] = json!("clone");

        let claim = serde_json::to_vec(&claim).unwrap();
        let claim = base64::encode_config(claim, base64::URL_SAFE_NO_PAD);

        let msg = format!("{header}.{claim}");

        let pair = Ed25519KeyPair::from_pkcs8(doc.as_ref()).unwrap();
        let public_key = pair.public_key().as_ref();

        let sig = pair.sign(msg.as_bytes());
        let sig = base64::encode_config(sig, base64::URL_SAFE_NO_PAD);
        let token = format!("{msg}.{sig}");

        Claim::from_token(&token, public_key).unwrap();
    }
}<|MERGE_RESOLUTION|>--- conflicted
+++ resolved
@@ -15,12 +15,9 @@
 use http_body::combinators::UnsyncBoxBody;
 use hyper::{body, Body, Client};
 use jsonwebtoken::{decode, encode, DecodingKey, EncodingKey, Header as JwtHeader, Validation};
-<<<<<<< HEAD
 use opentelemetry::global;
 use opentelemetry_http::HeaderInjector;
-=======
 use pin_project::pin_project;
->>>>>>> 13d8bf0a
 use serde::{Deserialize, Serialize};
 use thiserror::Error;
 use tower::{Layer, Service};
@@ -307,32 +304,24 @@
     type Error = PublicKeyFnError;
 
     async fn public_key(&self) -> Result<Vec<u8>, Self::Error> {
-<<<<<<< HEAD
-        let client = Client::new();
-        let uri: Uri = format!("{}public-key", self.auth_uri).parse()?;
-        let mut request = Request::builder().uri(uri);
-
-        // Safe to unwrap since we just build it
-        let headers = request.headers_mut().unwrap();
-
-        let cx = Span::current().context();
-        global::get_text_map_propagator(|propagator| {
-            propagator.inject_context(&cx, &mut HeaderInjector(headers))
-        });
-
-        let res = client.request(request.body(Body::empty())?).await?;
-
-        let buf = body::to_bytes(res).await?;
-        Ok(buf.to_vec())
-=======
         if let Some(public_key) = self.cache_manager.get(PUBLIC_KEY_CACHE_KEY) {
             trace!("found public key in the cache, returning it");
 
             Ok(public_key)
         } else {
             let client = Client::new();
-            let uri = format!("{}public-key", self.auth_uri).parse()?;
-            let res = client.get(uri).await?;
+            let uri: Uri = format!("{}public-key", self.auth_uri).parse()?;
+            let mut request = Request::builder().uri(uri);
+
+            // Safe to unwrap since we just build it
+            let headers = request.headers_mut().unwrap();
+
+            let cx = Span::current().context();
+            global::get_text_map_propagator(|propagator| {
+                propagator.inject_context(&cx, &mut HeaderInjector(headers))
+            });
+
+            let res = client.request(request.body(Body::empty())?).await?;
             let buf = body::to_bytes(res).await?;
 
             trace!("inserting public key from auth service into cache");
@@ -344,7 +333,6 @@
 
             Ok(buf.to_vec())
         }
->>>>>>> 13d8bf0a
     }
 }
 
