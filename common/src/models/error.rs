use std::fmt::{Display, Formatter};

use crossterm::style::{Color, Stylize};
use http::StatusCode;
use serde::{Deserialize, Serialize};
use tracing::{error, warn};

use crate::project::InvalidProjectName;

#[derive(Serialize, Deserialize, Debug)]
pub struct ApiError {
    pub message: String,
    pub status_code: u16,
}

impl ApiError {
    pub fn status(&self) -> StatusCode {
        StatusCode::from_u16(self.status_code).unwrap_or(StatusCode::INTERNAL_SERVER_ERROR)
    }
}

impl Display for ApiError {
    fn fmt(&self, f: &mut Formatter<'_>) -> std::fmt::Result {
        write!(
            f,
            "{}\nmessage: {}",
            self.status().to_string().bold(),
            self.message.to_string().with(Color::Red)
        )
    }
}

impl std::error::Error for ApiError {}

#[derive(Debug, Clone, PartialEq, strum::Display)]
pub enum ErrorKind {
    KeyMissing,
    BadHost,
    KeyMalformed,
    Unauthorized,
    Forbidden,
    UserNotFound,
    UserAlreadyExists,
    ProjectNotFound,
    InvalidProjectName(InvalidProjectName),
    ProjectAlreadyExists,
    /// Contains a message describing a running state of the project.
    /// Used if the project already exists but is owned
    /// by the caller, which means they can modify the project.
    OwnProjectAlreadyExists(String),
    ProjectNotReady,
    ProjectUnavailable,
    ProjectHasResources(Vec<String>),
    ProjectHasRunningDeployment,
    CustomDomainNotFound,
    InvalidCustomDomain,
    CustomDomainAlreadyExists,
    InvalidOperation,
    Internal,
    NotReady,
    ServiceUnavailable,
    DeleteProjectFailed,
}

impl From<ErrorKind> for ApiError {
    fn from(kind: ErrorKind) -> Self {
        let (status, error_message) = match kind {
            ErrorKind::Internal => (StatusCode::INTERNAL_SERVER_ERROR, "internal server error"),
            ErrorKind::KeyMissing => (StatusCode::UNAUTHORIZED, "request is missing a key"),
            ErrorKind::ServiceUnavailable => (
                StatusCode::SERVICE_UNAVAILABLE,
                "we're experiencing a high workload right now, please try again in a little bit",
            ),
            ErrorKind::KeyMalformed => (StatusCode::BAD_REQUEST, "request has an invalid key"),
            ErrorKind::BadHost => (StatusCode::BAD_REQUEST, "the 'Host' header is invalid"),
            ErrorKind::UserNotFound => (StatusCode::NOT_FOUND, "user not found"),
            ErrorKind::UserAlreadyExists => (StatusCode::BAD_REQUEST, "user already exists"),
            ErrorKind::ProjectNotFound => (
                StatusCode::NOT_FOUND,
                "project not found. Make sure you are the owner of this project name. Run `cargo shuttle project start` to create a new project.",
            ),
            ErrorKind::ProjectNotReady => (
                StatusCode::SERVICE_UNAVAILABLE,
                "project not ready. Try running `cargo shuttle project restart`.",
            ),
            ErrorKind::ProjectUnavailable => (StatusCode::BAD_GATEWAY, "project returned invalid response"),
            ErrorKind::ProjectHasRunningDeployment => (
                StatusCode::FORBIDDEN,
                "A deployment is running. Stop it with `cargo shuttle stop` first."
            ),
            ErrorKind::ProjectHasResources(resources) => {
                let resources = resources.join(", ");
                return Self {
                    message: format!("Project has resources: {}. Use `cargo shuttle resource list` and `cargo shuttle resource delete <type>` to delete them.", resources),
                    status_code: StatusCode::FORBIDDEN.as_u16(),
                }
            }
<<<<<<< HEAD
            ErrorKind::InvalidProjectName(err) => {
                return Self {
                    message: err.to_string(),
                    status_code: StatusCode::BAD_REQUEST.as_u16(),
                }
            }
            ErrorKind::InvalidOperation => (
                StatusCode::BAD_REQUEST,
                "the requested operation is invalid",
            ),
            ErrorKind::ProjectAlreadyExists => (
                StatusCode::BAD_REQUEST,
                "a project with the same name already exists",
            ),
=======
            ErrorKind::InvalidProjectName => (
                StatusCode::BAD_REQUEST,
                r#"
            Invalid project name. Project name must:
            1. start and end with alphanumeric characters.
            2. only contain lowercase characters.
            3. only contain characters inside of the alphanumeric range, except for `-`.
            4. not be empty.
            5. be shorter than 63 characters.
            6. not contain profanity.
            7. not be a reserved word."#,
            ),
            ErrorKind::InvalidOperation => (StatusCode::BAD_REQUEST, "the requested operation is invalid"),
            ErrorKind::ProjectAlreadyExists => (StatusCode::BAD_REQUEST, "a project with the same name already exists"),
>>>>>>> ccdb6349
            ErrorKind::OwnProjectAlreadyExists(message) => {
                return Self {
                    message,
                    status_code: StatusCode::BAD_REQUEST.as_u16(),
                }
            }
            ErrorKind::InvalidCustomDomain => (StatusCode::BAD_REQUEST, "invalid custom domain"),
            ErrorKind::CustomDomainNotFound => (StatusCode::NOT_FOUND, "custom domain not found"),
            ErrorKind::CustomDomainAlreadyExists => (StatusCode::BAD_REQUEST, "custom domain already in use"),
            ErrorKind::Unauthorized => (StatusCode::UNAUTHORIZED, "unauthorized"),
            ErrorKind::Forbidden => (StatusCode::FORBIDDEN, "forbidden"),
            ErrorKind::NotReady => (StatusCode::INTERNAL_SERVER_ERROR, "service not ready"),
            ErrorKind::DeleteProjectFailed => (StatusCode::INTERNAL_SERVER_ERROR, "deleting project failed"),
        };
        Self {
            message: error_message.to_string(),
            status_code: status.as_u16(),
        }
    }
}

impl From<StatusCode> for ApiError {
    fn from(code: StatusCode) -> Self {
        let message = match code {
            StatusCode::OK | StatusCode::ACCEPTED | StatusCode::FOUND | StatusCode::SWITCHING_PROTOCOLS => {
                unreachable!("we should not have an API error with a successful status code")
            }
            StatusCode::FORBIDDEN => "this request is not allowed",
            StatusCode::UNAUTHORIZED => {
                "we were unable to authorize your request. Is your key still valid?"
            },
            StatusCode::INTERNAL_SERVER_ERROR => "our server was unable to handle your request. A ticket should be created for us to fix this.",
            StatusCode::SERVICE_UNAVAILABLE => "we're experiencing a high workload right now, please try again in a little bit",
            StatusCode::BAD_REQUEST => {
                warn!("responding to a BAD_REQUEST request with an unhelpful message. Use ErrorKind instead");
                "this request is invalid"
            },
            StatusCode::NOT_FOUND => {
                warn!("responding to a NOT_FOUND request with an unhelpful message. Use ErrorKind instead");
                "we don't serve this resource"
            },
            StatusCode::BAD_GATEWAY => {
                warn!("got a bad response from the gateway");
                // Gateway's default response when a request handler panicks is a 502 with some HTML.
                "response from gateway is invalid. Please create a ticket to report this"
            },
            _ => {
                error!(%code, "got an unexpected status code");
                "an unexpected error occurred. Please create a ticket to report this"
            },
        };

        Self {
            message: message.to_string(),
            status_code: code.as_u16(),
        }
    }
}<|MERGE_RESOLUTION|>--- conflicted
+++ resolved
@@ -95,37 +95,14 @@
                     status_code: StatusCode::FORBIDDEN.as_u16(),
                 }
             }
-<<<<<<< HEAD
             ErrorKind::InvalidProjectName(err) => {
                 return Self {
                     message: err.to_string(),
                     status_code: StatusCode::BAD_REQUEST.as_u16(),
                 }
             }
-            ErrorKind::InvalidOperation => (
-                StatusCode::BAD_REQUEST,
-                "the requested operation is invalid",
-            ),
-            ErrorKind::ProjectAlreadyExists => (
-                StatusCode::BAD_REQUEST,
-                "a project with the same name already exists",
-            ),
-=======
-            ErrorKind::InvalidProjectName => (
-                StatusCode::BAD_REQUEST,
-                r#"
-            Invalid project name. Project name must:
-            1. start and end with alphanumeric characters.
-            2. only contain lowercase characters.
-            3. only contain characters inside of the alphanumeric range, except for `-`.
-            4. not be empty.
-            5. be shorter than 63 characters.
-            6. not contain profanity.
-            7. not be a reserved word."#,
-            ),
             ErrorKind::InvalidOperation => (StatusCode::BAD_REQUEST, "the requested operation is invalid"),
             ErrorKind::ProjectAlreadyExists => (StatusCode::BAD_REQUEST, "a project with the same name already exists"),
->>>>>>> ccdb6349
             ErrorKind::OwnProjectAlreadyExists(message) => {
                 return Self {
                     message,
