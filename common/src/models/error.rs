--- conflicted
+++ resolved
@@ -48,12 +48,9 @@
     OwnProjectAlreadyExists(String),
     ProjectNotReady,
     ProjectUnavailable,
-<<<<<<< HEAD
     TooManyProjects,
-=======
     ProjectHasResources(Vec<String>),
     ProjectHasRunningDeployment,
->>>>>>> 84ece38a
     CustomDomainNotFound,
     InvalidCustomDomain,
     CustomDomainAlreadyExists,
@@ -85,15 +82,12 @@
                 StatusCode::SERVICE_UNAVAILABLE,
                 "project not ready. Try running `cargo shuttle project restart`.",
             ),
-<<<<<<< HEAD
             ErrorKind::ProjectUnavailable => {
                 (StatusCode::BAD_GATEWAY, "project returned invalid response")
             },
             ErrorKind::TooManyProjects => {
                 (StatusCode::FORBIDDEN, "You cannot create more projects. Delete some projects first.")
             },
-=======
-            ErrorKind::ProjectUnavailable => (StatusCode::BAD_GATEWAY, "project returned invalid response"),
             ErrorKind::ProjectHasRunningDeployment => (
                 StatusCode::FORBIDDEN,
                 "A deployment is running. Stop it with `cargo shuttle stop` first."
@@ -105,7 +99,6 @@
                     status_code: StatusCode::FORBIDDEN.as_u16(),
                 }
             }
->>>>>>> 84ece38a
             ErrorKind::InvalidProjectName => (
                 StatusCode::BAD_REQUEST,
                 r#"
@@ -128,13 +121,7 @@
             }
             ErrorKind::InvalidCustomDomain => (StatusCode::BAD_REQUEST, "invalid custom domain"),
             ErrorKind::CustomDomainNotFound => (StatusCode::NOT_FOUND, "custom domain not found"),
-<<<<<<< HEAD
-            ErrorKind::CustomDomainAlreadyExists => {
-                (StatusCode::BAD_REQUEST, "custom domain already in use")
-            },
-=======
             ErrorKind::CustomDomainAlreadyExists => (StatusCode::BAD_REQUEST, "custom domain already in use"),
->>>>>>> 84ece38a
             ErrorKind::Unauthorized => (StatusCode::UNAUTHORIZED, "unauthorized"),
             ErrorKind::Forbidden => (StatusCode::FORBIDDEN, "forbidden"),
             ErrorKind::NotReady => (StatusCode::INTERNAL_SERVER_ERROR, "service not ready"),
