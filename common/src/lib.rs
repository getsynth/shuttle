#[cfg(feature = "backend")]
pub mod backends;
#[cfg(feature = "claims")]
pub mod claims;
pub mod constants;
pub mod database;
#[cfg(feature = "service")]
pub mod deployment;
#[cfg(feature = "service")]
use uuid::Uuid;
#[cfg(feature = "service")]
pub type DeploymentId = Uuid;
#[cfg(feature = "service")]
pub mod log;
#[cfg(feature = "service")]
pub use log::LogItem;
#[cfg(feature = "models")]
pub mod models;
#[cfg(feature = "service")]
pub mod project;
pub mod resource;
#[cfg(feature = "tracing")]
pub mod tracing;
#[cfg(feature = "wasm")]
pub mod wasm;

use std::collections::BTreeMap;
use std::fmt::Debug;
use std::fmt::Display;

use anyhow::bail;
use serde::{Deserialize, Serialize};
<<<<<<< HEAD

#[cfg(feature = "service")]
pub use log::Item as LogItem;
#[cfg(feature = "service")]
pub use log::STATE_MESSAGE;
#[cfg(feature = "openapi")]
use utoipa::openapi::{Object, ObjectBuilder};
#[cfg(feature = "service")]
use uuid::Uuid;
=======
#[cfg(feature = "openapi")]
use utoipa::openapi::{Object, ObjectBuilder};
>>>>>>> 2c5a0bb3

pub type ApiUrl = String;
pub type Host = String;

#[derive(Clone, Serialize, Deserialize)]
#[cfg_attr(feature = "persist", derive(sqlx::Type, PartialEq, Hash, Eq))]
#[cfg_attr(feature = "persist", serde(transparent))]
#[cfg_attr(feature = "persist", sqlx(transparent))]
pub struct ApiKey(String);

impl ApiKey {
    pub fn parse(key: &str) -> anyhow::Result<Self> {
        let key = key.trim();

        let mut errors = vec![];
        if !key.chars().all(char::is_alphanumeric) {
            errors.push("The API key should consist of only alphanumeric characters.");
        };

        if key.len() != 16 {
            errors.push("The API key should be exactly 16 characters in length.");
        };

        if !errors.is_empty() {
            let message = errors.join("\n");
            bail!("Invalid API key:\n{message}")
        }

        Ok(Self(key.to_string()))
    }

    #[cfg(feature = "persist")]
    pub fn generate() -> Self {
        use rand::distributions::{Alphanumeric, DistString};

        Self(Alphanumeric.sample_string(&mut rand::thread_rng(), 16))
    }
}

impl AsRef<str> for ApiKey {
    fn as_ref(&self) -> &str {
        &self.0
    }
}

// Ensure we can't accidentaly log an ApiKey
impl Debug for ApiKey {
    fn fmt(&self, f: &mut std::fmt::Formatter<'_>) -> std::fmt::Result {
        write!(f, "ApiKey: REDACTED")
    }
}

// Ensure we can't accidentaly log an ApiKey
impl Display for ApiKey {
    fn fmt(&self, f: &mut std::fmt::Formatter<'_>) -> std::fmt::Result {
        write!(f, "{:?}", self)
    }
}

#[cfg(feature = "error")]
/// Errors that can occur when changing types. Especially from prost
#[derive(thiserror::Error, Debug)]
pub enum ParseError {
    #[error("failed to parse UUID: {0}")]
    Uuid(#[from] uuid::Error),
    #[error("failed to parse timestamp: {0}")]
    Timestamp(#[from] prost_types::TimestampError),
    #[error("failed to parse serde: {0}")]
    Serde(#[from] serde_json::Error),
    #[error("failed to parse state: {0}")]
    State(String),
}

/// Holds the input for a DB resource
#[derive(Deserialize, Serialize, Default)]
pub struct DbInput {
    pub local_uri: Option<String>,
}

/// Holds the output for a DB resource
#[derive(Deserialize, Serialize)]
pub enum DbOutput {
    Info(DatabaseReadyInfo),
    Local(String),
}

/// Holds the details for a database connection
#[derive(Debug, Clone, Serialize, Deserialize)]
pub struct DatabaseReadyInfo {
    engine: String,
    role_name: String,
    role_password: String,
    database_name: String,
    port: String,
    address_private: String,
    address_public: String,
}

impl DatabaseReadyInfo {
    pub fn new(
        engine: String,
        role_name: String,
        role_password: String,
        database_name: String,
        port: String,
        address_private: String,
        address_public: String,
    ) -> Self {
        Self {
            engine,
            role_name,
            role_password,
            database_name,
            port,
            address_private,
            address_public,
        }
    }
    pub fn connection_string_private(&self) -> String {
        format!(
            "{}://{}:{}@{}:{}/{}",
            self.engine,
            self.role_name,
            self.role_password,
            self.address_private,
            self.port,
            self.database_name
        )
    }
    pub fn connection_string_public(&self) -> String {
        format!(
            "{}://{}:{}@{}:{}/{}",
            self.engine,
            self.role_name,
            self.role_password,
            self.address_public,
            self.port,
            self.database_name
        )
    }
}

/// Store that holds all the secrets available to a deployment
#[derive(Deserialize, Serialize, Clone)]
pub struct SecretStore {
    pub(crate) secrets: BTreeMap<String, String>,
}

impl SecretStore {
    pub fn new(secrets: BTreeMap<String, String>) -> Self {
        Self { secrets }
    }

    pub fn get(&self, key: &str) -> Option<String> {
        self.secrets.get(key).map(ToOwned::to_owned)
    }
}

impl IntoIterator for SecretStore {
    type Item = (String, String);
    type IntoIter = <BTreeMap<String, String> as IntoIterator>::IntoIter;
    fn into_iter(self) -> Self::IntoIter {
        self.secrets.into_iter()
    }
}

#[cfg(feature = "openapi")]
pub fn ulid_type() -> Object {
    ObjectBuilder::new()
        .schema_type(utoipa::openapi::SchemaType::String)
        .format(Some(utoipa::openapi::SchemaFormat::Custom(
            "ulid".to_string(),
        )))
        .description(Some("String represention of an Ulid according to the spec found here: https://github.com/ulid/spec."))
        .build()
}

#[cfg(test)]
mod tests {
    use super::*;
    use proptest::prelude::*;

    proptest! {
        #[test]
        // The API key should be a 16 character alphanumeric string.
        fn parses_valid_api_keys(s in "[a-zA-Z0-9]{16}") {
            ApiKey::parse(&s).unwrap();
        }
    }

    #[test]
    fn generated_api_key_is_valid() {
        let key = ApiKey::generate();

        assert!(ApiKey::parse(key.as_ref()).is_ok());
    }

    #[test]
    #[should_panic(expected = "The API key should be exactly 16 characters in length.")]
    fn invalid_api_key_length() {
        ApiKey::parse("tooshort").unwrap();
    }

    #[test]
    #[should_panic(expected = "The API key should consist of only alphanumeric characters.")]
    fn non_alphanumeric_api_key() {
        ApiKey::parse("dh9z58jttoes3qv@").unwrap();
    }

    #[test]
    fn secretstore_intoiter() {
        let bt = BTreeMap::from([
            ("1".to_owned(), "2".to_owned()),
            ("3".to_owned(), "4".to_owned()),
        ]);
        let ss = SecretStore::new(bt);

        let mut iter = ss.into_iter();
        assert_eq!(iter.next(), Some(("1".to_owned(), "2".to_owned())));
        assert_eq!(iter.next(), Some(("3".to_owned(), "4".to_owned())));
        assert_eq!(iter.next(), None);
    }
}<|MERGE_RESOLUTION|>--- conflicted
+++ resolved
@@ -30,20 +30,8 @@
 
 use anyhow::bail;
 use serde::{Deserialize, Serialize};
-<<<<<<< HEAD
-
-#[cfg(feature = "service")]
-pub use log::Item as LogItem;
-#[cfg(feature = "service")]
-pub use log::STATE_MESSAGE;
 #[cfg(feature = "openapi")]
 use utoipa::openapi::{Object, ObjectBuilder};
-#[cfg(feature = "service")]
-use uuid::Uuid;
-=======
-#[cfg(feature = "openapi")]
-use utoipa::openapi::{Object, ObjectBuilder};
->>>>>>> 2c5a0bb3
 
 pub type ApiUrl = String;
 pub type Host = String;
