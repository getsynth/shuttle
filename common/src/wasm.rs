<<<<<<< HEAD
use std::{
    io::Write,
    slice::IterMut,
    sync::{Arc, Mutex},
};

use chrono::{DateTime, NaiveDateTime, Utc};
use hyper::http::{HeaderMap, Method, Request, Response, StatusCode, Uri, Version};
=======
use http::{self, HeaderMap, Method, Request, Response, StatusCode, Uri, Version};
>>>>>>> 83248243
use rmps::Serializer;
use serde::{Deserialize, Serialize};
use tracing::Subscriber;
use tracing_subscriber::Layer;

use crate::tracing::JsonVisitor;

extern crate rmp_serde as rmps;

// todo: add http extensions field
#[derive(Serialize, Deserialize, Debug)]
pub struct RequestWrapper {
    #[serde(with = "http_serde::method")]
    pub method: Method,

    #[serde(with = "http_serde::uri")]
    pub uri: Uri,

    #[serde(with = "http_serde::version")]
    pub version: Version,

    #[serde(with = "http_serde::header_map")]
    pub headers: HeaderMap,
}

impl From<http::request::Parts> for RequestWrapper {
    fn from(parts: http::request::Parts) -> Self {
        RequestWrapper {
            method: parts.method,
            uri: parts.uri,
            version: parts.version,
            headers: parts.headers,
        }
    }
}

impl RequestWrapper {
    /// Serialize a RequestWrapper to the Rust MessagePack data format
    pub fn into_rmp(self) -> Vec<u8> {
        let mut buf = Vec::new();
        self.serialize(&mut Serializer::new(&mut buf)).unwrap();

        buf
    }

    /// Consume the wrapper and return a request builder with `Parts` set
    pub fn into_request_builder(self) -> http::request::Builder {
        let mut request = Request::builder()
            .method(self.method)
            .version(self.version)
            .uri(self.uri);

        request
            .headers_mut()
            .unwrap()
            .extend(self.headers.into_iter());

        request
    }
}

// todo: add http extensions field
#[derive(Serialize, Deserialize, Debug)]
pub struct ResponseWrapper {
    #[serde(with = "http_serde::status_code")]
    pub status: StatusCode,

    #[serde(with = "http_serde::version")]
    pub version: Version,

    #[serde(with = "http_serde::header_map")]
    pub headers: HeaderMap,
}

impl From<http::response::Parts> for ResponseWrapper {
    fn from(parts: http::response::Parts) -> Self {
        ResponseWrapper {
            status: parts.status,
            version: parts.version,
            headers: parts.headers,
        }
    }
}

impl ResponseWrapper {
    /// Serialize a ResponseWrapper into the Rust MessagePack data format
    pub fn into_rmp(self) -> Vec<u8> {
        let mut buf = Vec::new();
        self.serialize(&mut Serializer::new(&mut buf)).unwrap();

        buf
    }

    /// Consume the wrapper and return a response builder with `Parts` set
    pub fn into_response_builder(self) -> http::response::Builder {
        let mut response = Response::builder()
            .status(self.status)
            .version(self.version);

        response
            .headers_mut()
            .unwrap()
            .extend(self.headers.into_iter());

        response
    }
}

#[derive(Clone, Debug, Eq, PartialEq)]
pub struct Log {
    pub level: Level,
    pub timestamp: DateTime<Utc>,
    pub file: String,
    pub line: u32,
    pub target: String,
    pub fields: Vec<u8>,
}

#[derive(Clone, Debug, Eq, PartialEq)]
pub enum Level {
    Trace,
    Debug,
    Info,
    Warn,
    Error,
}

impl From<&tracing::Level> for Level {
    fn from(level: &tracing::Level) -> Self {
        match *level {
            tracing::Level::TRACE => Self::Trace,
            tracing::Level::DEBUG => Self::Debug,
            tracing::Level::INFO => Self::Info,
            tracing::Level::WARN => Self::Warn,
            tracing::Level::ERROR => Self::Error,
        }
    }
}

impl Log {
    pub fn into_bytes(self) -> Vec<u8> {
        let mut buf = Vec::new();

        buf.add(self);

        buf
    }
}

/// Like [slice::fill_with] but allows unwrapping of [Option]s
trait TryFillWith: Sized {
    fn try_fill_with<I: Iterator<Item = u8>>(self, iter: &mut I) -> Option<()>;
}

impl<'a> TryFillWith for IterMut<'a, u8> {
    fn try_fill_with<I: Iterator<Item = u8>>(self, iter: &mut I) -> Option<()> {
        for el in self {
            *el = iter.next()?;
        }

        Some(())
    }
}

/// Convert a structure to and from bytes (array of u8)
pub trait Bytesable: Sized {
    /// Add self to bytes vec
    fn append_bytes(self, buf: &mut Vec<u8>);

    /// Get self from bytes vec
    fn from_bytes<I: Iterator<Item = u8>>(iter: &mut I) -> Option<Self>;
}

macro_rules! impl_bytesable {
    ($($int:ident),*) => {
        $(impl Bytesable for $int {
            fn append_bytes(self, buf: &mut Vec<u8>) {
                buf.extend_from_slice(&self.to_le_bytes());
            }

            fn from_bytes<I: Iterator<Item = u8>>(iter: &mut I) -> Option<Self> {
                let mut buf = [0; $int::BITS as usize / 8];
                buf.iter_mut().try_fill_with(iter)?;

                Some($int::from_le_bytes(buf))
            }
        })*
    };
}

// Never implement for usize because it could map to u64 in the runtime and a u32 inside wasm
// This will cause the deserialization step to fail
impl_bytesable!(u32, u64, i64);

impl Bytesable for String {
    fn append_bytes(self, buf: &mut Vec<u8>) {
        buf.add(self.len() as u64);
        buf.extend_from_slice(self.as_bytes());
    }

    fn from_bytes<I: Iterator<Item = u8>>(iter: &mut I) -> Option<Self> {
        let length: u64 = iter.get()?;

        let mut vec = vec![0; length as usize];
        vec.iter_mut().try_fill_with(iter)?;

        String::from_utf8(vec).ok()
    }
}

impl Bytesable for Level {
    fn append_bytes(self, buf: &mut Vec<u8>) {
        buf.add(self as u32);
    }

    fn from_bytes<I: Iterator<Item = u8>>(iter: &mut I) -> Option<Self> {
        let i: u32 = iter.get()?;

        let res = match i {
            0 => Self::Trace,
            1 => Self::Debug,
            2 => Self::Info,
            3 => Self::Warn,
            4 => Self::Error,
            _ => Self::Trace,
        };

        Some(res)
    }
}

impl Bytesable for DateTime<Utc> {
    fn append_bytes(self, buf: &mut Vec<u8>) {
        buf.add(self.naive_utc().timestamp_millis());
    }

    fn from_bytes<I: Iterator<Item = u8>>(iter: &mut I) -> Option<Self> {
        let millis: i64 = iter.get()?;

        let datetime = NaiveDateTime::from_timestamp_millis(millis)?;

        Some(Self::from_utc(datetime, Utc))
    }
}

impl Bytesable for Vec<u8> {
    fn append_bytes(self, buf: &mut Vec<u8>) {
        buf.add(self.len() as u64);
        buf.extend_from_slice(&self);
    }

    fn from_bytes<I: Iterator<Item = u8>>(iter: &mut I) -> Option<Self> {
        let length: u64 = iter.get()?;

        let mut vec = vec![0; length as usize];
        vec.iter_mut().try_fill_with(iter)?;

        Some(vec)
    }
}

impl Bytesable for Log {
    fn append_bytes(self, buf: &mut Vec<u8>) {
        buf.add(self.level);
        buf.add(self.timestamp);
        buf.add(self.file);
        buf.add(self.line);
        buf.add(self.target);
        buf.add(self.fields);
    }

    // These should be in the same order as they appear in [Self::append_bytes]
    fn from_bytes<I: Iterator<Item = u8>>(iter: &mut I) -> Option<Self> {
        Some(Self {
            level: iter.get()?,
            timestamp: iter.get()?,
            file: iter.get()?,
            line: iter.get()?,
            target: iter.get()?,
            fields: iter.get()?,
        })
    }
}

/// Trait to make it easier to add a bytable type to a data source
trait BytesableAppendExt {
    fn add<B: Bytesable>(&mut self, i: B);
}

impl BytesableAppendExt for Vec<u8> {
    fn add<B: Bytesable>(&mut self, i: B) {
        i.append_bytes(self);
    }
}

/// Trait to make it easier to get a bytable type from a data source
trait BytesableFromExt {
    fn get<B: Bytesable>(&mut self) -> Option<B>;
}

impl<I: Iterator<Item = u8>> BytesableFromExt for I {
    fn get<B: Bytesable>(&mut self) -> Option<B> {
        B::from_bytes(self)
    }
}

pub struct Logger<W> {
    writer: Arc<Mutex<W>>,
}

impl<W: Write> Logger<W> {
    pub fn new(writer: W) -> Self {
        Self {
            writer: Arc::new(Mutex::new(writer)),
        }
    }
}

impl<S, W> Layer<S> for Logger<W>
where
    S: Subscriber,
    W: Write + 'static,
{
    fn on_event(
        &self,
        event: &tracing::Event<'_>,
        _ctx: tracing_subscriber::layer::Context<'_, S>,
    ) {
        let datetime = Utc::now();

        let item = {
            let metadata = event.metadata();
            let mut visitor = JsonVisitor::default();

            event.record(&mut visitor);

            Log {
                level: metadata.level().into(),
                timestamp: datetime,
                file: visitor
                    .file
                    .or_else(|| metadata.file().map(str::to_string))
                    .unwrap_or_default(),
                line: visitor.line.or_else(|| metadata.line()).unwrap_or_default(),
                target: visitor
                    .target
                    .unwrap_or_else(|| metadata.target().to_string()),
                fields: serde_json::to_vec(&visitor.fields).unwrap(),
            }
        };

        let _ = self
            .writer
            .lock()
            .expect("to get lock on writer")
            .write(&item.into_bytes())
            .expect("sending log should succeed");
    }
}

#[cfg(test)]
mod test {
    use cap_std::os::unix::net::UnixStream;
    use serde_json::json;
    use std::io::{Read, Write};

    use super::*;
<<<<<<< HEAD
    use chrono::SubsecRound;
    use hyper::body::Body;
    use hyper::http::HeaderValue;
    use tracing_subscriber::prelude::*;
=======
    use http::HeaderValue;
    use hyper::body::Body;
>>>>>>> 83248243

    #[test]
    fn request_roundtrip() {
        let request: Request<Body> = Request::builder()
            .method(Method::PUT)
            .version(Version::HTTP_11)
            .header("test", HeaderValue::from_static("request"))
            .uri("https://axum-wasm.example/hello")
            .body(Body::empty())
            .unwrap();

        let (parts, _) = request.into_parts();
        let rmp = RequestWrapper::from(parts).into_rmp();

        let back: RequestWrapper = rmps::from_slice(&rmp).unwrap();

        assert_eq!(
            back.headers.get("test").unwrap(),
            HeaderValue::from_static("request")
        );
        assert_eq!(back.method, Method::PUT);
        assert_eq!(back.version, Version::HTTP_11);
        assert_eq!(
            back.uri.to_string(),
            "https://axum-wasm.example/hello".to_string()
        );
    }

    #[test]
    fn response_roundtrip() {
        let response: Response<Body> = Response::builder()
            .version(Version::HTTP_11)
            .header("test", HeaderValue::from_static("response"))
            .status(StatusCode::NOT_MODIFIED)
            .body(Body::empty())
            .unwrap();

        let (parts, _) = response.into_parts();
        let rmp = ResponseWrapper::from(parts).into_rmp();

        let back: ResponseWrapper = rmps::from_slice(&rmp).unwrap();

        assert_eq!(
            back.headers.get("test").unwrap(),
            HeaderValue::from_static("response")
        );
        assert_eq!(back.status, StatusCode::NOT_MODIFIED);
        assert_eq!(back.version, Version::HTTP_11);
    }

    #[test]
    fn log_roundtrip() {
        let log = Log {
            level: Level::Debug,
            timestamp: Utc::now().trunc_subsecs(3),
            file: "main.rs".to_string(),
            line: 5,
            target: "crate::main".to_string(),
            fields: serde_json::to_vec(&json!({"message": "Hello"})).unwrap(),
        };

        let mut buf = Vec::new();
        buf.add(log.clone());
        let mut iter = buf.into_iter();

        let actual = iter.get::<Log>();

        assert_eq!(log, actual.unwrap());
        assert_eq!(iter.next(), None);
    }

    #[test]
    fn logs_over_socket() {
        let (mut tx, rx) = UnixStream::pair().unwrap();
        let log1 = Log {
            level: Level::Debug,
            timestamp: Utc::now().trunc_subsecs(3),
            file: "lib.rs".to_string(),
            line: 9,
            target: "crate::lib".to_string(),
            fields: serde_json::to_vec(&json!({"message": "starting"})).unwrap(),
        };
        let log2 = Log {
            level: Level::Debug,
            timestamp: Utc::now().trunc_subsecs(3),
            file: Default::default(),
            line: Default::default(),
            target: Default::default(),
            fields: Default::default(),
        };

        let _ = tx.write(&log1.clone().into_bytes()).unwrap();
        let _ = tx.write(&log2.clone().into_bytes()).unwrap();

        let mut rx = rx.bytes().filter_map(Result::ok);

        let actual = rx.get::<Log>().unwrap();
        assert_eq!(log1, actual);

        let actual = rx.get::<Log>().unwrap();
        assert_eq!(log2, actual);

        // Make sure the closed channel (end) is handled correctly
        drop(tx);
        assert_eq!(rx.get::<Log>(), None);
    }

    #[test]
    fn logging() {
        let (tx, rx) = UnixStream::pair().unwrap();
        let mut rx = rx.bytes().filter_map(Result::ok);

        let logger = Logger::new(tx);
        let to_tuple = |log: Option<Log>| {
            let log = log.unwrap();
            let fields: serde_json::Map<String, serde_json::Value> =
                serde_json::from_slice(&log.fields).unwrap();

            let message = fields["message"].as_str().unwrap().to_owned();

            (message, log.level)
        };

        tracing_subscriber::registry().with(logger).init();

        tracing::debug!("this is");
        tracing::info!("hi");
        tracing::warn!("from");
        tracing::error!("logger");

        assert_eq!(
            to_tuple(rx.get::<Log>()),
            ("this is".to_string(), Level::Debug)
        );
        assert_eq!(to_tuple(rx.get::<Log>()), ("hi".to_string(), Level::Info));
        assert_eq!(to_tuple(rx.get::<Log>()), ("from".to_string(), Level::Warn));
        assert_eq!(
            to_tuple(rx.get::<Log>()),
            ("logger".to_string(), Level::Error)
        );
    }
}<|MERGE_RESOLUTION|>--- conflicted
+++ resolved
@@ -1,4 +1,3 @@
-<<<<<<< HEAD
 use std::{
     io::Write,
     slice::IterMut,
@@ -6,10 +5,7 @@
 };
 
 use chrono::{DateTime, NaiveDateTime, Utc};
-use hyper::http::{HeaderMap, Method, Request, Response, StatusCode, Uri, Version};
-=======
-use http::{self, HeaderMap, Method, Request, Response, StatusCode, Uri, Version};
->>>>>>> 83248243
+use http::{HeaderMap, Method, Request, Response, StatusCode, Uri, Version};
 use rmps::Serializer;
 use serde::{Deserialize, Serialize};
 use tracing::Subscriber;
@@ -377,15 +373,10 @@
     use std::io::{Read, Write};
 
     use super::*;
-<<<<<<< HEAD
     use chrono::SubsecRound;
-    use hyper::body::Body;
-    use hyper::http::HeaderValue;
-    use tracing_subscriber::prelude::*;
-=======
     use http::HeaderValue;
     use hyper::body::Body;
->>>>>>> 83248243
+    use tracing_subscriber::prelude::*;
 
     #[test]
     fn request_roundtrip() {
