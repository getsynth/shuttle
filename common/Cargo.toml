[package]
name = "shuttle-common"
version.workspace = true
edition.workspace = true
license.workspace = true
repository.workspace = true
description = "Common library for the shuttle platform (https://www.shuttle.rs/)"
# See more keys and their definitions at https://doc.rust-lang.org/cargo/reference/manifest.html

[dependencies]
anyhow = { workspace = true, optional = true }
async-trait = { workspace = true , optional = true }
axum = { workspace = true, optional = true }
bytes = { version = "1.3.0", optional = true }
chrono = { workspace = true, features = ["serde"] }
comfy-table = { version = "6.1.3", optional = true }
crossterm =  { version = "0.25.0", optional = true }
headers = { workspace = true }
http = { workspace = true, optional = true }
http-body = { version = "0.4.5", optional = true }
hyper = { workspace = true, optional = true }
jsonwebtoken = { workspace = true, optional = true }
once_cell = { workspace = true }
opentelemetry = { workspace = true, optional = true }
opentelemetry-http = { workspace = true, optional = true }
<<<<<<< HEAD
opentelemetry-otlp = { version = "0.11.0", optional = true }
=======
pin-project = { workspace = true } 
>>>>>>> 13d8bf0a
reqwest = { version = "0.11.13", optional = true }
rustrict = "0.5.5"
serde = { workspace = true, features = ["derive"] }
serde_json = { workspace = true, optional = true }
strum = { workspace = true }
thiserror = { workspace = true, optional = true }
tonic = { version = "0.8.3", optional = true }
tower = { workspace = true, optional = true }
tower-http = { workspace = true, optional = true }
tracing = { workspace = true }
tracing-opentelemetry = { workspace = true, optional = true }
<<<<<<< HEAD
tracing-subscriber = { workspace = true, optional = true }
uuid = { workspace = true, features = ["v4", "serde"] }

[features]
backend = ["async-trait", "axum", "bytes", "http", "http-body", "hyper/client", "jsonwebtoken", "opentelemetry", "opentelemetry-http", "opentelemetry-otlp", "thiserror", "tower", "tower-http", "tracing-opentelemetry", "tracing-subscriber/env-filter"]
=======
ttl_cache = { workspace = true, optional = true }
uuid = { workspace = true, features = ["v4", "serde"] }

[features]
backend = ["async-trait", "axum", "bytes", "http", "http-body", "hyper/client", "jsonwebtoken", "opentelemetry", "opentelemetry-http", "thiserror", "tower", "tower-http", "tracing-opentelemetry", "ttl_cache"]
>>>>>>> 13d8bf0a
display = ["comfy-table", "crossterm"]
models = ["anyhow", "async-trait", "display", "http", "reqwest", "serde_json"]

[dev-dependencies]
axum = { workspace = true }
base64 = "0.13.1"
hyper = { workspace = true }
ring = { workspace = true }
serde_json = { workspace = true }
tokio = { version = "1.22.0", features = ["macros", "rt-multi-thread"] }
tower = { workspace = true, features = ["util"] }
tracing-fluent-assertions = "0.3.0"
tracing-subscriber = { version = "0.3", default-features = false }<|MERGE_RESOLUTION|>--- conflicted
+++ resolved
@@ -23,11 +23,8 @@
 once_cell = { workspace = true }
 opentelemetry = { workspace = true, optional = true }
 opentelemetry-http = { workspace = true, optional = true }
-<<<<<<< HEAD
 opentelemetry-otlp = { version = "0.11.0", optional = true }
-=======
-pin-project = { workspace = true } 
->>>>>>> 13d8bf0a
+pin-project = { workspace = true }
 reqwest = { version = "0.11.13", optional = true }
 rustrict = "0.5.5"
 serde = { workspace = true, features = ["derive"] }
@@ -39,19 +36,12 @@
 tower-http = { workspace = true, optional = true }
 tracing = { workspace = true }
 tracing-opentelemetry = { workspace = true, optional = true }
-<<<<<<< HEAD
 tracing-subscriber = { workspace = true, optional = true }
-uuid = { workspace = true, features = ["v4", "serde"] }
-
-[features]
-backend = ["async-trait", "axum", "bytes", "http", "http-body", "hyper/client", "jsonwebtoken", "opentelemetry", "opentelemetry-http", "opentelemetry-otlp", "thiserror", "tower", "tower-http", "tracing-opentelemetry", "tracing-subscriber/env-filter"]
-=======
 ttl_cache = { workspace = true, optional = true }
 uuid = { workspace = true, features = ["v4", "serde"] }
 
 [features]
-backend = ["async-trait", "axum", "bytes", "http", "http-body", "hyper/client", "jsonwebtoken", "opentelemetry", "opentelemetry-http", "thiserror", "tower", "tower-http", "tracing-opentelemetry", "ttl_cache"]
->>>>>>> 13d8bf0a
+backend = ["async-trait", "axum", "bytes", "http", "http-body", "hyper/client", "jsonwebtoken", "opentelemetry", "opentelemetry-http", "opentelemetry-otlp", "thiserror", "tower", "tower-http", "tracing-opentelemetry", "tracing-subscriber/env-filter", "ttl_cache"]
 display = ["comfy-table", "crossterm"]
 models = ["anyhow", "async-trait", "display", "http", "reqwest", "serde_json"]
 
