--- conflicted
+++ resolved
@@ -7,23 +7,13 @@
 # See more keys and their definitions at https://doc.rust-lang.org/cargo/reference/manifest.html
 
 [dependencies]
-<<<<<<< HEAD
-chrono = { version = "0.4.19", features = ["serde"] }
-=======
 anyhow = "1.0.62"
 censor = "0.2.0"
 chrono = { version = "0.4.22", features = ["serde"] }
 lazy_static = "1.4.0"
->>>>>>> 1e798c99
 log = { version = "0.4.17", features = ["serde"] }
 once_cell = "1.13.1"
 rocket = "0.5.0-rc.2"
-<<<<<<< HEAD
 rustrict = "0.5.0"
 serde = "1.0.137"
-uuid = { version = "1.1.1", features = ["v4", "serde"] }
-=======
-serde = "1.0.143"
-serde_json = "1.0.83"
-uuid = { version = "1.1.2", features = ["v4", "serde"] }
->>>>>>> 1e798c99
+uuid = { version = "1.1.1", features = ["v4", "serde"] }