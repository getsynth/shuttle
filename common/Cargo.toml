--- conflicted
+++ resolved
@@ -7,14 +7,10 @@
 # See more keys and their definitions at https://doc.rust-lang.org/cargo/reference/manifest.html
 
 [dependencies]
-<<<<<<< HEAD
-chrono = { version = "0.4.19", features = ["serde"] }
-=======
+censor = "0.2.0"
 anyhow = "1.0.62"
-censor = "0.2.0"
+lazy_static = "1.4.0"
 chrono = { version = "0.4.22", features = ["serde"] }
-lazy_static = "1.4.0"
->>>>>>> 5559b932
 log = { version = "0.4.17", features = ["serde"] }
 once_cell = "1.13.1"
 regex = "1.6.0"
