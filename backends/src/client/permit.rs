--- conflicted
+++ resolved
@@ -100,7 +100,7 @@
         admin_user: &str,
         org_id: &str,
         user_id: &str,
-    ) -> Result<(), Error>;
+    ) -> Result<()>;
 
     /// Remove a user from an organization
     async fn remove_organization_member(
@@ -108,14 +108,14 @@
         admin_user: &str,
         org_id: &str,
         user_id: &str,
-    ) -> Result<(), Error>;
+    ) -> Result<()>;
 
     /// Get a list of all the members of an organization
     async fn get_organization_members(
         &self,
         user_id: &str,
         org_id: &str,
-    ) -> Result<Vec<organization::MemberResponse>, Error>;
+    ) -> Result<Vec<organization::MemberResponse>>;
 
     // Permissions queries
 
@@ -546,7 +546,7 @@
         admin_user: &str,
         org_id: &str,
         user_id: &str,
-    ) -> Result<(), Error> {
+    ) -> Result<()> {
         if !self.allowed_org(admin_user, org_id, "manage").await? {
             return Err(Error::ResponseError(ResponseContent {
                 status: StatusCode::FORBIDDEN,
@@ -579,7 +579,7 @@
         admin_user: &str,
         org_id: &str,
         user_id: &str,
-    ) -> Result<(), Error> {
+    ) -> Result<()> {
         if admin_user == user_id {
             return Err(Error::ResponseError(ResponseContent {
                 status: StatusCode::BAD_REQUEST,
@@ -606,7 +606,7 @@
         &self,
         user_id: &str,
         org_id: &str,
-    ) -> Result<Vec<organization::MemberResponse>, Error> {
+    ) -> Result<Vec<organization::MemberResponse>> {
         if !self.allowed_org(user_id, org_id, "view").await? {
             return Err(Error::ResponseError(ResponseContent {
                 status: StatusCode::FORBIDDEN,
@@ -646,61 +646,7 @@
 
 // Helpers for trait methods
 impl Client {
-<<<<<<< HEAD
-    async fn create_user(&self, user_id: &str) -> Result<UserRead, Error> {
-=======
-    // pub async fn get_organization_members(&self, org_name: &str) -> Result<Vec<Value>> {
-    //     self.api
-    //         .get(
-    //             &format!(
-    //                 "{}/role_assignments?resource_instance=Organization:{org_name}&role=member",
-    //                 self.facts
-    //             ),
-    //             None,
-    //         )
-    //         .await
-    // }
-
-    // pub async fn create_organization_member(
-    //     &self,
-    //     org_name: &str,
-    //     user_id: &str,
-    // ) -> Result<()> {
-    //     self.api
-    //         .post(
-    //             &format!("{}/role_assignments", self.facts),
-    //             json!({
-    //                 "role": "member",
-    //                 "resource_instance": format!("Organization:{org_name}"),
-    //                 "tenant": "default",
-    //                 "user": user_id,
-    //             }),
-    //             None,
-    //         )
-    //         .await
-    // }
-
-    // pub async fn delete_organization_member(
-    //     &self,
-    //     org_name: &str,
-    //     user_id: &str,
-    // ) -> Result<()> {
-    //     self.api
-    //         .delete(
-    //             &format!("{}/role_assignments", self.facts),
-    //             json!({
-    //                 "role": "member",
-    //                 "resource_instance": format!("Organization:{org_name}"),
-    //                 "tenant": "default",
-    //                 "user": user_id,
-    //             }),
-    //             None,
-    //         )
-    //         .await
-    // }
-
     async fn create_user(&self, user_id: &str) -> Result<UserRead> {
->>>>>>> d26e6c83
         Ok(create_user(
             &self.api,
             &self.proj_id,
