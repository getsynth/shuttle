--- conflicted
+++ resolved
@@ -255,11 +255,7 @@
 We're now ready to start a local run of the deployer:
 
 ```bash
-<<<<<<< HEAD
-cargo run -p shuttle-deployer -- --provisioner-address http://localhost:3000 --auth-uri http://localhost:8008 --proxy-fqdn local.rs --admin-secret dh9z58jttoes3qvt --project-id 01H7F6F53HY3NY23AY7J418Q0K --local --project <project_name>
-=======
 cargo run -p shuttle-deployer -- --provisioner-address http://localhost:3000 --auth-uri http://localhost:8008 --resource-recorder http://localhost:8007 --proxy-fqdn local.rs --admin-secret dh9z58jttoes3qvt --local --project-id "01H7WHDK23XYGSESCBG6XWJ1V0" --project <name>
->>>>>>> 531014ea
 ```
 
 The `<project_name>` needs to match the name of the project that will be deployed to this deployer. This is the `Cargo.toml` or `Shuttle.toml` name for the project.
