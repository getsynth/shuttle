--- conflicted
+++ resolved
@@ -14,10 +14,7 @@
 use std::path::Path;
 use std::rc::Rc;
 use structopt::StructOpt;
-<<<<<<< HEAD
-=======
 use lib::{ApiKey, ProjectConfig};
->>>>>>> 45b7c177
 
 #[tokio::main]
 async fn main() -> Result<()> {
@@ -46,12 +43,6 @@
 async fn deploy(args: DeployArgs) -> Result<()> {
     let (api_key, project) = get_api_key_and_project()?;
     let working_directory = env::current_dir()?;
-<<<<<<< HEAD
-    let api_key = config::get_api_key().context("failed to retrieve api key")?;
-    let project =
-        get_project(&working_directory).context("failed to retrieve project configuration")?;
-=======
->>>>>>> 45b7c177
     let package_file = run_cargo_package(&working_directory, args.allow_dirty)
         .context("failed to package cargo project")?;
     client::deploy(package_file, api_key, project)
