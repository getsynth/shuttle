#![doc(
    html_logo_url = "https://raw.githubusercontent.com/getsynth/shuttle/main/resources/logo-square-transparent.png",
    html_favicon_url = "https://raw.githubusercontent.com/getsynth/shuttle/main/resources/favicon.ico"
)]
//! # Shuttle - Deploy Rust apps with a single Cargo subcommand
//! <div style="display: flex; margin-top: 30px; margin-bottom: 30px;">
//! <img src="https://raw.githubusercontent.com/getsynth/shuttle/main/resources/logo-rectangle-transparent.png" width="400px" style="margin-left: auto; margin-right: auto;"/>
//! </div>
//!
//! Hello, and welcome to the <span style="font-family: Sans-Serif;"><a href="https://shuttle.rs">shuttle</a></span> API documentation!
//!
//! Shuttle is an open-source app platform that uses traits and annotations to configure your backend deployments.
//!
//! ## Usage
//!
//! Depend on `shuttle-service` in `Cargo.toml`:
//!
//! ```toml
//! shuttle-service = { version = "0.2", features = ["web-rocket"] }
//! ```
//!
//! and make sure your crate has a `cdylib` output target:
//!
//! ```toml
//! [lib]
//! crate-type = ["cdylib"]
//! ```
//!
//! See the [shuttle_service::main][main] macro for more information on supported services - like Axum. Here's a simple example using [rocket](https://docs.rs/rocket) to get you started:
//!
//! ```rust,no_run
//! #[macro_use]
//! extern crate rocket;
//!
//! use rocket::{Build, Rocket};
//!
//! #[get("/hello")]
//! fn hello() -> &'static str {
//!     "Hello, world!"
//! }
//!
//! #[shuttle_service::main]
//! async fn init() -> Result<Rocket<Build>, shuttle_service::Error> {
//!     let rocket = rocket::build().mount("/", routes![hello]);
//!
//!     Ok(rocket)
//! }
//! ```
//!
//! Complete examples can be found [in the repository](https://github.com/getsynth/shuttle/tree/main/examples/rocket).
//!
//! ## Deploying
//!
//! You can deploy your service with the [`cargo shuttle`](https://docs.rs/crate/cargo-shuttle/latest) subcommand. To install run:
//!
//! ```bash
//! $ cargo install cargo-shuttle
//! ```
//!
//! in a terminal. Once installed, run:
//!
//! ```bash
//! $ cargo shuttle login
//! ```
//!
//! this will open a browser window and prompt you to connect using your GitHub account.
//!
//! Then, deploy the service with:
//!
//! ```bash
//! $ cargo shuttle deploy
//! ```
//!
//! Your service will immediately be available at `{crate_name}.shuttleapp.rs`. For example:
//!
//! ```bash
//! $ curl https://hello-world-rocket-app.shuttleapp.rs
//! Hello, world!
//! ```
//!
//! ## Using `sqlx`
//!
//! Here is a quick example to deploy a service which uses a postgres database and [sqlx](http://docs.rs/sqlx):
//!
//! Depend on `shuttle-service` in `Cargo.toml`:
//!
//! ```toml
//! shuttle-service = { version = "0.2", features = ["web-rocket", "sqlx-postgres"] }
//! ```
//!
//! ```rust,no_run
//! #[macro_use]
//! extern crate rocket;
//!
//! use rocket::{Build, Rocket};
//! use sqlx::PgPool;
//!
//! struct MyState(PgPool);
//!
//! #[get("/hello")]
//! fn hello(state: &State<MyState>) -> &'static str {
//!     // Do things with `state.0`...
//!     "Hello, Postgres!"
//! }
//!
//! #[shuttle_service::main]
//! async fn rocket(pool: PgPool) -> Result<Rocket<Build>, shuttle_service::Error> {
//!     let state = MyState(pool);
//!     let rocket = rocket::build().manage(state).mount("/", routes![hello]);
//!
//!     Ok(rocket)
//! }
//! ```
//!
//! To learn more about shuttle managed services, see [shuttle_service::main][main#getting-shuttle-managed-services].
//!
//! ## Configuration
//!
//! The `cargo shuttle` command can be customised by creating a `Shuttle.toml` in the same location as your `Cargo.toml`.
//!
//! ## Getting API keys
//!
//! After you've installed the [cargo-shuttle](https://docs.rs/crate/cargo-shuttle/latest) command, run:
//!
//! ```bash
//! $ cargo shuttle login
//! ```
//!
//! this will open a browser window and prompt you to connect using your GitHub account.
//!
//! ##### Change the name of your service
//!
//! To have your service deployed with a different name, add a `name` entry in the `Shuttle.toml`:
//!
//! ```toml
//! name = "hello-world"
//! ```
//!
//! If the `name` key is not specified, the service's name will be the same as the crate's name.
//!
//! Alternatively, you can override the project name on the command-line, by passing the --name argument:
//!
//! ```bash
//! cargo shuttle deploy --name=$PROJECT_NAME
//! ```
//!
//! ## We're in alpha 🤗
//!
//! Thanks for using shuttle! We're very happy to have you with us!
//!
//! During our alpha period, API keys are completely free and you can deploy as many services as you want.
//!
//! Just keep in mind that there may be some kinks that require us to take all deployments down once in a while. In certain circumstances we may also have to delete all the data associated with those deployments.
//!
//! To stay updated with the release status of shuttle, [join our Discord](https://discord.gg/H33rRDTm3p)!
//!
//! ## Join Discord
//!
//! If you have any questions, [join our Discord server](https://discord.gg/H33rRDTm3p). There's always someone on there that can help!
//!
//! You can also [open an issue or a discussion on GitHub](https://github.com/getsynth/shuttle).
//!

use std::future::Future;
use std::net::SocketAddr;
use std::pin::Pin;

use async_trait::async_trait;
use logger::Logger;
use tokio::runtime::Runtime;

pub mod error;
pub use error::Error;

<<<<<<< HEAD
pub mod logger;
=======
#[cfg(feature = "secrets")]
pub mod secrets;
#[cfg(feature = "secrets")]
pub use secrets::SecretStore;
>>>>>>> 4842f691

#[cfg(feature = "codegen")]
extern crate shuttle_codegen;
#[cfg(feature = "codegen")]
/// Helper macro that generates the entrypoint required by any service - likely the only macro you need in this crate.
///
/// # Without shuttle managed services
/// The simplest usage is when your service does not require any shuttle managed resources, so you only need to return a shuttle supported service:
///
/// ```rust,no_run
/// use rocket::{Build, Rocket};
///
/// #[shuttle_service::main]
/// async fn rocket() -> Result<Rocket<Build>, shuttle_service::Error> {
///     let rocket = rocket::build();
///
///     Ok(rocket)
/// }
/// ```
///
/// ## shuttle supported services
/// The following type can take the place of the `Ok` type and enjoy first class service support in shuttle. Be sure to also enable the feature on
/// `shuttle-service` in `Cargo.toml` for the type to be recognized.
///
/// | Ok type                                                                        | Feature flag | Service                                     | Version    | Example                                                                             |
/// | ------------------------------------------------------------------------------ | ------------ | ------------------------------------------- | ---------- | ----------------------------------------------------------------------------------- |
/// | [`Rocket<Build>`](https://docs.rs/rocket/0.5.0-rc.1/rocket/struct.Rocket.html) | web-rocket   | [rocket](https://docs.rs/rocket/0.5.0-rc.1) | 0.5.0-rc.1 | [GitHub](https://github.com/getsynth/shuttle/tree/main/examples/rocket/hello-world) |
/// | [`SyncWrapper<Router>`](https://docs.rs/axum/0.5/axum/struct.Router.html)      | web-axum     | [axum](https://docs.rs/axum/0.5)            | 0.5        | [GitHub](https://github.com/getsynth/shuttle/tree/main/examples/axum/hello-world)   |
///
/// # Getting shuttle managed services
/// The shuttle is able to manage service dependencies for you. These services are passed in as inputs to your main function:
/// ```rust,no_run
/// use rocket::{Build, Rocket};
/// use sqlx::PgPool;
///
/// struct MyState(PgPool);
///
/// #[shuttle_service::main]
/// async fn rocket(pool: PgPool) -> Result<Rocket<Build>, shuttle_service::Error> {
///     let state = MyState(pool);
///     let rocket = rocket::build().manage(state);
///
///     Ok(rocket)
/// }
/// ```
///
/// ## shuttle managed dependencies
/// The following dependencies can be managed by shuttle - remember to enable their feature flags for the `shuttle-service` dependency in `Cargo.toml`:
///
/// | Argument type                                                 | Feature flag  | Dependency                                                         | Example                                                                          |
/// | ------------------------------------------------------------- | ------------- | ------------------------------------------------------------------ | -------------------------------------------------------------------------------- |
/// | [`PgPool`](https://docs.rs/sqlx/latest/sqlx/type.PgPool.html) | sqlx-postgres | A PostgresSql instance accessed using [sqlx](https://docs.rs/sqlx) | [GitHub](https://github.com/getsynth/shuttle/tree/main/examples/rocket/postgres) |
pub use shuttle_codegen::main;

#[cfg(feature = "loader")]
pub mod loader;

/// Factories can be used to request the provisioning of additional resources (like databases).
///
/// An instance of factory is passed by the deployer as an argument to [Service::build][Service::build] in the initial phase of deployment.
///
/// Also see the [declare_service!][declare_service] macro.
#[async_trait]
pub trait Factory: Send + Sync {
    /// Declare that the [Service][Service] requires a Postgres database.
    ///
    /// Returns the connection string to the provisioned database.
    async fn get_sql_connection_string(&mut self) -> Result<String, crate::Error>;
}

/// Used to get resources of type `T` from factories.
///
/// This is mainly meant for consumption by our code generator and should generally not be implemented by users.
#[async_trait]
pub trait GetResource<T> {
    async fn get_resource(self) -> Result<T, crate::Error>;
}

/// Get an `sqlx::PgPool` from any factory
#[cfg(feature = "sqlx-postgres")]
#[async_trait]
impl GetResource<sqlx::PgPool> for &mut dyn Factory {
    async fn get_resource(self) -> Result<sqlx::PgPool, crate::Error> {
        use error::CustomError;

        let connection_string = self.get_sql_connection_string().await?;

        let pool = sqlx::postgres::PgPoolOptions::new()
            .min_connections(1)
            .max_connections(5)
            .connect(&connection_string)
            .await
            .map_err(CustomError::new)?;

        Ok(pool)
    }
}

/// The core trait of the shuttle platform. Every crate deployed to shuttle needs to implement this trait.
///
/// Use the [declare_service!][crate::declare_service] macro to expose your implementation to the deployment backend.
pub trait Service: Send + Sync {
    /// This function is run exactly once on each instance of a deployment, prior to calling [bind][Service::bind].
    ///
    /// The passed [Factory][Factory] can be used to configure additional resources (like databases).
    /// And the logger is for logging all runtime events
    ///
    /// The default is a noop that returns `Ok(())`.
    fn build(&mut self, _: &mut dyn Factory, _logger: Logger) -> Result<(), Error> {
        Ok(())
    }

    /// This function is run exactly once on each instance of a deployment.
    ///
    /// The deployer expects this instance of [Service][Service] to bind to the passed [SocketAddr][SocketAddr].
    fn bind(&mut self, addr: SocketAddr) -> Result<(), error::Error>;
}

/// A convenience trait for handling out of the box conversions into [Service][Service] instances.
pub trait IntoService {
    /// The [Service][Service] instance this converts to.
    type Service: Service;

    /// Convert into a [Service][Service] instance.
    fn into_service(self) -> Self::Service;
}

pub type StateBuilder<T> =
    fn(&mut dyn Factory) -> Pin<Box<dyn Future<Output = Result<T, Error>> + Send + '_>>;

/// A wrapper that takes a user's future, gives the future a factory, and takes the returned service from the future
/// The returned service will be deployed by shuttle
pub struct SimpleService<T> {
    service: Option<T>,
    builder: Option<StateBuilder<T>>,
    runtime: Runtime,
}

impl<T> IntoService
    for fn(&mut dyn Factory) -> Pin<Box<dyn Future<Output = Result<T, Error>> + Send + '_>>
where
    SimpleService<T>: Service,
{
    type Service = SimpleService<T>;

    fn into_service(self) -> Self::Service {
        SimpleService {
            service: None,
            builder: Some(self),
            runtime: Runtime::new().unwrap(),
        }
    }
}

#[cfg(feature = "web-rocket")]
impl Service for SimpleService<rocket::Rocket<rocket::Build>> {
    fn build(&mut self, factory: &mut dyn Factory, logger: logger::Logger) -> Result<(), Error> {
        if let Some(builder) = self.builder.take() {
            // We want to build any sqlx pools on the same runtime the client code will run on. Without this expect to get errors of no tokio reactor being present.
            let rocket = self.runtime.block_on(async {
                log::set_boxed_logger(Box::new(logger))
                    .map(|()| log::set_max_level(log::LevelFilter::Info))
                    .expect("logger set should succeed");

                builder(factory).await
            })?;

            self.service = Some(rocket);
        }

        Ok(())
    }

    fn bind(&mut self, addr: SocketAddr) -> Result<(), error::Error> {
        let rocket = self.service.take().expect("service has already been bound");

        let config = rocket::Config {
            address: addr.ip(),
            port: addr.port(),
            log_level: rocket::config::LogLevel::Off,
            ..Default::default()
        };
        let launched = rocket.configure(config).launch();
        self.runtime
            .block_on(launched)
            .map_err(error::CustomError::new)?;
        Ok(())
    }
}

#[cfg(feature = "web-axum")]
impl Service for SimpleService<sync_wrapper::SyncWrapper<axum::Router>> {
    fn build(&mut self, factory: &mut dyn Factory, logger: logger::Logger) -> Result<(), Error> {
        if let Some(builder) = self.builder.take() {
            // We want to build any sqlx pools on the same runtime the client code will run on. Without this expect to get errors of no tokio reactor being present.
            let axum = self.runtime.block_on(async {
                log::set_boxed_logger(Box::new(logger))
                    .map(|()| log::set_max_level(log::LevelFilter::Info))
                    .expect("logger set should succeed");

                builder(factory).await
            })?;

            self.service = Some(axum);
        }

        Ok(())
    }

    fn bind(&mut self, addr: SocketAddr) -> Result<(), error::Error> {
        let axum = self
            .service
            .take()
            .expect("service has already been bound")
            .into_inner();

        self.runtime
            .block_on(async {
                axum::Server::bind(&addr)
                    .serve(axum.into_make_service())
                    .await
            })
            .map_err(error::CustomError::new)?;

        Ok(())
    }
}

/// Helper macro that generates the entrypoint required of any service.
///
/// Can be used in one of two ways:
///
/// ## Without a state
///
/// If your service does not require a state (like a database connection pool), just pass a type and a constructor function:
///
/// ```rust,no_run
/// #[macro_use]
/// extern crate shuttle_service;
///
/// use rocket::{Rocket, Build};
///
/// fn rocket() -> Rocket<Build> {
///     rocket::build()
/// }
///
/// declare_service!(Rocket<Build>, rocket);
/// ```
///
/// The constructor function must return an instance of the type passed as first argument. Furthermore, the type must implement [IntoService][IntoService].
///
/// ## With a state
///
/// If your service requires a state, pass a type, a constructor and a state builder:
///
/// ```rust,no_run
/// use rocket::{Rocket, Build};
/// use sqlx::PgPool;
///
/// #[macro_use]
/// extern crate shuttle_service;
/// use shuttle_service::{Factory, Error};
///
/// struct MyState(PgPool);
///
/// async fn state(factory: &mut dyn Factory) -> Result<MyState, shuttle_service::Error> {
///    let pool = sqlx::postgres::PgPoolOptions::new()
///        .connect(&factory.get_sql_connection_string().await?)
///        .await?;
///    Ok(MyState(pool))
/// }
///
/// fn rocket() -> Rocket<Build> {
///     rocket::build()
/// }
///
/// declare_service!(Rocket<Build>, rocket, state);
/// ```
///
/// The state builder will be called when the deployer calls [Service::build][Service::build].
///
#[macro_export]
macro_rules! declare_service {
    ($service_type:ty, $constructor:path) => {
        #[no_mangle]
        pub extern "C" fn _create_service() -> *mut dyn $crate::Service {
            // Ensure constructor returns concrete type.
            let constructor: fn() -> $service_type = $constructor;

            let obj = $crate::IntoService::into_service(constructor());
            let boxed: Box<dyn $crate::Service> = Box::new(obj);
            Box::into_raw(boxed)
        }
    };
    ($service_type:ty, $constructor:path, $state_builder:path) => {
        #[no_mangle]
        pub extern "C" fn _create_service() -> *mut dyn $crate::Service {
            // Ensure constructor returns concrete type.
            let constructor: fn() -> $service_type = $constructor;

            // Ensure state builder is a function
            let state_builder: fn(
                &mut dyn $crate::Factory,
            ) -> std::pin::Pin<
                Box<dyn std::future::Future<Output = Result<_, $crate::Error>> + Send + '_>,
            > = |factory| Box::pin($state_builder(factory));

            let obj = $crate::IntoService::into_service((constructor(), state_builder));
            let boxed: Box<dyn $crate::Service> = Box::new(obj);
            Box::into_raw(boxed)
        }
    };
}<|MERGE_RESOLUTION|>--- conflicted
+++ resolved
@@ -172,14 +172,12 @@
 pub mod error;
 pub use error::Error;
 
-<<<<<<< HEAD
 pub mod logger;
-=======
+
 #[cfg(feature = "secrets")]
 pub mod secrets;
 #[cfg(feature = "secrets")]
 pub use secrets::SecretStore;
->>>>>>> 4842f691
 
 #[cfg(feature = "codegen")]
 extern crate shuttle_codegen;
