#![doc(
    html_logo_url = "https://raw.githubusercontent.com/getsynth/shuttle/main/resources/logo-square-transparent.png",
    html_favicon_url = "https://raw.githubusercontent.com/getsynth/shuttle/main/resources/favicon.ico"
)]
//! # Shuttle - Deploy Rust apps with a single Cargo subcommand
//! <div style="display: flex; margin-top: 30px; margin-bottom: 30px;">
//! <img src="https://raw.githubusercontent.com/getsynth/shuttle/main/resources/logo-rectangle-transparent.png" width="400px" style="margin-left: auto; margin-right: auto;"/>
//! </div>
//!
//! Hello, and welcome to the <span style="font-family: Sans-Serif;"><a href="https://shuttle.rs">shuttle</a></span> API documentation!
//!
//! Shuttle is an open-source app platform that uses traits and annotations to configure your backend deployments.
//!
//! ## Usage
//! Start by installing the [`cargo shuttle`](https://docs.rs/crate/cargo-shuttle/latest) subcommand by running the following in a terminal:
//!
//! ```bash
//! $ cargo install cargo-shuttle
//! ```
//!
//! Now that shuttle is installed, you can create your first project using:
//!
//! ```bash
//! $ cargo shuttle init --rocket my-rocket-app
//! ```
//!
//! By looking at the `Cargo.toml` file of the generated `my-rocket-app` project you will see it has been made to
//! be a library crate with a `shuttle-service` dependency with the `web-rocket` feature on the `shuttle-service` dependency.
//!
//! ```toml
//! shuttle-service = { version = "0.5.2", features = ["web-rocket"] }
//! ```
//!
//! A boilerplate code for your rocket project can also be found in `src/lib.rs`:
//!
//! ```rust,no_run
//! #[macro_use]
//! extern crate rocket;
//!
//! use shuttle_service::ShuttleRocket;
//!
//! #[get("/hello")]
//! fn hello() -> &'static str {
//!     "Hello, world!"
//! }
//!
//! #[shuttle_service::main]
//! async fn init() -> ShuttleRocket {
//!     let rocket = rocket::build().mount("/", routes![hello]);
//!
//!     Ok(rocket)
//! }
//! ```
//!
//! See the [shuttle_service::main][main] macro for more information on supported services - such as `axum`.
//! Or look at more complete examples [in the repository](https://github.com/getsynth/shuttle/tree/main/examples), but
//! take note that the examples may update before official releases.
//!
//! ## Running locally
//! To test your app locally before deploying, use:
//!
//! ```bash
//! $ cargo shuttle run
//! ```
//!
//! You should see your app build and start on the default port 8000. You can test this using;
//!
//! ```bash
//! $ curl http://localhost:8000/hello
//! Hello, world!
//! ```
//!
//! ## Deploying
//!
//! You can deploy your service with the [`cargo shuttle`](https://docs.rs/crate/cargo-shuttle/latest) subcommand too.
//! But, you will need to authenticate with the shuttle service first using:
//!
//! ```bash
//! $ cargo shuttle login
//! ```
//!
//! this will open a browser window and prompt you to connect using your GitHub account.
//!
//! Then, deploy the service with:
//!
//! ```bash
//! $ cargo shuttle deploy
//! ```
//!
//! Your service will immediately be available at `{crate_name}.shuttleapp.rs`. For example:
//!
//! ```bash
//! $ curl https://my-rocket-app.shuttleapp.rs/hello
//! Hello, world!
//! ```
//!
//! ## Using `sqlx`
//!
//! Here is a quick example to deploy a service that uses a postgres database and [sqlx](http://docs.rs/sqlx):
//!
//! Add `shuttle-shared-db` as a dependency with the `postgres` feature, and add `sqlx` as a dependency with the `runtime-tokio-native-tls` and `postgres` features inside `Cargo.toml`:
//!
//! ```toml
<<<<<<< HEAD
//! shuttle-shared-db = { version = "0.4.0", features = ["postgres"] }
//! sqlx = { version = "0.5", features = ["runtime-tokio-native-tls", "postgres"] }
=======
//! shuttle-service = { version = "0.5.2", features = ["web-rocket", "sqlx-postgres"] }
//! sqlx = { version = "0.6.1", features = ["runtime-tokio-native-tls", "postgres"] }
>>>>>>> 5559b932
//! ```
//!
//! Now update the `#[shuttle_service::main]` function to take in a `PgPool`:
//!
//! ```rust,no_run
//! #[macro_use]
//! extern crate rocket;
//!
//! use rocket::State;
//! use sqlx::PgPool;
//! use shuttle_service::ShuttleRocket;
//!
//! struct MyState(PgPool);
//!
//! #[get("/hello")]
//! fn hello(state: &State<MyState>) -> &'static str {
//!     // Do things with `state.0`...
//!     "Hello, Postgres!"
//! }
//!
//! #[shuttle_service::main]
//! async fn rocket(#[shuttle_shared_db::Postgres] pool: PgPool) -> ShuttleRocket {
//!     let state = MyState(pool);
//!     let rocket = rocket::build().manage(state).mount("/", routes![hello]);
//!
//!     Ok(rocket)
//! }
//! ```
//!
//! For a local run, shuttle will automatically provision a Postgres instance inside a [Docker](https://www.docker.com/) container on your machine and connect it to the `PgPool`.
//!
//! For deploys, shuttle will provision a database for your application and connect it to the `PgPool` on your behalf.
//!
//! To learn more about shuttle managed services, see [shuttle_service::main][main#getting-shuttle-managed-services].
//!
//! ## Configuration
//!
//! The `cargo shuttle` command can be customised by creating a `Shuttle.toml` in the same location as your `Cargo.toml`.
//!
//! ##### Change the name of your service
//!
//! To have your service deployed with a different name, add a `name` entry in the `Shuttle.toml`:
//!
//! ```toml
//! name = "hello-world"
//! ```
//!
//! If the `name` key is not specified, the service's name will be the same as the crate's name.
//!
//! Alternatively, you can override the project name on the command-line, by passing the --name argument:
//!
//! ```bash
//! cargo shuttle deploy --name=$PROJECT_NAME
//! ```
//!
//! ##### Using Podman instead of Docker
//! If you are using [Podman](https://podman.io/) instead of Docker, then `cargo shuttle run` will give
//! `got unexpected error while inspecting docker container: error trying to connect: No such file or directory` error.
//!
//! To fix this error you will need to expose a rootless socket for Podman first. This can be done using:
//!
//! ```bash
//! podman system service --time=0 unix:///tmp/podman.sock
//! ```
//!
//! Now set the `DOCKER_HOST` environment variable to point to this socket using:
//!
//! ```bash
//! export DOCKER_HOST=unix:///tmp/podman.sock
//! ```
//!
//! Now all `cargo shuttle run` commands will work against Podman.
//!
//! ## Getting API keys
//!
//! After you've installed the [cargo-shuttle](https://docs.rs/crate/cargo-shuttle/latest) command, run:
//!
//! ```bash
//! $ cargo shuttle login
//! ```
//!
//! this will open a browser window and prompt you to connect using your GitHub account.
//!
//! ## We're in alpha 🤗
//!
//! Thanks for using shuttle! We're very happy to have you with us!
//!
//! During our alpha period, API keys are completely free and you can deploy as many services as you want.
//!
//! Just keep in mind that there may be some kinks that require us to take all deployments down once in a while. In certain circumstances we may also have to delete all the data associated with those deployments.
//!
//! To stay updated with the release status of shuttle, [join our Discord](https://discord.gg/shuttle)!
//!
//! ## Join Discord
//!
//! If you have any questions, [join our Discord server](https://discord.gg/shuttle). There's always someone on there that can help!
//!
//! You can also [open an issue or a discussion on GitHub](https://github.com/getsynth/shuttle).
//!

use std::future::Future;
use std::net::SocketAddr;
use std::pin::Pin;

pub use async_trait::async_trait;

// Pub uses by `codegen`
pub use log;
pub use tokio::runtime::Runtime;

pub mod error;
pub use error::Error;

pub mod logger;

pub use shuttle_common::database;

<<<<<<< HEAD
=======
#[cfg(any(feature = "sqlx-postgres", feature = "mongodb-integration",))]
pub mod shared;

#[cfg(feature = "secrets")]
pub mod secrets;
#[cfg(feature = "secrets")]
pub use secrets::SecretStore;

#[cfg(any(
    feature = "sqlx-aws-mariadb",
    feature = "sqlx-aws-mysql",
    feature = "sqlx-aws-postgres"
))]
pub mod aws;

#[cfg(feature = "persist")]
pub mod persist;
#[cfg(feature = "persist")]
pub use persist::PersistInstance;

>>>>>>> 5559b932
#[cfg(feature = "codegen")]
extern crate shuttle_codegen;
#[cfg(feature = "codegen")]
/// Helper macro that generates the entrypoint required by any service - likely the only macro you need in this crate.
///
/// # Without shuttle managed services
/// The simplest usage is when your service does not require any shuttle managed resources, so you only need to return a shuttle supported service:
///
/// ```rust,no_run
/// use shuttle_service::ShuttleRocket;
///
/// #[shuttle_service::main]
/// async fn rocket() -> ShuttleRocket {
///     let rocket = rocket::build();
///
///     Ok(rocket)
/// }
/// ```
///
/// ## shuttle supported services
/// The following types can be returned from a `#[shuttle_service::main]` function and enjoy first class service support in shuttle. Be sure to also enable the correct feature on
/// `shuttle-service` in `Cargo.toml` for the type to be recognized.
///
/// | Return type                           | Feature flag | Service                                     | Version    | Example                                                                               |
/// | ------------------------------------- | ------------ | ------------------------------------------- | ---------- | -----------------------------------------------------------------------------------   |
/// | `ShuttleRocket`                       | web-rocket   | [rocket](https://docs.rs/rocket/0.5.0-rc.2) | 0.5.0-rc.2 | [GitHub](https://github.com/getsynth/shuttle/tree/main/examples/rocket/hello-world)   |
/// | `ShuttleAxum`                         | web-axum     | [axum](https://docs.rs/axum/0.5)            | 0.5        | [GitHub](https://github.com/getsynth/shuttle/tree/main/examples/axum/hello-world)     |
/// | `ShuttleSalvo`                        | web-salvo    | [salvo](https://docs.rs/salvo/0.34.3)       | 0.34.3     | [GitHub](https://github.com/getsynth/shuttle/tree/main/examples/salvo/hello-world)    |
/// | `ShuttleTide`                         | web-tide     | [tide](https://docs.rs/tide/0.16.0)         | 0.16.0     | [GitHub](https://github.com/getsynth/shuttle/tree/main/examples/tide/hello-world)     |
/// | `ShuttlePoem`                         | web-poem     | [poem](https://docs.rs/poem/1.3.35)         | 1.3.35     | [GitHub](https://github.com/getsynth/shuttle/tree/main/examples/poem/hello-world)     |
/// | `Result<T, shuttle_service::Error>`   | web-tower    | [tower](https://docs.rs/tower/0.4.12)       | 0.14.12    | [GitHub](https://github.com/getsynth/shuttle/tree/main/examples/tower/hello-world)    |
/// | `ShuttleSerenity`                     | bot-serenity | [serenity](https://docs.rs/serenity/0.11.5) | 0.11.5     | [GitHub](https://github.com/getsynth/shuttle/tree/main/examples/serenity/hello-world) |
///
/// # Getting shuttle managed services
/// Shuttle is able to manage service dependencies for you. These services are passed in as inputs to your `#[shuttle_service::main]` function and are configured using attributes:
/// ```rust,no_run
/// use sqlx::PgPool;
/// use shuttle_service::ShuttleRocket;
///
/// struct MyState(PgPool);
///
/// #[shuttle_service::main]
/// async fn rocket(#[shuttle_shared_db::Postgres] pool: PgPool) -> ShuttleRocket {
///     let state = MyState(pool);
///     let rocket = rocket::build().manage(state);
///
///     Ok(rocket)
/// }
/// ```
///
/// ## shuttle managed dependencies
<<<<<<< HEAD
/// All managed dependencies are isolated crate plugins. A full list can be found by searching [crates.io for 'shuttle-service'](https://crates.io/search?q=shuttle-service),
/// but some worthy mentions that are maintained by the shuttle team are:
/// - [shuttle-aws-rds](https://crates.io/crates/shuttle-aws-rds)
/// - [shuttle-shared-db](https://crates.io/crates/shuttle-shared-db)
/// - [shuttle-secrets](https://crates.io/crates/shuttle-secrets)
=======
/// The following dependencies can be managed by shuttle - remember to enable their feature flags for the `shuttle-service` dependency in `Cargo.toml` and configure them using an attribute annotation:
///

/// | Argument type                                                            | Feature flag        | Attribute            | Dependency                                                                                         | Example                                                                          |
/// | ------------------------------------------------------------------------ | ------------------- | -------------------- | -------------------------------------------------------------------------------------------------- | -------------------------------------------------------------------------------- |
/// | [`PgPool`](https://docs.rs/sqlx/latest/sqlx/type.PgPool.html)            | sqlx-postgres       | `shared::Postgres`   | A shared PostgresSQL instance accessed using [sqlx](https://docs.rs/sqlx)                          | [GitHub](https://github.com/getsynth/shuttle/tree/main/examples/rocket/postgres) |
/// | [`Database`](https://docs.rs/mongodb/latest/mongodb/struct.Database.html)| mongodb-integration | `shared::MongoDb`    | A shared MongoDb database accessed using the [mongodb](https://docs.rs/mongodb) driver             | [GitHub](https://github.com/getsynth/shuttle/tree/main/examples/poem/mongodb)    |
/// | [`MySqlPool`](https://docs.rs/sqlx/latest/sqlx/type.MySqlPool.html)      | sqlx-aws-mariadb    | `aws::rds::MariaDB`  | An AWS RDS MariaDB instance tied to your instance and accessed using [sqlx](https://docs.rs/sqlx)  |                                                                                  |
/// | [`MySqlPool`](https://docs.rs/sqlx/latest/sqlx/type.MySqlPool.html)      | sqlx-aws-mysql      | `aws::rds::MySql`    | An AWS RDS MySql instance tied to your instance and accessed using [sqlx](https://docs.rs/sqlx)    |                                                                                  |
/// | [`PgPool`](https://docs.rs/sqlx/latest/sqlx/type.PgPool.html)            | sqlx-aws-postgres   | `aws::rds::Postgres` | An AWS RDS Postgres instance tied to your instance and accessed using [sqlx](https://docs.rs/sqlx) | [GitHub](https://github.com/getsynth/shuttle/tree/main/examples/tide/postgres)   |
>>>>>>> 5559b932
pub use shuttle_codegen::main;
use tokio::task::JoinHandle;

#[cfg(feature = "loader")]
pub mod loader;

/// Factories can be used to request the provisioning of additional resources (like databases).
///
/// An instance of factory is passed by the deployer as an argument to [Service::build][Service::build] in the initial phase of deployment.
///
/// Also see the [main][main] macro.
use shuttle_common::project::ProjectName;

#[async_trait]
pub trait Factory: Send + Sync {
    /// Declare that the [Service][Service] requires a database.
    ///
    /// Returns the connection string to the provisioned database.
    async fn get_db_connection_string(
        &mut self,
        db_type: database::Type,
    ) -> Result<String, crate::Error>;

    fn get_project_name(&self) -> ProjectName;
}

/// Used to get resources of type `T` from factories.
///
/// This is mainly meant for consumption by our code generator and should generally not be implemented by users.
/// Some resources cannot cross the boundary between the api runtime and the runtime of services. These resources
/// should be created on the passed in runtime.
#[async_trait]
pub trait ResourceBuilder<T> {
    fn new() -> Self;
    async fn build(self, factory: &mut dyn Factory, runtime: &Runtime) -> Result<T, crate::Error>;
}

/// A tokio handle the service was started on
pub type ServeHandle = JoinHandle<Result<(), error::Error>>;

/// The core trait of the shuttle platform. Every crate deployed to shuttle needs to implement this trait.
///
/// Use the [main][main] macro to expose your implementation to the deployment backend.
//
// TODO: our current state machine in the api crate stores this service and can move it across
// threads (handlers) causing `Service` to need `Sync`. We should remove this restriction
#[async_trait]
pub trait Service: Send + Sync {
    /// This function is run exactly once on each instance of a deployment.
    ///
    /// The deployer expects this instance of [Service][Service] to bind to the passed [SocketAddr][SocketAddr].
    async fn bind(mut self: Box<Self>, addr: SocketAddr) -> Result<(), error::Error>;
}

/// This function is generated by our codegen. It uses the factory to get other services and instantiate them on
/// the correct tokio runtime. This function also sets the runtime logger. The output is a future where `T`
/// should implement [Service].
pub type StateBuilder<T> =
    for<'a> fn(
        &'a mut dyn Factory,
        &'a Runtime,
        Box<dyn log::Log>,
    ) -> Pin<Box<dyn Future<Output = Result<T, Error>> + Send + 'a>>;

/// This function is generated by codegen to ensure binding happens on the other side of the FFI and on the correct
/// tokio runtime.
pub type Binder = for<'a> fn(Box<dyn Service>, SocketAddr, &'a Runtime) -> ServeHandle;

// Make sure every crate used in this struct has its version pinned down to prevent segmentation faults when crossing the FFI.
// Your future self will thank you!
// See https://github.com/shuttle-hq/shuttle/pull/348
#[allow(dead_code)]
pub struct Bootstrapper {
    service: Option<Box<dyn Service>>,
    builder: Option<StateBuilder<Box<dyn Service>>>,
    binder: Binder,
    runtime: Option<Runtime>,
}

impl Bootstrapper {
    pub fn new(builder: StateBuilder<Box<dyn Service>>, binder: Binder, runtime: Runtime) -> Self {
        Self {
            service: None,
            builder: Some(builder),
            binder,
            runtime: Some(runtime),
        }
    }

    #[cfg(feature = "loader")]
    async fn bootstrap(
        &mut self,
        factory: &mut dyn Factory,
        logger: Box<dyn log::Log>,
    ) -> Result<(), Error> {
        if let Some(builder) = self.builder.take() {
            let service = builder(factory, self.runtime.as_ref().unwrap(), logger).await?;
            self.service = Some(service);
        }

        Ok(())
    }

    #[cfg(feature = "loader")]
    fn into_handle(mut self, addr: SocketAddr) -> Result<ServeHandle, Error> {
        let service = self.service.take().expect("service has already been bound");

        let handle = (self.binder)(service, addr, self.runtime.as_ref().unwrap());

        Ok(handle)
    }
}

impl Drop for Bootstrapper {
    fn drop(&mut self) {
        if let Some(runtime) = self.runtime.take() {
            // TODO: find a way to drop the runtime
            std::mem::forget(runtime);
        }
    }
}

#[cfg(feature = "web-rocket")]
#[async_trait]
impl Service for rocket::Rocket<rocket::Build> {
    async fn bind(mut self: Box<Self>, addr: SocketAddr) -> Result<(), error::Error> {
        let shutdown = rocket::config::Shutdown {
            ctrlc: false,
            ..rocket::config::Shutdown::default()
        };

        let config = rocket::Config {
            address: addr.ip(),
            port: addr.port(),
            log_level: rocket::config::LogLevel::Off,
            shutdown,
            ..Default::default()
        };
        let _rocket = self
            .configure(config)
            .launch()
            .await
            .map_err(error::CustomError::new)?;

        Ok(())
    }
}

#[cfg(feature = "web-rocket")]
pub type ShuttleRocket = Result<rocket::Rocket<rocket::Build>, Error>;

#[cfg(feature = "web-poem")]
#[async_trait]
impl<T> Service for T
where
    T: poem::Endpoint + Sync + Send + 'static,
{
    async fn bind(mut self: Box<Self>, addr: SocketAddr) -> Result<(), error::Error> {
        poem::Server::new(poem::listener::TcpListener::bind(addr))
            .run(self)
            .await
            .map_err(error::CustomError::new)?;

        Ok(())
    }
}

#[cfg(feature = "web-poem")]
pub type ShuttlePoem<T> = Result<T, Error>;

#[cfg(feature = "web-axum")]
#[async_trait]
impl Service for sync_wrapper::SyncWrapper<axum::Router> {
    async fn bind(mut self: Box<Self>, addr: SocketAddr) -> Result<(), error::Error> {
        let router = self.into_inner();

        axum::Server::bind(&addr)
            .serve(router.into_make_service())
            .await
            .map_err(error::CustomError::new)?;

        Ok(())
    }
}

#[cfg(feature = "web-axum")]
pub type ShuttleAxum = Result<sync_wrapper::SyncWrapper<axum::Router>, Error>;

#[cfg(feature = "web-salvo")]
#[async_trait]
impl Service for salvo::Router {
    async fn bind(mut self: Box<Self>, addr: SocketAddr) -> Result<(), error::Error> {
        salvo::Server::new(salvo::listener::TcpListener::bind(&addr))
            .serve(self)
            .await;

        Ok(())
    }
}

#[cfg(feature = "web-salvo")]
pub type ShuttleSalvo = Result<salvo::Router, Error>;

#[cfg(feature = "web-tide")]
#[async_trait]
impl<T> Service for tide::Server<T>
where
    T: Clone + Send + Sync + 'static,
{
    async fn bind(mut self: Box<Self>, addr: SocketAddr) -> Result<(), error::Error> {
        self.listen(addr).await.map_err(error::CustomError::new)?;

        Ok(())
    }
}

#[cfg(feature = "web-tide")]
pub type ShuttleTide<T> = Result<tide::Server<T>, Error>;

#[cfg(feature = "web-tower")]
#[async_trait]
impl<T> Service for T
where
    T: tower::Service<hyper::Request<hyper::Body>, Response = hyper::Response<hyper::Body>>
        + Clone
        + Send
        + Sync
        + 'static,
    T::Error: std::error::Error + Send + Sync,
    T::Future: std::future::Future + Send + Sync,
{
    async fn bind(mut self: Box<Self>, addr: SocketAddr) -> Result<(), error::Error> {
        let shared = tower::make::Shared::new(self);
        hyper::Server::bind(&addr)
            .serve(shared)
            .await
            .map_err(error::CustomError::new)?;

        Ok(())
    }
}

#[cfg(feature = "bot-serenity")]
#[async_trait]
impl Service for serenity::Client {
    async fn bind(mut self: Box<Self>, _addr: SocketAddr) -> Result<(), error::Error> {
        self.start().await.map_err(error::CustomError::new)?;

        Ok(())
    }
}

#[cfg(feature = "bot-serenity")]
pub type ShuttleSerenity = Result<serenity::Client, Error>;

pub const VERSION: &str = env!("CARGO_PKG_VERSION");<|MERGE_RESOLUTION|>--- conflicted
+++ resolved
@@ -101,13 +101,8 @@
 //! Add `shuttle-shared-db` as a dependency with the `postgres` feature, and add `sqlx` as a dependency with the `runtime-tokio-native-tls` and `postgres` features inside `Cargo.toml`:
 //!
 //! ```toml
-<<<<<<< HEAD
-//! shuttle-shared-db = { version = "0.4.0", features = ["postgres"] }
-//! sqlx = { version = "0.5", features = ["runtime-tokio-native-tls", "postgres"] }
-=======
-//! shuttle-service = { version = "0.5.2", features = ["web-rocket", "sqlx-postgres"] }
+//! shuttle-shared-db = { version = "0.5.2", features = ["postgres"] }
 //! sqlx = { version = "0.6.1", features = ["runtime-tokio-native-tls", "postgres"] }
->>>>>>> 5559b932
 //! ```
 //!
 //! Now update the `#[shuttle_service::main]` function to take in a `PgPool`:
@@ -225,29 +220,9 @@
 
 pub use shuttle_common::database;
 
-<<<<<<< HEAD
-=======
-#[cfg(any(feature = "sqlx-postgres", feature = "mongodb-integration",))]
+#[cfg(any(feature = "mongodb-integration"))]
 pub mod shared;
 
-#[cfg(feature = "secrets")]
-pub mod secrets;
-#[cfg(feature = "secrets")]
-pub use secrets::SecretStore;
-
-#[cfg(any(
-    feature = "sqlx-aws-mariadb",
-    feature = "sqlx-aws-mysql",
-    feature = "sqlx-aws-postgres"
-))]
-pub mod aws;
-
-#[cfg(feature = "persist")]
-pub mod persist;
-#[cfg(feature = "persist")]
-pub use persist::PersistInstance;
-
->>>>>>> 5559b932
 #[cfg(feature = "codegen")]
 extern crate shuttle_codegen;
 #[cfg(feature = "codegen")]
@@ -299,13 +274,6 @@
 /// ```
 ///
 /// ## shuttle managed dependencies
-<<<<<<< HEAD
-/// All managed dependencies are isolated crate plugins. A full list can be found by searching [crates.io for 'shuttle-service'](https://crates.io/search?q=shuttle-service),
-/// but some worthy mentions that are maintained by the shuttle team are:
-/// - [shuttle-aws-rds](https://crates.io/crates/shuttle-aws-rds)
-/// - [shuttle-shared-db](https://crates.io/crates/shuttle-shared-db)
-/// - [shuttle-secrets](https://crates.io/crates/shuttle-secrets)
-=======
 /// The following dependencies can be managed by shuttle - remember to enable their feature flags for the `shuttle-service` dependency in `Cargo.toml` and configure them using an attribute annotation:
 ///
 
@@ -316,7 +284,7 @@
 /// | [`MySqlPool`](https://docs.rs/sqlx/latest/sqlx/type.MySqlPool.html)      | sqlx-aws-mariadb    | `aws::rds::MariaDB`  | An AWS RDS MariaDB instance tied to your instance and accessed using [sqlx](https://docs.rs/sqlx)  |                                                                                  |
 /// | [`MySqlPool`](https://docs.rs/sqlx/latest/sqlx/type.MySqlPool.html)      | sqlx-aws-mysql      | `aws::rds::MySql`    | An AWS RDS MySql instance tied to your instance and accessed using [sqlx](https://docs.rs/sqlx)    |                                                                                  |
 /// | [`PgPool`](https://docs.rs/sqlx/latest/sqlx/type.PgPool.html)            | sqlx-aws-postgres   | `aws::rds::Postgres` | An AWS RDS Postgres instance tied to your instance and accessed using [sqlx](https://docs.rs/sqlx) | [GitHub](https://github.com/getsynth/shuttle/tree/main/examples/tide/postgres)   |
->>>>>>> 5559b932
+
 pub use shuttle_codegen::main;
 use tokio::task::JoinHandle;
 
