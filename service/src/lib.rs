#![doc(
    html_logo_url = "https://raw.githubusercontent.com/shuttle-hq/shuttle/main/assets/logo-square-transparent.png",
    html_favicon_url = "https://raw.githubusercontent.com/shuttle-hq/shuttle/main/assets/favicon.ico"
)]
//! # Shuttle - Deploy Rust apps with a single Cargo subcommand
//! <div style="display: flex; margin-top: 30px; margin-bottom: 30px;">
//! <img src="https://raw.githubusercontent.com/shuttle-hq/shuttle/main/assets/logo-rectangle-transparent.png" width="400px" style="margin-left: auto; margin-right: auto;"/>
//! </div>
//!
//! Hello, and welcome to the <span style="font-family: Sans-Serif;"><a href="https://shuttle.rs">shuttle</a></span> API documentation!
//!
//! Shuttle is an open-source app platform that uses traits and annotations to configure your backend deployments.
//!
//! ## Usage
//! Start by installing the [`cargo shuttle`](https://docs.rs/crate/cargo-shuttle/latest) subcommand by running the following in a terminal:
//!
//! ```bash
//! $ cargo install cargo-shuttle
//! ```
//!
//! Now that shuttle is installed, you can initialize a project with Rocket boilerplate:
//! ```bash
//! $ cargo shuttle init --rocket my-rocket-app
//! ```
//!
//! By looking at the `Cargo.toml` file of the generated `my-rocket-app` project you will see it has been made to
//! be a library crate with a `shuttle-service` dependency with the `web-rocket` feature on the `shuttle-service` dependency.
//!
//! ```toml
//! shuttle-service = { version = "0.11.0", features = ["web-rocket"] }
//! ```
//!
//! A boilerplate code for your rocket project can also be found in `src/lib.rs`:
//!
//! ```rust,no_run
//! #[macro_use]
//! extern crate rocket;
//!
//! use shuttle_service::ShuttleRocket;
//!
//! #[get("/hello")]
//! fn hello() -> &'static str {
//!     "Hello, world!"
//! }
//!
//! #[shuttle_service::main]
//! async fn init() -> ShuttleRocket {
//!     let rocket = rocket::build().mount("/", routes![hello]);
//!
//!     Ok(rocket)
//! }
//! ```
//!
//! See the [shuttle_service::main][main] macro for more information on supported services - such as `axum`.
//! Or look at [more complete examples](https://github.com/shuttle-hq/examples), but
//! take note that the examples may update before official releases.
//!
//! ## Running locally
//! To test your app locally before deploying, use:
//!
//! ```bash
//! $ cargo shuttle run
//! ```
//!
//! You should see your app build and start on the default port 8000. You can test this using;
//!
//! ```bash
//! $ curl http://localhost:8000/hello
//! Hello, world!
//! ```
//!
//! ## Deploying
//!
//! You can deploy your service with the [`cargo shuttle`](https://docs.rs/crate/cargo-shuttle/latest) subcommand too.
//! But, you will need to authenticate with the shuttle service first using:
//!
//! ```bash
//! $ cargo shuttle login
//! ```
//!
//! this will open a browser window and prompt you to connect using your GitHub account.
//!
//! Before you can deploy, you have to create a project. This will start a deployer container for your
//! project under the hood, ensuring isolation from other users' projects.
//!
//! ```bash
//! $ cargo shuttle project new
//! ```
//!
//! Then, deploy the service with:
//!
//! ```bash
//! $ cargo shuttle deploy
//! ```
//!
//! Your service will immediately be available at `{crate_name}.shuttleapp.rs`. For example:
//!
//! ```bash
//! $ curl https://my-rocket-app.shuttleapp.rs/hello
//! Hello, world!
//! ```
//!
//! ## Using `sqlx`
//!
//! Here is a quick example to deploy a service that uses a postgres database and [sqlx](http://docs.rs/sqlx):
//!
//! Add `shuttle-shared-db` as a dependency with the `postgres` feature, and add `sqlx` as a dependency with the `runtime-tokio-native-tls` and `postgres` features inside `Cargo.toml`:
//!
//! ```toml
//! shuttle-shared-db = { version = "0.11.0", features = ["postgres"] }
//! sqlx = { version = "0.6.2", features = ["runtime-tokio-native-tls", "postgres"] }
//! ```
//!
//! Now update the `#[shuttle_service::main]` function to take in a `PgPool`:
//!
//! ```rust,no_run
//! #[macro_use]
//! extern crate rocket;
//!
//! use rocket::State;
//! use sqlx::PgPool;
//! use shuttle_service::ShuttleRocket;
//!
//! struct MyState(PgPool);
//!
//! #[get("/hello")]
//! fn hello(state: &State<MyState>) -> &'static str {
//!     // Do things with `state.0`...
//!     "Hello, Postgres!"
//! }
//!
//! #[shuttle_service::main]
//! async fn rocket(#[shuttle_shared_db::Postgres] pool: PgPool) -> ShuttleRocket {
//!     let state = MyState(pool);
//!     let rocket = rocket::build().manage(state).mount("/", routes![hello]);
//!
//!     Ok(rocket)
//! }
//! ```
//!
//! For a local run, shuttle will automatically provision a Postgres instance inside a [Docker](https://www.docker.com/) container on your machine and connect it to the `PgPool`.
//!
//! For deploys, shuttle will provision a database for your application and connect it to the `PgPool` on your behalf.
//!
//! To learn more about shuttle managed resources, see [shuttle_service::main][main#getting-shuttle-managed-resources].
//!
//! ## Configuration
//!
//! The `cargo shuttle` command can be customised by creating a `Shuttle.toml` in the same location as your `Cargo.toml`.
//!
//! ##### Change the name of your service
//!
//! To have your service deployed with a different name, add a `name` entry in the `Shuttle.toml`:
//!
//! ```toml
//! name = "hello-world"
//! ```
//!
//! If the `name` key is not specified, the service's name will be the same as the crate's name.
//!
//! Alternatively, you can override the project name on the command-line, by passing the --name argument to any subcommand like so:
//!
//! ```bash
//! cargo shuttle deploy --name=$PROJECT_NAME
//! ```
//!
//! ##### Using Podman instead of Docker
//! If you are using [Podman](https://podman.io/) instead of Docker, then `cargo shuttle run` will give
//! `got unexpected error while inspecting docker container: error trying to connect: No such file or directory` error.
//!
//! To fix this error you will need to expose a rootless socket for Podman first. This can be done using:
//!
//! ```bash
//! podman system service --time=0 unix:///tmp/podman.sock
//! ```
//!
//! Now set the `DOCKER_HOST` environment variable to point to this socket using:
//!
//! ```bash
//! export DOCKER_HOST=unix:///tmp/podman.sock
//! ```
//!
//! Now all `cargo shuttle run` commands will work against Podman.
//!
//! ## Getting API keys
//!
//! After you've installed the [cargo-shuttle](https://docs.rs/crate/cargo-shuttle/latest) command, run:
//!
//! ```bash
//! $ cargo shuttle login
//! ```
//!
//! this will open a browser window and prompt you to connect using your GitHub account.
//!
//! ## We're in alpha 🤗
//!
//! Thanks for using shuttle! We're very happy to have you with us!
//!
//! During our alpha period, API keys are completely free and you can deploy as many services as you want.
//!
//! Just keep in mind that there may be some kinks that require us to take all deployments down once in a while. In certain circumstances we may also have to delete all the data associated with those deployments.
//!
//! To stay updated with the release status of shuttle, [join our Discord](https://discord.gg/shuttle)!
//!
//! ## Join Discord
//!
//! If you have any questions, [join our Discord server](https://discord.gg/shuttle). There's always someone on there that can help!
//!
//! You can also [open an issue or a discussion on GitHub](https://github.com/shuttle-hq/shuttle).
//!

use std::collections::BTreeMap;
use std::net::SocketAddr;
use std::path::PathBuf;

<<<<<<< HEAD
use async_trait::async_trait;
=======
pub use async_trait::async_trait;

// Pub uses by `codegen`
pub use anyhow::Context;
pub use strfmt::strfmt;
pub use tracing;
pub use tracing_subscriber;
>>>>>>> 4e88558d

pub mod error;
pub use error::{CustomError, Error};

pub use shuttle_common::database;

#[cfg(feature = "codegen")]
extern crate shuttle_codegen;
#[cfg(feature = "codegen")]
/// Helper macro that generates the entrypoint required by any service - likely the only macro you need in this crate.
///
/// # Without shuttle managed resources
/// The simplest usage is when your service does not require any shuttle managed resources, so you only need to return a shuttle supported service:
///
/// ```rust,no_run
/// use shuttle_service::ShuttleRocket;
///
/// #[shuttle_service::main]
/// async fn rocket() -> ShuttleRocket {
///     let rocket = rocket::build();
///
///     Ok(rocket)
/// }
/// ```
///
/// ## shuttle supported services
/// The following types can be returned from a `#[shuttle_service::main]` function and enjoy first class service support in shuttle. Be sure to also enable the correct feature on
/// `shuttle-service` in `Cargo.toml` for the type to be recognized.
///
/// | Return type                           | Feature flag | Service                                     | Version    | Example                                                                               |
/// | ------------------------------------- | ------------ | ------------------------------------------- | ---------- | -----------------------------------------------------------------------------------   |
/// | `ShuttleRocket`                       | web-rocket   | [rocket](https://docs.rs/rocket/0.5.0-rc.2) | 0.5.0-rc.2 | [GitHub](https://github.com/shuttle-hq/examples/tree/main/rocket/hello-world)         |
/// | `ShuttleAxum`                         | web-axum     | [axum](https://docs.rs/axum/0.5)            | 0.5        | [GitHub](https://github.com/shuttle-hq/examples/tree/main/axum/hello-world)           |
/// | `ShuttleSalvo`                        | web-salvo    | [salvo](https://docs.rs/salvo/0.34.3)       | 0.34.3     | [GitHub](https://github.com/shuttle-hq/examples/tree/main/salvo/hello-world)          |
/// | `ShuttleTide`                         | web-tide     | [tide](https://docs.rs/tide/0.16.0)         | 0.16.0     | [GitHub](https://github.com/shuttle-hq/examples/tree/main/tide/hello-world)           |
/// | `ShuttlePoem`                         | web-poem     | [poem](https://docs.rs/poem/1.3.35)         | 1.3.35     | [GitHub](https://github.com/shuttle-hq/examples/tree/main/poem/hello-world)           |
/// | `Result<T, shuttle_service::Error>`   | web-tower    | [tower](https://docs.rs/tower/0.4.12)       | 0.14.12    | [GitHub](https://github.com/shuttle-hq/examples/tree/main/tower/hello-world)          |
/// | `ShuttleSerenity`                     | bot-serenity | [serenity](https://docs.rs/serenity/0.11.5) | 0.11.5     | [GitHub](https://github.com/shuttle-hq/examples/tree/main/serenity/hello-world)       |
/// | `ShuttlePoise`                        | bot-poise    | [poise](https://docs.rs/poise/0.5.2)        | 0.5.2      | [GitHub](https://github.com/shuttle-hq/examples/tree/main/poise/hello-world)          |
/// | `ShuttleActixWeb`                     | web-actix-web| [actix-web](https://docs.rs/actix-web/4.2.1)| 4.2.1      | [GitHub](https://github.com/shuttle-hq/examples/tree/main/actix-web/hello-world)      |
///
/// # Getting shuttle managed resources
/// Shuttle is able to manage resource dependencies for you. These resources are passed in as inputs to your `#[shuttle_service::main]` function and are configured using attributes:
/// ```rust,no_run
/// use sqlx::PgPool;
/// use shuttle_service::ShuttleRocket;
///
/// struct MyState(PgPool);
///
/// #[shuttle_service::main]
/// async fn rocket(#[shuttle_shared_db::Postgres] pool: PgPool) -> ShuttleRocket {
///     let state = MyState(pool);
///     let rocket = rocket::build().manage(state);
///
///     Ok(rocket)
/// }
/// ```
///
/// More [shuttle managed resources can be found here](https://github.com/shuttle-hq/shuttle/tree/main/resources)
pub use shuttle_codegen::main;

#[cfg(feature = "builder")]
pub mod builder;

pub use shuttle_common::{deployment::Environment, project::ProjectName as ServiceName};

/// Factories can be used to request the provisioning of additional resources (like databases).
///
/// An instance of factory is passed by the deployer as an argument to [ResourceBuilder::build][ResourceBuilder::build] in the initial phase of deployment.
///
/// Also see the [main][main] macro.
#[async_trait]
pub trait Factory: Send + Sync {
    /// Declare that the [Service][Service] requires a database.
    ///
    /// Returns the connection string to the provisioned database.
    async fn get_db_connection_string(
        &mut self,
        db_type: database::Type,
    ) -> Result<String, crate::Error>;

    /// Get all the secrets for a service
    async fn get_secrets(&mut self) -> Result<BTreeMap<String, String>, crate::Error>;

    /// Get the name for the service being deployed
    fn get_service_name(&self) -> ServiceName;

    /// Get the environment for this deployment
    fn get_environment(&self) -> Environment;

    /// Get the path where the build files are stored for this service
    fn get_build_path(&self) -> Result<PathBuf, crate::Error>;

    /// Get the path where files can be stored for this deployment
    fn get_storage_path(&self) -> Result<PathBuf, crate::Error>;
}

/// Used to get resources of type `T` from factories.
///
/// This is mainly meant for consumption by our code generator and should generally not be called by users.
///
/// ## Creating your own managed resource
/// You may want to create your own managed resource by implementing this trait for some builder `B` to construct resource `T`. [`Factory`] can be used to provision resources
/// on shuttle's servers if your resource will need any.
///
/// Your resource will be available on a [shuttle_service::main][main] function as follow:
/// ```
/// #[shuttle_service::main]
/// async fn my_service([custom_resource_crate::namespace::B] custom_resource: T)
///     -> shuttle_service::ShuttleAxum {}
/// ```
///
/// Here `custom_resource_crate::namespace` is the crate and namespace to a builder `B` that implements [`ResourceBuilder`] to create resource `T`.
///
/// ### Example
/// ```
/// pub struct Builder {
///     name: String,
/// }
///
/// pub struct Resource {
///     name: String,
/// }
///
/// impl Builder {
///     /// Name to give resource
///     pub fn name(self, name: &str) -> Self {
///         self.name = name.to_string();
///
///         self
///     }
/// }
///
/// #[async_trait]
/// impl ResourceBuilder<Resource> for Builder {
///     fn new() -> Self {
///         Self {
///             name: String::new(),
///         }
///     }
///
///     async fn build(
///         self,
///         factory: &mut dyn Factory,
///     ) -> Result<Resource, shuttle_service::Error> {
///         Ok(Resource { name: self.name })
///     }
/// }
/// ```
///
/// Then using this resource in a service:
/// ```
/// #[shuttle_service::main]
/// async fn my_service(
///     [custom_resource_crate::Builder(name = "John")] resource: custom_resource_crate::Resource
/// )
///     -> shuttle_service::ShuttleAxum {}
/// ```
#[async_trait]
pub trait ResourceBuilder<T> {
    fn new() -> Self;
    async fn build(self, factory: &mut dyn Factory) -> Result<T, crate::Error>;
}

/// The core trait of the shuttle platform. Every crate deployed to shuttle needs to implement this trait.
///
/// Use the [main][main] macro to expose your implementation to the deployment backend.
#[async_trait]
pub trait Service: Send {
    /// This function is run exactly once on each instance of a deployment.
    ///
    /// The deployer expects this instance of [Service][Service] to bind to the passed [SocketAddr][SocketAddr].
    async fn bind(mut self, addr: SocketAddr) -> Result<(), error::Error>;
}

pub const NEXT_NAME: &str = "shuttle-next";<|MERGE_RESOLUTION|>--- conflicted
+++ resolved
@@ -213,17 +213,7 @@
 use std::net::SocketAddr;
 use std::path::PathBuf;
 
-<<<<<<< HEAD
 use async_trait::async_trait;
-=======
-pub use async_trait::async_trait;
-
-// Pub uses by `codegen`
-pub use anyhow::Context;
-pub use strfmt::strfmt;
-pub use tracing;
-pub use tracing_subscriber;
->>>>>>> 4e88558d
 
 pub mod error;
 pub use error::{CustomError, Error};
