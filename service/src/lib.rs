--- conflicted
+++ resolved
@@ -300,14 +300,8 @@
 /// Also see the [declare_service!][declare_service] macro.
 pub struct RocketService<T: Sized> {
     rocket: Option<Rocket<Build>>,
-<<<<<<< HEAD
-    state_builder:
-        Option<fn(&mut dyn Factory) -> Pin<Box<dyn Future<Output = Result<T, Error>> + Send + '_>>>,
+    state_builder: Option<StateBuilder<T>>,
     runtime: Runtime
-=======
-    state_builder: Option<StateBuilder<T>>,
-    runtime: Runtime,
->>>>>>> 39a0326c
 }
 
 impl IntoService for Rocket<Build> {
@@ -374,8 +368,7 @@
 /// The returned service will be deployed by shuttle
 pub struct SimpleService<T> {
     service: Option<T>,
-    builder:
-        Option<fn(&mut dyn Factory) -> Pin<Box<dyn Future<Output = Result<T, Error>> + Send + '_>>>,
+    builder: Option<StateBuilder<T>>,
     runtime: Runtime
 }
 
