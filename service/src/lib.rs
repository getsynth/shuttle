#![doc(
    html_logo_url = "https://raw.githubusercontent.com/getsynth/shuttle/main/resources/logo-square-transparent.png",
    html_favicon_url = "https://raw.githubusercontent.com/getsynth/shuttle/main/resources/favicon.ico"
)]
//! # Shuttle - Deploy Rust apps with a single Cargo subcommand
//! <div style="display: flex; margin-top: 30px; margin-bottom: 30px;">
//! <img src="https://raw.githubusercontent.com/getsynth/shuttle/main/resources/logo-rectangle-transparent.png" width="400px" style="margin-left: auto; margin-right: auto;"/>
//! </div>
//!
//! Hello, and welcome to the <span style="font-family: Sans-Serif;"><a href="https://shuttle.rs">shuttle</a></span> API documentation!
//!
//! Shuttle is an open-source app platform that uses traits and annotations to configure your backend deployments.
//!
//! ## Usage
//! Start by installing the [`cargo shuttle`](https://docs.rs/crate/cargo-shuttle/latest) subcommand by runnning the following in a terminal:
//!
//! ```bash
//! $ cargo install cargo-shuttle
//! ```
//!
//! Now that shuttle is installed, you can create your first project using:
//!
//! ```bash
//! cargo shuttle init my-rocket-app
//! ```
//!
//! By looking at the `Cargo.toml` file of the generated `my-rocket-app` project you will see it has been made to
//! be a library crate with a `shuttle-service` dependency.
//! Go ahead and update the `shuttle-service` dependency inside `Cargo.toml` to prepare this crate as a rocket project
//! by adding the `web-rocket` feature on the `shuttle-service` dependency.
//!
//! ```toml
//! shuttle-service = { version = "0.3.3", features = ["web-rocket"] }
//! ```
//!
//! Now replace `src/lib.rs` with the following content.
//!
//! ```rust,no_run
//! #[macro_use]
//! extern crate rocket;
//!
//! use shuttle_service::ShuttleRocket;
//!
//! #[get("/hello")]
//! fn hello() -> &'static str {
//!     "Hello, world!"
//! }
//!
//! #[shuttle_service::main]
//! async fn init() -> ShuttleRocket {
//!     let rocket = rocket::build().mount("/", routes![hello]);
//!
//!     Ok(rocket)
//! }
//! ```
//!
//! See the [shuttle_service::main][main] macro for more information on supported services - like Axum.
//! Or look at more complete examples [in the repository](https://github.com/getsynth/shuttle/tree/main/examples), but
//! take note that the examples may update before official releases.
//!
//! ## Running locally
//! To test your app locally before deploying, use:
//!
//! ```bash
//! $ cargo shuttle run
//! ```
//!
//! You should see your app build and start on the default port 8000. You can test this using;
//!
//! ```bash
//! $ curl http://localhost:8000/hello
//! Hello, world!
//! ```
//!
//! ## Deploying
//!
//! You can deploy your service with the [`cargo shuttle`](https://docs.rs/crate/cargo-shuttle/latest) subcommand too.
//! But, you will need to authenticate with the shuttle service first using:
//!
//! ```bash
//! $ cargo shuttle login
//! ```
//!
//! this will open a browser window and prompt you to connect using your GitHub account.
//!
//! Then, deploy the service with:
//!
//! ```bash
//! $ cargo shuttle deploy
//! ```
//!
//! Your service will immediately be available at `{crate_name}.shuttleapp.rs`. For example:
//!
//! ```bash
//! $ curl https://my-rocket-app.shuttleapp.rs/hello
//! Hello, world!
//! ```
//!
//! ## Using `sqlx`
//!
//! Here is a quick example to deploy a service which uses a postgres database and [sqlx](http://docs.rs/sqlx):
//!
//! Add the `sqlx-postgres` feature to the `shuttle-service` dependency inside `Cargo.toml`:
//!
//! ```toml
//! shuttle-service = { version = "0.3.3", features = ["web-rocket", "sqlx-postgres"] }
//! ```
//!
//! Now update the `#[shuttle_service::main]` function to take in a `PgPool`:
//!
//! ```rust,no_run
//! #[macro_use]
//! extern crate rocket;
//!
//! use rocket::State;
//! use sqlx::PgPool;
//! use shuttle_service::ShuttleRocket;
//!
//! struct MyState(PgPool);
//!
//! #[get("/hello")]
//! fn hello(state: &State<MyState>) -> &'static str {
//!     // Do things with `state.0`...
//!     "Hello, Postgres!"
//! }
//!
//! #[shuttle_service::main]
//! async fn rocket(#[shared::Postgres] pool: PgPool) -> ShuttleRocket {
//!     let state = MyState(pool);
//!     let rocket = rocket::build().manage(state).mount("/", routes![hello]);
//!
//!     Ok(rocket)
//! }
//! ```
//!
//! For a local run, shuttle will automatically provision a Postgres instance inside a [Docker](https://www.docker.com/) container on your machine and connect it to the `PgPool`.
//!
//! For deploys, shuttle will provision a database for your application and connect it to the `PgPool` on your behalf.
//!
//! To learn more about shuttle managed services, see [shuttle_service::main][main#getting-shuttle-managed-services].
//!
//! ## Configuration
//!
//! The `cargo shuttle` command can be customised by creating a `Shuttle.toml` in the same location as your `Cargo.toml`.
//!
//! ##### Change the name of your service
//!
//! To have your service deployed with a different name, add a `name` entry in the `Shuttle.toml`:
//!
//! ```toml
//! name = "hello-world"
//! ```
//!
//! If the `name` key is not specified, the service's name will be the same as the crate's name.
//!
//! Alternatively, you can override the project name on the command-line, by passing the --name argument:
//!
//! ```bash
//! cargo shuttle deploy --name=$PROJECT_NAME
//! ```
//!
//! ##### Using Podman instead of Docker
//! If you are using [Podman](https://podman.io/) instead of Docker, then `cargo shuttle run` will give
//! `got unexpected error while inspecting docker container: error trying to connect: No such file or directory` error.
//!
//! To fix this error you will need to expose a rootless socket for Podman first. This can be done using:
//!
//! ```bash
//! podman system service --time=0 unix:///tmp/podman.sock
//! ```
//!
//! Now set the `DOCKER_HOST` environment variable to point to this socket using:
//!
//! ```bash
//! export DOCKER_HOST=unix:///tmp/podman.sock
//! ```
//!
//! Now all `cargo shuttle run` commands will work against Podman.
//!
//! ## Getting API keys
//!
//! After you've installed the [cargo-shuttle](https://docs.rs/crate/cargo-shuttle/latest) command, run:
//!
//! ```bash
//! $ cargo shuttle login
//! ```
//!
//! this will open a browser window and prompt you to connect using your GitHub account.
//!
//! ## We're in alpha 🤗
//!
//! Thanks for using shuttle! We're very happy to have you with us!
//!
//! During our alpha period, API keys are completely free and you can deploy as many services as you want.
//!
//! Just keep in mind that there may be some kinks that require us to take all deployments down once in a while. In certain circumstances we may also have to delete all the data associated with those deployments.
//!
//! To stay updated with the release status of shuttle, [join our Discord](https://discord.gg/H33rRDTm3p)!
//!
//! ## Join Discord
//!
//! If you have any questions, [join our Discord server](https://discord.gg/H33rRDTm3p). There's always someone on there that can help!
//!
//! You can also [open an issue or a discussion on GitHub](https://github.com/getsynth/shuttle).
//!

use std::future::Future;
use std::net::SocketAddr;
use std::pin::Pin;

use async_trait::async_trait;

// Pub uses by `codegen`
pub use log;
pub use tokio::runtime::Runtime;

pub mod error;
pub use error::Error;

pub mod logger;

pub use shuttle_common::database;

#[cfg(feature = "sqlx-postgres")]
pub mod shared;

#[cfg(feature = "secrets")]
pub mod secrets;
#[cfg(feature = "secrets")]
pub use secrets::SecretStore;

#[cfg(any(
    feature = "sqlx-aws-mariadb",
    feature = "sqlx-aws-mysql",
    feature = "sqlx-aws-postgres"
))]
pub mod aws;

#[cfg(feature = "codegen")]
extern crate shuttle_codegen;
#[cfg(feature = "codegen")]
/// Helper macro that generates the entrypoint required by any service - likely the only macro you need in this crate.
///
/// # Without shuttle managed services
/// The simplest usage is when your service does not require any shuttle managed resources, so you only need to return a shuttle supported service:
///
/// ```rust,no_run
/// use shuttle_service::ShuttleRocket;
///
/// #[shuttle_service::main]
/// async fn rocket() -> ShuttleRocket {
///     let rocket = rocket::build();
///
///     Ok(rocket)
/// }
/// ```
///
/// ## shuttle supported services
/// The following types can be returned from a `#[shuttle_service::main]` function and enjoy first class service support in shuttle. Be sure to also enable the correct feature on
/// `shuttle-service` in `Cargo.toml` for the type to be recognized.
///
/// | Return type                           | Feature flag | Service                                     | Version    | Example                                                                             |
/// | ------------------------------------- | ------------ | ------------------------------------------- | ---------- | ----------------------------------------------------------------------------------- |
/// | `ShuttleRocket`                       | web-rocket   | [rocket](https://docs.rs/rocket/0.5.0-rc.2) | 0.5.0-rc.2 | [GitHub](https://github.com/getsynth/shuttle/tree/main/examples/rocket/hello-world) |
/// | `ShuttleAxum`                         | web-axum     | [axum](https://docs.rs/axum/0.5)            | 0.5        | [GitHub](https://github.com/getsynth/shuttle/tree/main/examples/axum/hello-world)   |
/// | `ShuttleTide`                         | web-tide     | [tide](https://docs.rs/tide/0.16.0)         | 0.16.0     | [GitHub](https://github.com/getsynth/shuttle/tree/main/examples/tide/hello-world)   |
/// | `Result<T, shuttle_service::Error>`   | web-tower    | [tower](https://docs.rs/tower/0.4.12)       | 0.14.12    | [GitHub](https://github.com/getsynth/shuttle/tree/main/examples/tower/hello-world)  |
///
/// # Getting shuttle managed services
/// Shuttle is able to manage service dependencies for you. These services are passed in as inputs to your `#[shuttle_service::main]` function and are configured using attributes:
/// ```rust,no_run
/// use sqlx::PgPool;
/// use shuttle_service::ShuttleRocket;
///
/// struct MyState(PgPool);
///
/// #[shuttle_service::main]
/// async fn rocket(#[shared::Postgres] pool: PgPool) -> ShuttleRocket {
///     let state = MyState(pool);
///     let rocket = rocket::build().manage(state);
///
///     Ok(rocket)
/// }
/// ```
///
/// ## shuttle managed dependencies
/// The following dependencies can be managed by shuttle - remember to enable their feature flags for the `shuttle-service` dependency in `Cargo.toml` and configure them using an attribute annotation:
///
/// | Argument type                                                       | Feature flag      | Attribute            | Dependency                                                                                         | Example                                                                          |
/// | ------------------------------------------------------------------- | ----------------- | -------------------- | -------------------------------------------------------------------------------------------------- | -------------------------------------------------------------------------------- |
/// | [`PgPool`](https://docs.rs/sqlx/latest/sqlx/type.PgPool.html)       | sqlx-postgres     | `shared::Postgres`   | A shared PostgresSql instance accessed using [sqlx](https://docs.rs/sqlx)                          | [GitHub](https://github.com/getsynth/shuttle/tree/main/examples/rocket/postgres) |
/// | [`MySqlPool`](https://docs.rs/sqlx/latest/sqlx/type.MySqlPool.html) | sqlx-aws-mariadb  | `aws::rds::MariaDB`  | An AWS RDS MariaDB instance tied to your instance and accessed using [sqlx](https://docs.rs/sqlx)  |                                                                                  |
/// | [`MySqlPool`](https://docs.rs/sqlx/latest/sqlx/type.MySqlPool.html) | sqlx-aws-mysql    | `aws::rds::MySql`    | An AWS RDS MySql instance tied to your instance and accessed using [sqlx](https://docs.rs/sqlx)    |                                                                                  |
/// | [`PgPool`](https://docs.rs/sqlx/latest/sqlx/type.PgPool.html)       | sqlx-aws-postgres | `aws::rds::Postgres` | An AWS RDS Postgres instance tied to your instance and accessed using [sqlx](https://docs.rs/sqlx) | [GitHub](https://github.com/getsynth/shuttle/tree/main/examples/tide/postgres)   |
pub use shuttle_codegen::main;
use tokio::task::JoinHandle;

#[cfg(feature = "loader")]
pub mod loader;

/// Factories can be used to request the provisioning of additional resources (like databases).
///
/// An instance of factory is passed by the deployer as an argument to [Service::build][Service::build] in the initial phase of deployment.
///
/// Also see the [declare_service!][declare_service] macro.
#[async_trait]
pub trait Factory: Send + Sync {
    /// Declare that the [Service][Service] requires a Postgres database.
    ///
    /// Returns the connection string to the provisioned database.
    async fn get_sql_connection_string(
        &mut self,
        db_type: database::Type,
    ) -> Result<String, crate::Error>;
}

/// Used to get resources of type `T` from factories.
///
/// This is mainly meant for consumption by our code generator and should generally not be implemented by users.
/// Some resources cannot cross the boundary between the api runtime and the runtime of services. These resources
/// should be created on the passed in runtime.
#[async_trait]
<<<<<<< HEAD
pub trait GetResource<T> {
    async fn get_resource(&mut self, runtime: &Runtime) -> Result<T, crate::Error>;
}

/// Get an `sqlx::PgPool` from any factory
#[cfg(feature = "sqlx-postgres")]
#[async_trait]
impl GetResource<sqlx::PgPool> for dyn Factory + '_ {
    async fn get_resource(&mut self, runtime: &Runtime) -> Result<sqlx::PgPool, crate::Error> {
        use error::CustomError;

        let connection_string = self.get_sql_connection_string().await?;

        // A sqlx Pool cannot cross runtime boundaries, so make sure to create the Pool on the service end
        let pool = runtime
            .spawn(async move {
                sqlx::postgres::PgPoolOptions::new()
                    .min_connections(1)
                    .max_connections(5)
                    .connect(&connection_string)
                    .await
            })
            .await
            .map_err(CustomError::new)?
            .map_err(CustomError::new)?;

        Ok(pool)
    }
=======
pub trait ResourceBuilder<T> {
    fn new() -> Self;
    async fn build(self, factory: &mut dyn Factory, runtime: &Runtime) -> Result<T, crate::Error>;
>>>>>>> de444c0d
}

/// A tokio handle the service was started on
pub type ServeHandle = JoinHandle<Result<(), anyhow::Error>>;

/// The core trait of the shuttle platform. Every crate deployed to shuttle needs to implement this trait.
///
/// Use the [declare_service!][crate::declare_service] macro to expose your implementation to the deployment backend.
#[async_trait]
pub trait Service: Send + Sync {
    /// This function is run exactly once on each instance of a deployment, prior to calling [bind][Service::bind].
    ///
    /// The passed [Factory][Factory] can be used to configure additional resources (like databases).
    /// And the logger is for logging all runtime events
    ///
    /// The default is a noop that returns `Ok(())`.
    async fn build(
        &mut self,
        _: &mut dyn Factory,
        _logger: Box<dyn log::Log>,
    ) -> Result<(), Error> {
        Ok(())
    }

    /// This function is run exactly once on each instance of a deployment.
    ///
    /// The deployer expects this instance of [Service][Service] to bind to the passed [SocketAddr][SocketAddr].
    fn bind(&mut self, addr: SocketAddr) -> Result<ServeHandle, error::Error>;
}

/// A convenience trait for handling out of the box conversions into [Service][Service] instances.
pub trait IntoService {
    /// The [Service][Service] instance this converts to.
    type Service: Service;

    /// Convert into a [Service][Service] instance.
    fn into_service(self) -> Self::Service;
}

pub type StateBuilder<T> =
    for<'a> fn(
        &'a mut dyn Factory,
        &'a Runtime,
        Box<dyn log::Log>,
    ) -> Pin<Box<dyn Future<Output = Result<T, Error>> + Send + 'a>>;

/// A wrapper that takes a user's future, gives the future a factory, and takes the returned service from the future
/// The returned service will be deployed by shuttle
pub struct SimpleService<T> {
    service: Option<T>,
    builder: Option<StateBuilder<T>>,
    runtime: Runtime,
}

impl<T> IntoService
    for for<'a> fn(
        &'a mut dyn Factory,
        &'a Runtime,
        Box<dyn log::Log>,
    ) -> Pin<Box<dyn Future<Output = Result<T, Error>> + Send + 'a>>
where
    SimpleService<T>: Service,
{
    type Service = SimpleService<T>;

    fn into_service(self) -> Self::Service {
        SimpleService {
            service: None,
            builder: Some(self),
            runtime: Runtime::new().unwrap(),
        }
    }
}

#[cfg(feature = "web-rocket")]
#[async_trait]
impl Service for SimpleService<rocket::Rocket<rocket::Build>> {
    async fn build(
        &mut self,
        factory: &mut dyn Factory,
        logger: Box<dyn log::Log>,
    ) -> Result<(), Error> {
        if let Some(builder) = self.builder.take() {
            let rocket = builder(factory, &self.runtime, logger).await?;
            self.service = Some(rocket);
        }

        Ok(())
    }

    fn bind(&mut self, addr: SocketAddr) -> Result<ServeHandle, error::Error> {
        let rocket = self.service.take().expect("service has already been bound");
        let shutdown = rocket::config::Shutdown {
            ctrlc: false,
            ..rocket::config::Shutdown::default()
        };

        let config = rocket::Config {
            address: addr.ip(),
            port: addr.port(),
            log_level: rocket::config::LogLevel::Off,
            shutdown,
            ..Default::default()
        };
        let launched = rocket.configure(config).launch();
        let handle = self.runtime.spawn(async {
            let _rocket = launched.await.map_err(error::CustomError::new)?;

            Ok(())
        });
        Ok(handle)
    }
}

#[allow(dead_code)]
#[cfg(feature = "web-rocket")]
pub type ShuttleRocket = Result<rocket::Rocket<rocket::Build>, Error>;

#[cfg(feature = "web-axum")]
#[async_trait]
impl Service for SimpleService<sync_wrapper::SyncWrapper<axum::Router>> {
    async fn build(
        &mut self,
        factory: &mut dyn Factory,
        logger: Box<dyn log::Log>,
    ) -> Result<(), Error> {
        if let Some(builder) = self.builder.take() {
            let axum = builder(factory, &self.runtime, logger).await?;
            self.service = Some(axum);
        }

        Ok(())
    }

    fn bind(&mut self, addr: SocketAddr) -> Result<ServeHandle, error::Error> {
        let axum = self
            .service
            .take()
            .expect("service has already been bound")
            .into_inner();

        let handle = self.runtime.spawn(async move {
            axum::Server::bind(&addr)
                .serve(axum.into_make_service())
                .await
                .map_err(error::CustomError::new)
        });

        Ok(handle)
    }
}

#[allow(dead_code)]
#[cfg(feature = "web-axum")]
pub type ShuttleAxum = Result<sync_wrapper::SyncWrapper<axum::Router>, Error>;

#[cfg(feature = "web-tide")]
#[async_trait]
impl<T> Service for SimpleService<tide::Server<T>>
where
    T: Clone + Send + Sync + 'static,
{
    async fn build(
        &mut self,
        factory: &mut dyn Factory,
        logger: Box<dyn log::Log>,
    ) -> Result<(), Error> {
        if let Some(builder) = self.builder.take() {
            let tide = builder(factory, &self.runtime, logger).await?;
            self.service = Some(tide);
        }

        Ok(())
    }

    fn bind(&mut self, addr: SocketAddr) -> Result<ServeHandle, error::Error> {
        let tide = self.service.take().expect("service has already been bound");

        let handle = self
            .runtime
            .spawn(async move { tide.listen(addr).await.map_err(error::CustomError::new) });

        Ok(handle)
    }
}

#[allow(dead_code)]
#[cfg(feature = "web-tide")]
pub type ShuttleTide<T> = Result<tide::Server<T>, Error>;

#[cfg(feature = "web-tower")]
#[async_trait]
impl<T> Service for SimpleService<T>
where
    T: tower::Service<hyper::Request<hyper::Body>, Response = hyper::Response<hyper::Body>>
        + Clone
        + Send
        + Sync
        + 'static,
    T::Error: std::error::Error + Send + Sync,
    T::Future: std::future::Future + Send + Sync,
{
    async fn build(
        &mut self,
        factory: &mut dyn Factory,
        logger: Box<dyn log::Log>,
    ) -> Result<(), Error> {
        if let Some(builder) = self.builder.take() {
            let tower = builder(factory, &self.runtime, logger).await?;
            self.service = Some(tower);
        }

        Ok(())
    }

    fn bind(&mut self, addr: SocketAddr) -> Result<ServeHandle, error::Error> {
        let service = self.service.take().expect("service has already been bound");

        let handle = self.runtime.spawn(async move {
            let shared = tower::make::Shared::new(service);
            hyper::Server::bind(&addr)
                .serve(shared)
                .await
                .map_err(error::CustomError::new)?;

            Ok(())
        });

        Ok(handle)
    }
}

pub const VERSION: &str = env!("CARGO_PKG_VERSION");

/// Helper macro that generates the entrypoint required of any service.
///
/// Can be used in one of two ways:
///
/// ## Without a state
///
/// If your service does not require a state (like a database connection pool), just pass a type and a constructor function:
///
/// ```rust,no_run
/// #[macro_use]
/// extern crate shuttle_service;
///
/// use rocket::{Rocket, Build};
///
/// fn rocket() -> Rocket<Build> {
///     rocket::build()
/// }
///
/// declare_service!(Rocket<Build>, rocket);
/// ```
///
/// The constructor function must return an instance of the type passed as first argument. Furthermore, the type must implement [IntoService][IntoService].
///
/// ## With a state
///
/// If your service requires a state, pass a type, a constructor and a state builder:
///
/// ```rust,no_run
/// use rocket::{Rocket, Build};
/// use sqlx::PgPool;
///
/// #[macro_use]
/// extern crate shuttle_service;
/// use shuttle_service::{Factory, Error};
///
/// struct MyState(PgPool);
///
/// async fn state(factory: &mut dyn Factory) -> Result<MyState, shuttle_service::Error> {
///    let pool = sqlx::postgres::PgPoolOptions::new()
///        .connect(&factory.get_sql_connection_string().await?)
///        .await?;
///    Ok(MyState(pool))
/// }
///
/// fn rocket() -> Rocket<Build> {
///     rocket::build()
/// }
///
/// declare_service!(Rocket<Build>, rocket, state);
/// ```
///
/// The state builder will be called when the deployer calls [Service::build][Service::build].
///
#[macro_export]
macro_rules! declare_service {
    ($service_type:ty, $constructor:path) => {
        #[no_mangle]
        pub extern "C" fn _create_service() -> *mut dyn $crate::Service {
            // Ensure constructor returns concrete type.
            let constructor: fn() -> $service_type = $constructor;

            let obj = $crate::IntoService::into_service(constructor());
            let boxed: Box<dyn $crate::Service> = Box::new(obj);
            Box::into_raw(boxed)
        }
    };
    ($service_type:ty, $constructor:path, $state_builder:path) => {
        #[no_mangle]
        pub extern "C" fn _create_service() -> *mut dyn $crate::Service {
            // Ensure constructor returns concrete type.
            let constructor: fn() -> $service_type = $constructor;

            // Ensure state builder is a function
            let state_builder: fn(
                &mut dyn $crate::Factory,
            ) -> std::pin::Pin<
                Box<dyn std::future::Future<Output = Result<_, $crate::Error>> + Send + '_>,
            > = |factory| Box::pin($state_builder(factory));

            let obj = $crate::IntoService::into_service((constructor(), state_builder));
            let boxed: Box<dyn $crate::Service> = Box::new(obj);
            Box::into_raw(boxed)
        }
    };
}<|MERGE_RESOLUTION|>--- conflicted
+++ resolved
@@ -320,40 +320,9 @@
 /// Some resources cannot cross the boundary between the api runtime and the runtime of services. These resources
 /// should be created on the passed in runtime.
 #[async_trait]
-<<<<<<< HEAD
-pub trait GetResource<T> {
-    async fn get_resource(&mut self, runtime: &Runtime) -> Result<T, crate::Error>;
-}
-
-/// Get an `sqlx::PgPool` from any factory
-#[cfg(feature = "sqlx-postgres")]
-#[async_trait]
-impl GetResource<sqlx::PgPool> for dyn Factory + '_ {
-    async fn get_resource(&mut self, runtime: &Runtime) -> Result<sqlx::PgPool, crate::Error> {
-        use error::CustomError;
-
-        let connection_string = self.get_sql_connection_string().await?;
-
-        // A sqlx Pool cannot cross runtime boundaries, so make sure to create the Pool on the service end
-        let pool = runtime
-            .spawn(async move {
-                sqlx::postgres::PgPoolOptions::new()
-                    .min_connections(1)
-                    .max_connections(5)
-                    .connect(&connection_string)
-                    .await
-            })
-            .await
-            .map_err(CustomError::new)?
-            .map_err(CustomError::new)?;
-
-        Ok(pool)
-    }
-=======
 pub trait ResourceBuilder<T> {
     fn new() -> Self;
     async fn build(self, factory: &mut dyn Factory, runtime: &Runtime) -> Result<T, crate::Error>;
->>>>>>> de444c0d
 }
 
 /// A tokio handle the service was started on
