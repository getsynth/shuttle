--- conflicted
+++ resolved
@@ -20,12 +20,7 @@
     /// An error related to parsing the Secrets.toml file.
     #[error("Failed to interpolate string. Is your Secrets.toml correct?")]
     StringInterpolation(#[from] strfmt::FmtError),
-<<<<<<< HEAD
-    /// A custom error case not covered by the other variants.
-    #[error("Custom error: {0}")]
-=======
     #[error(transparent)]
->>>>>>> e79639eb
     Custom(#[from] CustomError),
 }
 
