--- conflicted
+++ resolved
@@ -6,13 +6,10 @@
 pub enum Error {
     #[error("IO error: {0}")]
     Io(#[from] std::io::Error),
-<<<<<<< HEAD
-=======
     #[error("Database error: {0}")]
     Database(String),
     #[error("Secret error: {0}")]
     Secret(String),
->>>>>>> 5559b932
     #[error("Panic occurred in shuttle_service::main`: {0}")]
     BuildPanic(String),
     #[error("Panic occurred in `Service::bind`: {0}")]
@@ -21,19 +18,7 @@
     Custom(#[from] CustomError),
 }
 
-<<<<<<< HEAD
 pub type CustomError = anyhow::Error;
-=======
-pub type CustomError = anyhow::Error;
-
-// This is implemented manually as defining `Error::Database(#[from] sqlx::Error)` resulted in a
-// segfault even with a feature guard.
-#[cfg(feature = "sqlx-postgres")]
-impl From<sqlx::Error> for Error {
-    fn from(e: sqlx::Error) -> Self {
-        Error::Database(e.to_string())
-    }
-}
 
 // This is implemented manually as defining `Error::Database(#[from] mongodb::error::Error)` resulted in a
 // segfault even with a feature guard.
@@ -42,5 +27,4 @@
     fn from(e: mongodb::error::Error) -> Self {
         Error::Database(e.to_string())
     }
-}
->>>>>>> 5559b932
+}