--- conflicted
+++ resolved
@@ -218,13 +218,10 @@
     tx: Sender<Message>,
 ) -> anyhow::Result<Vec<BuiltService>> {
     let manifest_path = project_path.join("Cargo.toml");
-<<<<<<< HEAD
     if !manifest_path.exists() {
         bail!("failed to read the Shuttle project manifest");
     }
-=======
     let target_path = target_path.into();
->>>>>>> 99073498
 
     let mut cargo = tokio::process::Command::new("cargo");
 
