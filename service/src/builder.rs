use std::fs::read_to_string;
use std::io::BufRead;
use std::path::{Path, PathBuf};

use anyhow::{anyhow, bail, Context};
use cargo_metadata::Message;
use cargo_metadata::{Package, Target};
use crossbeam_channel::Sender;
use shuttle_common::{
    constants::{NEXT_NAME, RUNTIME_NAME},
    project::ProjectName,
};
use tracing::{debug, error, trace};

#[derive(Clone, Debug, Eq, PartialEq)]
/// This represents a compiled alpha or shuttle-next service.
pub struct BuiltService {
    pub workspace_path: PathBuf,
    pub manifest_path: PathBuf,
    pub package_name: String,
    pub executable_path: PathBuf,
    pub is_wasm: bool,
}

impl BuiltService {
    /// The directory that contains the crate (that Cargo.toml is in)
    pub fn crate_directory(&self) -> &Path {
        self.manifest_path
            .parent()
            .expect("manifest to be in a directory")
    }

    /// Try to get the service name of a crate from Shuttle.toml in the crate root, if it doesn't
    /// exist get it from the Cargo.toml package name of the crate.
    pub fn service_name(&self) -> anyhow::Result<ProjectName> {
        let shuttle_toml_path = self.crate_directory().join("Shuttle.toml");

        match extract_shuttle_toml_name(shuttle_toml_path) {
            Ok(service_name) => Ok(service_name.parse()?),
            Err(error) => {
                debug!(?error, "failed to get service name from Shuttle.toml");

                // Couldn't get name from Shuttle.toml, use package name instead.
                Ok(self.package_name.parse()?)
            }
        }
    }
}

fn extract_shuttle_toml_name(path: PathBuf) -> anyhow::Result<String> {
    let shuttle_toml =
        read_to_string(path.as_path()).map_err(|_| anyhow!("{} not found", path.display()))?;

    let toml: toml::Value =
        toml::from_str(&shuttle_toml).context("failed to parse Shuttle.toml")?;

    let name = toml
        .get("name")
        .context("couldn't find `name` key in Shuttle.toml")?
        .as_str()
        .context("`name` key in Shuttle.toml must be a string")?
        .to_string();

    Ok(name)
}

/// Given a project directory path, builds the crate
pub async fn build_workspace(
    project_path: &Path,
    release_mode: bool,
    tx: Sender<Message>,
    deployment: bool,
) -> anyhow::Result<Vec<BuiltService>> {
    let project_path = project_path.to_owned();

    let manifest_path = project_path.join("Cargo.toml");

    if !manifest_path.exists() {
        bail!(
            "failed to read the Shuttle project manifest: {}",
            manifest_path.display()
        );
    }
    let metadata = cargo_metadata::MetadataCommand::new()
        .manifest_path(&manifest_path)
        .exec()?;
    trace!("Cargo metadata parsed");

    let mut alpha_packages = Vec::new();
    let mut next_packages = Vec::new();

    for member in metadata.workspace_packages() {
        if is_next(member) {
            ensure_cdylib(member)?;
            next_packages.push(member);
        } else if is_alpha(member) {
            ensure_binary(member)?;
            alpha_packages.push(member);
        }
    }

    let mut runtimes = Vec::new();

    if !alpha_packages.is_empty() {
        let mut services = compile(
            alpha_packages,
            release_mode,
            false,
            project_path.clone(),
            metadata.target_directory.clone(),
            deployment,
            tx.clone(),
        )
        .await?;
        trace!("alpha packages compiled");

        runtimes.append(&mut services);
    }

    if !next_packages.is_empty() {
        let mut services = compile(
            next_packages,
            release_mode,
            true,
            project_path,
            metadata.target_directory.clone(),
            deployment,
            tx,
        )
        .await?;
        trace!("next packages compiled");

        runtimes.append(&mut services);
    }

    Ok(runtimes)
}

<<<<<<< HEAD
pub async fn clean_crate(project_path: &Path, release_mode: bool) -> anyhow::Result<Vec<String>> {
=======
pub async fn clean_crate(project_path: &Path) -> anyhow::Result<Vec<String>> {
    let project_path = project_path.to_owned();
>>>>>>> 2c5a0bb3
    let manifest_path = project_path.join("Cargo.toml");
    if !manifest_path.exists() {
        bail!("failed to read the Shuttle project manifest");
    }
    let output = tokio::process::Command::new("cargo")
        .arg("clean")
        .arg("--manifest-path")
        .arg(manifest_path.to_str().unwrap())
        .output()
        .await
        .unwrap();

    if output.status.success() {
        let lines = vec![
            String::from_utf8(output.clone().stderr)?,
            String::from_utf8(output.stdout)?,
        ];
        Ok(lines)
    } else {
        Err(anyhow!(
            "cargo clean failed with exit code {} and error {}",
            output.clone().status.to_string(),
            String::from_utf8(output.stderr)?
        ))
    }
}

fn is_next(package: &Package) -> bool {
    package
        .dependencies
        .iter()
        .any(|dependency| dependency.name == NEXT_NAME)
}

fn is_alpha(package: &Package) -> bool {
    package
        .dependencies
        .iter()
        .any(|dependency| dependency.name == RUNTIME_NAME)
}

/// Make sure the project is a binary for alpha projects.
fn ensure_binary(package: &Package) -> anyhow::Result<()> {
    if package.targets.iter().any(|target| target.is_bin()) {
        Ok(())
    } else {
        bail!("Your Shuttle project must be a binary.")
    }
}

/// Make sure "cdylib" is set for shuttle-next projects, else set it if possible.
fn ensure_cdylib(package: &Package) -> anyhow::Result<()> {
    if package.targets.iter().any(is_cdylib) {
        Ok(())
    } else {
        bail!("Your Shuttle next project must be a library. Please add `[lib]` to your Cargo.toml file.")
    }
}

fn is_cdylib(target: &Target) -> bool {
    target.kind.iter().any(|kind| kind == "cdylib")
}

async fn compile(
    packages: Vec<&Package>,
    release_mode: bool,
    wasm: bool,
    project_path: PathBuf,
    target_path: impl Into<PathBuf>,
    deployment: bool,
    tx: Sender<Message>,
) -> anyhow::Result<Vec<BuiltService>> {
    let manifest_path = project_path.join("Cargo.toml");
    if !manifest_path.exists() {
        bail!("failed to read the Shuttle project manifest");
    }
    let target_path = target_path.into();

    let mut cargo = tokio::process::Command::new("cargo");
    cargo
        .arg("build")
        .arg("--manifest-path")
        .arg(manifest_path)
        .arg("--color=always"); // piping disables auto color

    if deployment {
        cargo.arg("-j").arg(4.to_string());
    }

    for package in packages.clone() {
        cargo.arg("--package").arg(package.name.clone());
    }

    let profile = if release_mode {
        cargo.arg("--profile").arg("release");
        "release"
    } else {
        cargo.arg("--profile").arg("dev");
        "debug"
    };

    if wasm {
        cargo.arg("--target").arg("wasm32-wasi");
    }

    let (reader, writer) = os_pipe::pipe()?;
    let writer_clone = writer.try_clone()?;
    cargo.stdout(writer);
    cargo.stderr(writer_clone);

    let mut handle = cargo.spawn()?;

    tokio::task::spawn_blocking(move || {
        let reader = std::io::BufReader::new(reader);
        for line in reader.lines() {
            if let Ok(line) = line {
                if let Err(error) = tx.send(Message::TextLine(line)) {
                    error!("failed to send cargo message on channel: {error}");
                };
            } else {
                error!("Failed to read Cargo log messages");
            };
        }
    });

    let command = handle.wait().await?;

    if !command.success() {
        bail!("Build failed. Is the Shuttle runtime missing?");
    }

    let services = packages
        .iter()
        .map(|package| {
            if wasm {
                let mut path: PathBuf = [
                    project_path.clone(),
                    target_path.clone(),
                    "wasm32-wasi".into(),
                    profile.into(),
                    package.name.replace('-', "_").into(),
                ]
                .iter()
                .collect();
                path.set_extension("wasm");

                BuiltService {
                    workspace_path: project_path.clone(),
                    manifest_path: package.manifest_path.clone().into_std_path_buf(),
                    package_name: package.name.clone(),
                    executable_path: path.clone(),
                    is_wasm: true,
                }
            } else {
                let mut path: PathBuf = [
                    project_path.clone(),
                    target_path.clone(),
                    profile.into(),
                    package.name.clone().into(),
                ]
                .iter()
                .collect();
                path.set_extension(std::env::consts::EXE_EXTENSION);

                BuiltService {
                    workspace_path: project_path.clone(),
                    manifest_path: package.manifest_path.clone().into_std_path_buf(),
                    package_name: package.name.clone(),
                    executable_path: path.clone(),
                    is_wasm: false,
                }
            }
        })
        .collect();

    Ok(services)
}<|MERGE_RESOLUTION|>--- conflicted
+++ resolved
@@ -136,12 +136,7 @@
     Ok(runtimes)
 }
 
-<<<<<<< HEAD
-pub async fn clean_crate(project_path: &Path, release_mode: bool) -> anyhow::Result<Vec<String>> {
-=======
 pub async fn clean_crate(project_path: &Path) -> anyhow::Result<Vec<String>> {
-    let project_path = project_path.to_owned();
->>>>>>> 2c5a0bb3
     let manifest_path = project_path.join("Cargo.toml");
     if !manifest_path.exists() {
         bail!("failed to read the Shuttle project manifest");
