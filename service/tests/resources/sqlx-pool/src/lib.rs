use shuttle_service::error::CustomError;
<<<<<<< HEAD
use shuttle_service::{GetResource, IntoService, ServeHandle, Service};
=======
use shuttle_service::logger::Logger;
use shuttle_service::{Factory, IntoService, ServeHandle, Service};
>>>>>>> 443de25d
use sqlx::PgPool;
use tokio::runtime::Runtime;

#[macro_use]
extern crate shuttle_service;

struct Args;

struct PoolService {
    runtime: Runtime,
    pool: Option<PgPool>,
}

fn init() -> Args {
    Args
}

impl IntoService for Args {
    type Service = PoolService;

    fn into_service(self) -> Self::Service {
        PoolService {
            pool: None,
            runtime: Runtime::new().unwrap(),
        }
    }
}

async fn start(pool: PgPool) -> Result<(), shuttle_service::error::CustomError> {
    let (rec,): (String,) = sqlx::query_as("SELECT 'Hello world'")
        .fetch_one(&pool)
        .await
        .map_err(CustomError::new)?;
<<<<<<< HEAD

    assert_eq!(rec, "Hello world");

=======

    assert_eq!(rec, "Hello world");

>>>>>>> 443de25d
    Ok(())
}

#[async_trait]
impl Service for PoolService {
    fn bind(
        &mut self,
        _: std::net::SocketAddr,
    ) -> Result<ServeHandle, shuttle_service::error::Error> {
        let launch = start(self.pool.take().expect("we should have an active pool"));
        let handle = self.runtime.spawn(launch);

        Ok(handle)
    }

    async fn build(
        &mut self,
        factory: &mut dyn shuttle_service::Factory,
        logger: Logger,
    ) -> Result<(), shuttle_service::Error> {
<<<<<<< HEAD
        let pool = factory.get_resource(&self.runtime).await?;
=======
        let pool = self.runtime.block_on(async move {
            log::set_boxed_logger(Box::new(logger))
                .map(|()| log::set_max_level(log::LevelFilter::Info))
                .expect("logger set should succeed");

            get_postgres_connection_pool(factory).await
        })?;
>>>>>>> 443de25d

        self.pool = Some(pool);

        Ok(())
    }
}

declare_service!(Args, init);<|MERGE_RESOLUTION|>--- conflicted
+++ resolved
@@ -1,10 +1,6 @@
 use shuttle_service::error::CustomError;
-<<<<<<< HEAD
+use shuttle_service::logger::Logger;
 use shuttle_service::{GetResource, IntoService, ServeHandle, Service};
-=======
-use shuttle_service::logger::Logger;
-use shuttle_service::{Factory, IntoService, ServeHandle, Service};
->>>>>>> 443de25d
 use sqlx::PgPool;
 use tokio::runtime::Runtime;
 
@@ -38,15 +34,9 @@
         .fetch_one(&pool)
         .await
         .map_err(CustomError::new)?;
-<<<<<<< HEAD
 
     assert_eq!(rec, "Hello world");
 
-=======
-
-    assert_eq!(rec, "Hello world");
-
->>>>>>> 443de25d
     Ok(())
 }
 
@@ -67,17 +57,15 @@
         factory: &mut dyn shuttle_service::Factory,
         logger: Logger,
     ) -> Result<(), shuttle_service::Error> {
-<<<<<<< HEAD
+        self.runtime
+            .spawn_blocking(move || {
+                log::set_boxed_logger(Box::new(logger))
+                    .map(|()| log::set_max_level(log::LevelFilter::Info))
+                    .expect("logger set should succeed");
+            })
+            .await;
+
         let pool = factory.get_resource(&self.runtime).await?;
-=======
-        let pool = self.runtime.block_on(async move {
-            log::set_boxed_logger(Box::new(logger))
-                .map(|()| log::set_max_level(log::LevelFilter::Info))
-                .expect("logger set should succeed");
-
-            get_postgres_connection_pool(factory).await
-        })?;
->>>>>>> 443de25d
 
         self.pool = Some(pool);
 
