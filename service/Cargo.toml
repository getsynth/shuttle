[package]
name = "shuttle-service"
version = "0.5.2"
edition = "2021"
license = "Apache-2.0"
description = "Service traits and macros to deploy on the shuttle platform (https://www.shuttle.rs/)"
homepage = "https://www.shuttle.rs"

[lib]
doctest = false

[dependencies]
anyhow = "1.0.62"
async-trait = "0.1.57"
axum = { version = "0.5.15", optional = true }
cargo = { version = "0.64.0", optional = true }
chrono = "0.4.22"
crossbeam-channel = "0.5.6"
futures = { version = "0.3.23", features = ["std"] }
hyper = { version = "0.14.20", features = ["server", "tcp", "http1"], optional = true }
lazy_static = "1.4.0"
libloading = { version = "0.7.3", optional = true }
log = "0.4.17"
poem = { version = "1.3.40", optional = true }
regex = "1.6.0"
rocket = { version = "0.5.0-rc.2", optional = true }
salvo = { version = "0.34.3", optional = true }
serde_json = "1.0.85"
serenity = { version = "0.11.5", default-features = false, features = ["client", "gateway", "rustls_backend", "model"], optional = true }
sync_wrapper = { version = "0.1.1", optional = true }
thiserror = "1.0.32"
tide = { version = "0.16.0", optional = true }
tokio = { version = "=1.20.1", features = ["rt", "rt-multi-thread"] }
tower = { version = "0.4.13", features = ["make"], optional = true }
<<<<<<< HEAD
warp = { version = "0.3.2", optional = true }
=======
tracing = "0.1.36"
tracing-subscriber = { version = "0.3.15", features = ["env-filter"] }
>>>>>>> 0f656a0e

# Tide does not have tokio support. So make sure async-std is compatible with tokio
# https://github.com/http-rs/tide/issues/791
[dependencies.async-std]
version = "1.12.0"
features = ["tokio1"]

[dependencies.shuttle-codegen]
version = "0.5.2"
path = "../codegen"
optional = true

[dev-dependencies]
portpicker = "0.1.1"
sqlx = { version = "0.6.1", features = ["runtime-tokio-native-tls", "postgres"] }
uuid = { version = "1.1.2", features = ["v4"] }

[dependencies.shuttle-common]
version = "0.5.2"
path = "../common"

[features]
default = ["codegen"]
codegen = ["shuttle-codegen"]
loader = ["cargo", "libloading"]

web-axum = ["axum", "sync_wrapper"]
web-rocket = ["rocket"]
web-tide = ["tide"]
web-tower = ["tower", "hyper"]
web-poem = ["poem"]
<<<<<<< HEAD
bot-serenity = ["serenity"]
web-warp = ["warp"]
=======
web-salvo = ["salvo"]

bot-serenity = ["serenity"]
>>>>>>> 0f656a0e
<|MERGE_RESOLUTION|>--- conflicted
+++ resolved
@@ -32,12 +32,9 @@
 tide = { version = "0.16.0", optional = true }
 tokio = { version = "=1.20.1", features = ["rt", "rt-multi-thread"] }
 tower = { version = "0.4.13", features = ["make"], optional = true }
-<<<<<<< HEAD
-warp = { version = "0.3.2", optional = true }
-=======
 tracing = "0.1.36"
 tracing-subscriber = { version = "0.3.15", features = ["env-filter"] }
->>>>>>> 0f656a0e
+warp = { version = "0.3.2", optional = true }
 
 # Tide does not have tokio support. So make sure async-std is compatible with tokio
 # https://github.com/http-rs/tide/issues/791
@@ -69,11 +66,7 @@
 web-tide = ["tide"]
 web-tower = ["tower", "hyper"]
 web-poem = ["poem"]
-<<<<<<< HEAD
-bot-serenity = ["serenity"]
-web-warp = ["warp"]
-=======
 web-salvo = ["salvo"]
 
 bot-serenity = ["serenity"]
->>>>>>> 0f656a0e
+web-warp = ["warp"]