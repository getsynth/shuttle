--- conflicted
+++ resolved
@@ -18,20 +18,13 @@
 hyper = { version = "0.14.19", features = ["server", "tcp", "http1"], optional = true }
 lazy_static = "1.4.0"
 libloading = { version = "0.7.3", optional = true }
-<<<<<<< HEAD
-log = "0.4"
-sync_wrapper = { version = "0.1", optional = true }
-axum = { version = "0.5", optional = true }
+log = "0.4.17"
 paste = "1.0.7"
-rocket = { version = "0.5.0-rc.1", optional = true }
-=======
-log = "0.4.17"
 regex = "1.5.6"
 rocket = { version = "0.5.0-rc.2", optional = true }
 sqlx = { version = "0.5.13", optional = true }
 sync_wrapper = { version = "0.1.1", optional = true }
 thiserror = "1.0.31"
->>>>>>> a21c4563
 tide = { version = "0.16.0", optional = true }
 tokio = { version = "1.19.2", features = ["rt", "rt-multi-thread"] }
 tower = { version = "0.4.12", features = ["make"], optional = true }
@@ -47,11 +40,7 @@
 
 [dev-dependencies]
 portpicker = "0.1.1"
-<<<<<<< HEAD
-uuid = { version = "1.0.0", features = ["v4"] }
-=======
-uuid = "1.1.1"
->>>>>>> a21c4563
+uuid = { version = "1.1.1", features = ["v4"] }
 
 [features]
 default = ["codegen"]
