[package]
name = "shuttle-service"
version = "0.5.2"
edition = "2021"
license = "Apache-2.0"
description = "Service traits and macros to deploy on the shuttle platform (https://www.shuttle.rs/)"
homepage = "https://www.shuttle.rs"

[lib]
doctest = false

[dependencies]
anyhow = "1.0.62"
async-trait = "0.1.57"
axum = { version = "0.5.15", optional = true }
cargo = { version = "0.64.0", optional = true }
chrono = "0.4.22"
crossbeam-channel = "0.5.6"
futures = { version = "0.3.23", features = ["std"] }
hyper = { version = "0.14.20", features = ["server", "tcp", "http1"], optional = true }
lazy_static = "1.4.0"
libloading = { version = "0.7.3", optional = true }
log = "0.4.17"
poem = { version = "1.3.40", optional = true }
regex = "1.6.0"
rocket = { version = "0.5.0-rc.2", optional = true }
salvo = { version = "0.34.3", optional = true }
<<<<<<< HEAD
serde = { version = "1.0", optional = true }
serde_json = "1.0.85"
=======
>>>>>>> d6163c54
serenity = { version = "0.11.5", default-features = false, features = ["client", "gateway", "rustls_backend", "model"], optional = true }
sync_wrapper = { version = "0.1.1", optional = true }
thiserror = "1.0.32"
tide = { version = "0.16.0", optional = true }
tokio = { version = "=1.20.1", features = ["rt", "rt-multi-thread"] }
tower = { version = "0.4.13", features = ["make"], optional = true }
tracing = "0.1.36"
tracing-subscriber = { version = "0.3.15", features = ["env-filter"] }

# Tide does not have tokio support. So make sure async-std is compatible with tokio
# https://github.com/http-rs/tide/issues/791
[dependencies.async-std]
version = "1.12.0"
features = ["tokio1"]

[dependencies.shuttle-codegen]
version = "0.5.2"
path = "../codegen"
optional = true

[dev-dependencies]
portpicker = "0.1.1"
sqlx = { version = "0.6.1", features = ["runtime-tokio-native-tls", "postgres"] }
uuid = { version = "1.1.2", features = ["v4"] }

[dependencies.shuttle-common]
version = "0.5.2"
path = "../common"

[features]
default = ["codegen"]
codegen = ["shuttle-codegen"]
loader = ["cargo", "libloading"]

web-axum = ["axum", "sync_wrapper"]
web-rocket = ["rocket"]
web-tide = ["tide"]
web-tower = ["tower", "hyper"]
web-poem = ["poem"]
web-salvo = ["salvo"]

bot-serenity = ["serenity"]<|MERGE_RESOLUTION|>--- conflicted
+++ resolved
@@ -25,11 +25,7 @@
 regex = "1.6.0"
 rocket = { version = "0.5.0-rc.2", optional = true }
 salvo = { version = "0.34.3", optional = true }
-<<<<<<< HEAD
-serde = { version = "1.0", optional = true }
 serde_json = "1.0.85"
-=======
->>>>>>> d6163c54
 serenity = { version = "0.11.5", default-features = false, features = ["client", "gateway", "rustls_backend", "model"], optional = true }
 sync_wrapper = { version = "0.1.1", optional = true }
 thiserror = "1.0.32"
