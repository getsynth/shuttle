--- conflicted
+++ resolved
@@ -21,9 +21,6 @@
 lazy_static = "1.4.0"
 libloading = { version = "0.7.3", optional = true }
 log = "0.4.17"
-<<<<<<< HEAD
-rocket = { version = "0.5.0-rc.2", optional = true }
-=======
 mongodb = { version = "2.3.0", optional = true }
 paste = "1.0.8"
 poem = { version = "1.3.40", optional = true }
@@ -32,8 +29,6 @@
 salvo = { version = "0.34.3", optional = true }
 serde = { version = "1.0", optional = true }
 serenity = { version = "0.11.5", default-features = false, features = ["client", "gateway", "rustls_backend", "model"], optional = true }
-sqlx = { version = "0.6.1", optional = true }
->>>>>>> 5559b932
 sync_wrapper = { version = "0.1.1", optional = true }
 thiserror = "1.0.32"
 tide = { version = "0.16.0", optional = true }
@@ -52,14 +47,8 @@
 optional = true
 
 [dev-dependencies]
-<<<<<<< HEAD
-portpicker = { version = "0.1.1" }
-sqlx = { version = "0.5.13", features = ["runtime-tokio-native-tls", "postgres"] }
-uuid = { version = "1.1.1", features = ["v4"] }
-=======
 portpicker = "0.1.1"
 uuid = { version = "1.1.2", features = ["v4"] }
->>>>>>> 5559b932
 
 [dependencies.shuttle-common]
 version = "0.5.2"
@@ -70,19 +59,9 @@
 codegen = ["shuttle-codegen"]
 loader = ["cargo", "libloading"]
 
-<<<<<<< HEAD
-=======
-sqlx-integration = ["sqlx/runtime-tokio-native-tls"]
-sqlx-postgres = ["sqlx-integration", "sqlx/postgres"]
-sqlx-aws-postgres = ["sqlx-integration", "sqlx/postgres"]
-sqlx-aws-mysql = ["sqlx-integration", "sqlx/mysql"]
-sqlx-aws-mariadb = ["sqlx-integration", "sqlx/mysql"]
-
 mongodb-integration = ["mongodb"]
 persist = ["bincode", "serde/derive"]
-secrets = ["sqlx-postgres"]
 
->>>>>>> 5559b932
 web-axum = ["axum", "sync_wrapper"]
 web-rocket = ["rocket"]
 web-tide = ["tide"]
