--- conflicted
+++ resolved
@@ -1,10 +1,6 @@
 [package]
 name = "unveil-service"
-<<<<<<< HEAD
-version = "0.1.1"
-=======
 version = "0.2.1"
->>>>>>> e2627370
 edition = "2021"
 license = "Apache-2.0"
 description = "Service traits and macros to deploy on the unveil platform"
