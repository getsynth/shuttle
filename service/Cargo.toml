[package]
name = "shuttle-service"
version = "0.3.1"
edition = "2021"
license = "Apache-2.0"
description = "Service traits and macros to deploy on the shuttle platform (https://www.shuttle.rs/)"

[lib]
doctest = false

[dependencies]
anyhow = "1.0.57"
async-trait = "0.1.56"
axum = { version = "0.5.7", optional = true }
cargo = { version = "0.62.0", optional = true }
chrono = "0.4.19"
hyper = { version = "0.14.19", features = ["server", "tcp", "http1"], optional = true }
lazy_static = "1.4.0"
libloading = { version = "0.7.3", optional = true }
log = "0.4.17"
regex = "1.5.6"
rocket = { version = "0.5.0-rc.2", optional = true }
sqlx = { version = "0.5.13", optional = true }
sync_wrapper = { version = "0.1.1", optional = true }
thiserror = "1.0.31"
tide = { version = "0.16.0", optional = true }
<<<<<<< HEAD
tokio = { version = "1.19.2", features = ["rt", "rt-multi-thread"] }
tower = { version = "0.4.12", features = ["make"], optional = true }
=======
tower = { version = "0.4", features = ["make"], optional = true }
hyper = { version = "0.14", features = ["server", "tcp", "http1"], optional = true }
sqlx = { version = "0.5", optional = true }
tokio = { version = "1.0", features = ["rt", "rt-multi-thread"] }
thiserror = "1.0"
futures = { version = "0.3", features = ["std"] }
lazy_static = "1.4"
regex = "1.5"
>>>>>>> 729b0084

[dependencies.shuttle-codegen]
version = "0.3.0"
path = "../codegen"
optional = true

[dependencies.shuttle-common]
version = "0.3.0"
path = "../common"

[dev-dependencies]
portpicker = "0.1.1"
uuid = "1.1.1"

[features]
default = ["codegen"]
codegen = ["shuttle-codegen"]
loader = ["cargo", "libloading"]

sqlx-integration = ["sqlx/runtime-tokio-native-tls"]
sqlx-postgres = ["sqlx-integration", "sqlx/postgres"]

secrets = ["sqlx-postgres"]

web-axum = ["axum", "sync_wrapper"]
web-rocket = ["rocket"]
web-tide = ["tide"]
web-tower = ["tower", "hyper"]<|MERGE_RESOLUTION|>--- conflicted
+++ resolved
@@ -14,6 +14,7 @@
 axum = { version = "0.5.7", optional = true }
 cargo = { version = "0.62.0", optional = true }
 chrono = "0.4.19"
+futures = { version = "0.3.21", features = ["std"] }
 hyper = { version = "0.14.19", features = ["server", "tcp", "http1"], optional = true }
 lazy_static = "1.4.0"
 libloading = { version = "0.7.3", optional = true }
@@ -24,19 +25,8 @@
 sync_wrapper = { version = "0.1.1", optional = true }
 thiserror = "1.0.31"
 tide = { version = "0.16.0", optional = true }
-<<<<<<< HEAD
 tokio = { version = "1.19.2", features = ["rt", "rt-multi-thread"] }
 tower = { version = "0.4.12", features = ["make"], optional = true }
-=======
-tower = { version = "0.4", features = ["make"], optional = true }
-hyper = { version = "0.14", features = ["server", "tcp", "http1"], optional = true }
-sqlx = { version = "0.5", optional = true }
-tokio = { version = "1.0", features = ["rt", "rt-multi-thread"] }
-thiserror = "1.0"
-futures = { version = "0.3", features = ["std"] }
-lazy_static = "1.4"
-regex = "1.5"
->>>>>>> 729b0084
 
 [dependencies.shuttle-codegen]
 version = "0.3.0"
