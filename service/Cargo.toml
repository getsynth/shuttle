[package]
name = "shuttle-service"
version = "0.5.1"
edition = "2021"
license = "Apache-2.0"
description = "Service traits and macros to deploy on the shuttle platform (https://www.shuttle.rs/)"

[lib]
doctest = false

[dependencies]
anyhow = "1.0.62"
async-trait = "0.1.57"
axum = { version = "0.5.15", optional = true }
cargo = { version = "0.64.0", optional = true }
chrono = "0.4.22"
futures = { version = "0.3.23", features = ["std"] }
hyper = { version = "0.14.20", features = ["server", "tcp", "http1"], optional = true }
lazy_static = "1.4.0"
libloading = { version = "0.7.3", optional = true }
log = "0.4.17"
mongodb = { version = "2.3.0", optional = true }
paste = "1.0.8"
poem = { version = "1.3.40", optional = true }
regex = "1.6.0"
rocket = { version = "0.5.0-rc.2", optional = true }
serenity = { version = "0.11.5", default-features = false, features = ["client", "gateway", "rustls_backend", "model"], optional = true }
sqlx = { version = "0.6.1", optional = true }
sync_wrapper = { version = "0.1.1", optional = true }
thiserror = "1.0.32"
tide = { version = "0.16.0", optional = true }
tokio = { version = "1.20.1", features = ["rt", "rt-multi-thread"] }
tower = { version = "0.4.13", features = ["make"], optional = true }
warp = { version = "0.3.2", optional = true }

# Tide does not have tokio support. So make sure async-std is compatible with tokio
# https://github.com/http-rs/tide/issues/791
[dependencies.async-std]
version = "1.12.0"
features = ["tokio1"]

[dependencies.shuttle-codegen]
version = "0.5.1"
path = "../codegen"
optional = true

[dev-dependencies]
portpicker = "0.1.1"
uuid = { version = "1.1.2", features = ["v4"] }

[dependencies.shuttle-common]
version = "0.5.1"
path = "../common"

[features]
default = ["codegen"]
codegen = ["shuttle-codegen"]
loader = ["cargo", "libloading"]

sqlx-integration = ["sqlx/runtime-tokio-native-tls"]
sqlx-postgres = ["sqlx-integration", "sqlx/postgres"]
sqlx-aws-postgres = ["sqlx-integration", "sqlx/postgres"]
sqlx-aws-mysql = ["sqlx-integration", "sqlx/mysql"]
sqlx-aws-mariadb = ["sqlx-integration", "sqlx/mysql"]

mongodb-integration = ["mongodb"]
secrets = ["sqlx-postgres"]

web-axum = ["axum", "sync_wrapper"]
web-rocket = ["rocket"]
web-tide = ["tide"]
web-tower = ["tower", "hyper"]
web-poem = ["poem"]
<<<<<<< HEAD
web-warp = ["tower", "hyper", "warp"]
=======

bot-serenity = ["serenity"]
>>>>>>> b43536a8
<|MERGE_RESOLUTION|>--- conflicted
+++ resolved
@@ -1,6 +1,6 @@
 [package]
 name = "shuttle-service"
-version = "0.5.1"
+version = "0.5.0"
 edition = "2021"
 license = "Apache-2.0"
 description = "Service traits and macros to deploy on the shuttle platform (https://www.shuttle.rs/)"
@@ -71,9 +71,5 @@
 web-tide = ["tide"]
 web-tower = ["tower", "hyper"]
 web-poem = ["poem"]
-<<<<<<< HEAD
-web-warp = ["tower", "hyper", "warp"]
-=======
-
 bot-serenity = ["serenity"]
->>>>>>> b43536a8
+web-warp = ["warp"]