--- conflicted
+++ resolved
@@ -12,18 +12,12 @@
 async-trait = { workspace = true }
 bollard = { workspace = true }
 cargo = { workspace = true }
-<<<<<<< HEAD
-=======
 cargo-edit = { version = "0.11.9", features = ["cli"] }
->>>>>>> 915a53c5
 cargo_metadata = { workspace = true }
 chrono = { workspace = true }
 clap = { workspace = true, features = ["env"] }
 clap_complete = "4.1.5"
-<<<<<<< HEAD
 crates-index = "0.18.11"
-=======
->>>>>>> 915a53c5
 crossbeam-channel = { workspace = true }
 crossterm = { workspace = true }
 dialoguer = { version = "0.10.3", features = ["fuzzy-select"] }
