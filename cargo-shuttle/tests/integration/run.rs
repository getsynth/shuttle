use cargo_shuttle::{Args, Command, ProjectArgs, RunArgs, Shuttle};
use portpicker::pick_unused_port;
use reqwest::StatusCode;
use std::{fs::canonicalize, process::exit, time::Duration};
use tokio::time::sleep;

/// creates a `cargo-shuttle` run instance with some reasonable defaults set.
async fn cargo_shuttle_run(working_directory: &str, external: bool) -> String {
    let working_directory = canonicalize(working_directory).unwrap();

    let port = pick_unused_port().unwrap();

    let url = if !external {
        format!("http://localhost:{port}")
    } else {
        format!("http://0.0.0.0:{port}")
    };

    let run_args = RunArgs {
        port,
        external,
<<<<<<< HEAD
        prod_secrets: true,
        release: false,
        simulate_prod: false,
=======
        release: false,
>>>>>>> 92ddf6ea
    };

    let runner = Shuttle::new().unwrap().run(Args {
        api_url: Some("http://shuttle.invalid:80".to_string()),
        project_args: ProjectArgs {
            working_directory: working_directory.clone(),
            name: None,
        },
        cmd: Command::Run(run_args),
    });

    let working_directory_clone = working_directory.clone();

    tokio::spawn(async move {
        sleep(Duration::from_secs(600)).await;

        println!(
            "run test for '{}' took too long. Did it fail to shutdown?",
            working_directory_clone.display()
        );
        exit(1);
    });

    tokio::spawn(runner);

    // Wait for service to be responsive
    while (reqwest::Client::new().get(url.clone()).send().await).is_err() {
        println!(
            "waiting for '{}' to start up...",
            working_directory.display()
        );
        sleep(Duration::from_millis(350)).await;
    }

    url
}

#[tokio::test(flavor = "multi_thread")]
async fn rocket_hello_world() {
    let url = cargo_shuttle_run("../examples/rocket/hello-world", false).await;

    let request_text = reqwest::Client::new()
        .get(format!("{url}/hello"))
        .send()
        .await
        .unwrap()
        .text()
        .await
        .unwrap();

    assert_eq!(request_text, "Hello, world!");
}

#[tokio::test(flavor = "multi_thread")]
async fn rocket_secrets() {
    let url = cargo_shuttle_run("../examples/rocket/secrets", false).await;

    let request_text = reqwest::Client::new()
        .get(format!("{url}/secret"))
        .send()
        .await
        .unwrap()
        .text()
        .await
        .unwrap();

    assert_eq!(request_text, "the contents of my API key");
}

// This example uses a shared Postgres. Thus local runs should create a docker container for it.
#[tokio::test(flavor = "multi_thread")]
async fn rocket_postgres() {
    let url = cargo_shuttle_run("../examples/rocket/postgres", false).await;
    let client = reqwest::Client::new();

    let post_text = client
        .post(format!("{url}/todo"))
        .body("{\"note\": \"Deploy to shuttle\"}")
        .send()
        .await
        .unwrap()
        .text()
        .await
        .unwrap();

    assert_eq!(post_text, "{\"id\":1,\"note\":\"Deploy to shuttle\"}");

    let request_text = client
        .get(format!("{url}/todo/1"))
        .send()
        .await
        .unwrap()
        .text()
        .await
        .unwrap();

    assert_eq!(request_text, "{\"id\":1,\"note\":\"Deploy to shuttle\"}");
}

#[tokio::test(flavor = "multi_thread")]
async fn rocket_authentication() {
    let url = cargo_shuttle_run("../examples/rocket/authentication", false).await;
    let client = reqwest::Client::new();

    let public_text = client
        .get(format!("{url}/public"))
        .send()
        .await
        .unwrap()
        .text()
        .await
        .unwrap();

    assert_eq!(
        public_text,
        "{\"message\":\"This endpoint is open to anyone\"}"
    );

    let private_status = client
        .get(format!("{url}/private"))
        .send()
        .await
        .unwrap()
        .status();

    assert_eq!(private_status, StatusCode::FORBIDDEN);

    let body = client
        .post(format!("{url}/login"))
        .body("{\"username\": \"username\", \"password\": \"password\"}")
        .send()
        .await
        .unwrap()
        .text()
        .await
        .unwrap();
    let json: serde_json::Value = serde_json::from_str(&body).unwrap();
    let token = format!("Bearer  {}", json["token"].as_str().unwrap());

    let private_text = client
        .get(format!("{url}/private"))
        .header("Authorization", token)
        .send()
        .await
        .unwrap()
        .text()
        .await
        .unwrap();

    assert_eq!(
        private_text,
        "{\"message\":\"The `Claims` request guard ensures only valid JWTs can access this endpoint\",\"user\":\"username\"}"
    );
}

#[tokio::test(flavor = "multi_thread")]
async fn actix_web_hello_world() {
    let url = cargo_shuttle_run("../examples/actix-web/hello-world", false).await;

    let request_text = reqwest::Client::new()
        .get(format!("{url}/hello"))
        .send()
        .await
        .unwrap()
        .text()
        .await
        .unwrap();

    assert_eq!(request_text, "Hello World!");
}

#[tokio::test(flavor = "multi_thread")]
async fn axum_hello_world() {
    let url = cargo_shuttle_run("../examples/axum/hello-world", false).await;

    let request_text = reqwest::Client::new()
        .get(format!("{url}/hello"))
        .send()
        .await
        .unwrap()
        .text()
        .await
        .unwrap();

    assert_eq!(request_text, "Hello, world!");
}

#[tokio::test(flavor = "multi_thread")]
async fn tide_hello_world() {
    let url = cargo_shuttle_run("../examples/tide/hello-world", false).await;

    let request_text = reqwest::Client::new()
        .get(format!("{url}/hello"))
        .send()
        .await
        .unwrap()
        .text()
        .await
        .unwrap();

    assert_eq!(request_text, "Hello, world!");
}

#[tokio::test(flavor = "multi_thread")]
async fn tower_hello_world() {
    let url = cargo_shuttle_run("../examples/tower/hello-world", false).await;

    let request_text = reqwest::Client::new()
        .get(format!("{url}/hello"))
        .send()
        .await
        .unwrap()
        .text()
        .await
        .unwrap();

    assert_eq!(request_text, "Hello, world!");
}

#[tokio::test(flavor = "multi_thread")]
async fn warp_hello_world() {
    let url = cargo_shuttle_run("../examples/warp/hello-world", false).await;

    let request_text = reqwest::Client::new()
        .get(format!("{url}/hello"))
        .send()
        .await
        .unwrap()
        .text()
        .await
        .unwrap();

    assert_eq!(request_text, "Hello, World!");
}

#[tokio::test(flavor = "multi_thread")]
async fn poem_hello_world() {
    let url = cargo_shuttle_run("../examples/poem/hello-world", false).await;

    let request_text = reqwest::Client::new()
        .get(format!("{url}/hello"))
        .send()
        .await
        .unwrap()
        .text()
        .await
        .unwrap();

    assert_eq!(request_text, "Hello, world!");
}

// This example uses a shared Postgres. Thus local runs should create a docker container for it.
#[tokio::test(flavor = "multi_thread")]
async fn poem_postgres() {
    let url = cargo_shuttle_run("../examples/poem/postgres", false).await;
    let client = reqwest::Client::new();

    let post_text = client
        .post(format!("{url}/todo"))
        .body("{\"note\": \"Deploy to shuttle\"}")
        .header("content-type", "application/json")
        .send()
        .await
        .unwrap()
        .text()
        .await
        .unwrap();

    assert_eq!(post_text, "{\"id\":1,\"note\":\"Deploy to shuttle\"}");

    let request_text = client
        .get(format!("{url}/todo/1"))
        .send()
        .await
        .unwrap()
        .text()
        .await
        .unwrap();

    assert_eq!(request_text, "{\"id\":1,\"note\":\"Deploy to shuttle\"}");
}

// This example uses a shared MongoDb. Thus local runs should create a docker container for it.
#[tokio::test(flavor = "multi_thread")]
async fn poem_mongodb() {
    let url = cargo_shuttle_run("../examples/poem/mongodb", false).await;
    let client = reqwest::Client::new();

    // Post a todo note and get the persisted todo objectId
    let post_text = client
        .post(format!("{url}/todo"))
        .body("{\"note\": \"Deploy to shuttle\"}")
        .header("content-type", "application/json")
        .send()
        .await
        .unwrap()
        .text()
        .await
        .unwrap();

    // Valid objectId is 24 char hex string
    assert_eq!(post_text.len(), 24);

    let request_text = client
        .get(format!("{url}/todo/{post_text}"))
        .send()
        .await
        .unwrap()
        .text()
        .await
        .unwrap();

    assert_eq!(request_text, "{\"note\":\"Deploy to shuttle\"}");
}

#[tokio::test(flavor = "multi_thread")]
async fn salvo_hello_world() {
    let url = cargo_shuttle_run("../examples/salvo/hello-world", false).await;

    let request_text = reqwest::Client::new()
        .get(format!("{url}/hello"))
        .send()
        .await
        .unwrap()
        .text()
        .await
        .unwrap();

    assert_eq!(request_text, "Hello, world!");
}

#[tokio::test(flavor = "multi_thread")]
async fn thruster_hello_world() {
    let url = cargo_shuttle_run("../examples/thruster/hello-world", false).await;

    let request_text = reqwest::Client::new()
        .get(format!("{url}/hello"))
        .send()
        .await
        .unwrap()
        .text()
        .await
        .unwrap();

    assert_eq!(request_text, "Hello, World!");
}

#[tokio::test(flavor = "multi_thread")]
async fn rocket_hello_world_with_router_ip() {
    let url = cargo_shuttle_run("../examples/rocket/hello-world", true).await;

    let request_text = reqwest::Client::new()
        .get(format!("{url}/hello"))
        .send()
        .await
        .unwrap()
        .text()
        .await
        .unwrap();

    assert_eq!(request_text, "Hello, world!");
}<|MERGE_RESOLUTION|>--- conflicted
+++ resolved
@@ -19,13 +19,7 @@
     let run_args = RunArgs {
         port,
         external,
-<<<<<<< HEAD
-        prod_secrets: true,
         release: false,
-        simulate_prod: false,
-=======
-        release: false,
->>>>>>> 92ddf6ea
     };
 
     let runner = Shuttle::new().unwrap().run(Args {
