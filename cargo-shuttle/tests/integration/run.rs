use cargo_shuttle::{Args, Command, ProjectArgs, RunArgs, Shuttle};
use portpicker::pick_unused_port;
use reqwest::StatusCode;
use std::{fs::canonicalize, process::exit, time::Duration};
use tokio::time::sleep;

/// creates a `cargo-shuttle` run instance with some reasonable defaults set.
async fn cargo_shuttle_run(working_directory: &str) -> u16 {
    let working_directory = canonicalize(working_directory).unwrap();
    let port = pick_unused_port().unwrap();
    let run_args = RunArgs { port };

    let runner = Shuttle::new().run(Args {
        api_url: Some("http://shuttle.invalid:80".to_string()),
        project_args: ProjectArgs {
            working_directory: working_directory.clone(),
            name: None,
        },
        cmd: Command::Run(run_args),
    });

    let working_directory_clone = working_directory.clone();

    tokio::spawn(async move {
        sleep(Duration::from_secs(600)).await;

        println!(
            "run test for '{}' took too long. Did it fail to shutdown?",
            working_directory_clone.display()
        );
        exit(1);
    });

    tokio::spawn(runner);

    // Wait for service to be responsive
    while (reqwest::Client::new()
        .get(format!("http://localhost:{port}"))
        .send()
        .await)
        .is_err()
    {
        println!(
            "waiting for '{}' to start up...",
            working_directory.display()
        );
        sleep(Duration::from_millis(350)).await;
    }

    port
}

#[tokio::test(flavor = "multi_thread")]
async fn rocket_hello_world() {
    let port = cargo_shuttle_run("../examples/rocket/hello-world").await;

    let request_text = reqwest::Client::new()
        .get(format!("http://localhost:{port}/hello"))
        .send()
        .await
        .unwrap()
        .text()
        .await
        .unwrap();

    assert_eq!(request_text, "Hello, world!");
}

#[tokio::test(flavor = "multi_thread")]
async fn rocket_secrets() {
    let port = cargo_shuttle_run("../examples/rocket/secrets").await;

    let request_text = reqwest::Client::new()
        .get(format!("http://localhost:{port}/secret"))
        .send()
        .await
        .unwrap()
        .text()
        .await
        .unwrap();

    assert_eq!(request_text, "the contents of my API key");
}

// This example uses a shared Postgres. Thus local runs should create a docker container for it.
#[tokio::test(flavor = "multi_thread")]
async fn rocket_postgres() {
    let port = cargo_shuttle_run("../examples/rocket/postgres").await;
    let client = reqwest::Client::new();

    let post_text = client
        .post(format!("http://localhost:{port}/todo"))
        .body("{\"note\": \"Deploy to shuttle\"}")
        .send()
        .await
        .unwrap()
        .text()
        .await
        .unwrap();

    assert_eq!(post_text, "{\"id\":1,\"note\":\"Deploy to shuttle\"}");

    let request_text = client
        .get(format!("http://localhost:{port}/todo/1"))
        .send()
        .await
        .unwrap()
        .text()
        .await
        .unwrap();

    assert_eq!(request_text, "{\"id\":1,\"note\":\"Deploy to shuttle\"}");

    let request_text = client
        .get(format!("http://localhost:{port}/secret"))
        .send()
        .await
        .unwrap()
        .text()
        .await
        .unwrap();

    assert_eq!(request_text, "the contents of my API key");
}

#[tokio::test(flavor = "multi_thread")]
async fn rocket_authentication() {
    let port = cargo_shuttle_run("../examples/rocket/authentication").await;
    let client = reqwest::Client::new();

    let public_text = client
        .get(format!("http://localhost:{port}/public"))
        .send()
        .await
        .unwrap()
        .text()
        .await
        .unwrap();

    assert_eq!(
        public_text,
        "{\"message\":\"This endpoint is open to anyone\"}"
    );

    let private_status = client
        .get(format!("http://localhost:{port}/private"))
        .send()
        .await
        .unwrap()
        .status();

    assert_eq!(private_status, StatusCode::FORBIDDEN);

    let body = client
        .post(format!("http://localhost:{port}/login"))
        .body("{\"username\": \"username\", \"password\": \"password\"}")
        .send()
        .await
        .unwrap()
        .text()
        .await
        .unwrap();
    let json: serde_json::Value = serde_json::from_str(&body).unwrap();
    let token = format!("Bearer  {}", json["token"].as_str().unwrap());

    let private_text = client
        .get(format!("http://localhost:{port}/private"))
        .header("Authorization", token)
        .send()
        .await
        .unwrap()
        .text()
        .await
        .unwrap();

    assert_eq!(
        private_text,
        "{\"message\":\"The `Claims` request guard ensures only valid JWTs can access this endpoint\",\"user\":\"username\"}"
    );
}

#[tokio::test(flavor = "multi_thread")]
async fn axum_hello_world() {
    let port = cargo_shuttle_run("../examples/axum/hello-world").await;

    let request_text = reqwest::Client::new()
        .get(format!("http://localhost:{port}/hello"))
        .send()
        .await
        .unwrap()
        .text()
        .await
        .unwrap();

    assert_eq!(request_text, "Hello, world!");
}

#[tokio::test(flavor = "multi_thread")]
async fn tide_hello_world() {
    let port = cargo_shuttle_run("../examples/tide/hello-world").await;

    let request_text = reqwest::Client::new()
        .get(format!("http://localhost:{port}/hello"))
        .send()
        .await
        .unwrap()
        .text()
        .await
        .unwrap();

    assert_eq!(request_text, "Hello, world!");
}

#[tokio::test(flavor = "multi_thread")]
async fn tower_hello_world() {
    let port = cargo_shuttle_run("../examples/tower/hello-world").await;

    let request_text = reqwest::Client::new()
        .get(format!("http://localhost:{port}/hello"))
        .send()
        .await
        .unwrap()
        .text()
        .await
        .unwrap();

    assert_eq!(request_text, "Hello, world!");
}

#[tokio::test(flavor = "multi_thread")]
async fn poem_hello_world() {
    let port = cargo_shuttle_run("../examples/poem/hello-world").await;

    let request_text = reqwest::Client::new()
        .get(format!("http://localhost:{port}/hello"))
        .send()
        .await
        .unwrap()
        .text()
        .await
        .unwrap();

    assert_eq!(request_text, "Hello, world!");
}

// This example uses a shared Postgres. Thus local runs should create a docker container for it.
#[tokio::test(flavor = "multi_thread")]
async fn poem_postgres() {
    let port = cargo_shuttle_run("../examples/poem/postgres").await;
    let client = reqwest::Client::new();

    let post_text = client
        .post(format!("http://localhost:{port}/todo"))
        .body("{\"note\": \"Deploy to shuttle\"}")
        .header("content-type", "application/json")
        .send()
        .await
        .unwrap()
        .text()
        .await
        .unwrap();

    assert_eq!(post_text, "{\"id\":1,\"note\":\"Deploy to shuttle\"}");

    let request_text = client
        .get(format!("http://localhost:{port}/todo/1"))
        .send()
        .await
        .unwrap()
        .text()
        .await
        .unwrap();

    assert_eq!(request_text, "{\"id\":1,\"note\":\"Deploy to shuttle\"}");
}

// This example uses a shared MongoDb. Thus local runs should create a docker container for it.
#[tokio::test(flavor = "multi_thread")]
async fn poem_mongodb() {
    let port = cargo_shuttle_run("../examples/poem/mongodb").await;
    let client = reqwest::Client::new();

    // Post a todo note and get the persisted todo objectId
    let post_text = client
        .post(format!("http://localhost:{port}/todo"))
        .body("{\"note\": \"Deploy to shuttle\"}")
        .header("content-type", "application/json")
        .send()
        .await
        .unwrap()
        .text()
        .await
        .unwrap();

    // Valid objectId is 24 char hex string
    assert_eq!(post_text.len(), 24);

    let request_text = client
        .get(format!("http://localhost:{port}/todo/{post_text}"))
        .send()
        .await
        .unwrap()
        .text()
        .await
        .unwrap();

    assert_eq!(request_text, "{\"note\":\"Deploy to shuttle\"}");
}

<<<<<<< HEAD
#[tokio::test]
=======
#[tokio::test(flavor = "multi_thread")]
>>>>>>> 70f47845
async fn salvo_hello_world() {
    let port = cargo_shuttle_run("../examples/salvo/hello-world").await;

    let request_text = reqwest::Client::new()
        .get(format!("http://localhost:{port}/hello"))
        .send()
        .await
        .unwrap()
        .text()
        .await
        .unwrap();

    assert_eq!(request_text, "Hello, world!");
}<|MERGE_RESOLUTION|>--- conflicted
+++ resolved
@@ -307,11 +307,7 @@
     assert_eq!(request_text, "{\"note\":\"Deploy to shuttle\"}");
 }
 
-<<<<<<< HEAD
-#[tokio::test]
-=======
-#[tokio::test(flavor = "multi_thread")]
->>>>>>> 70f47845
+#[tokio::test(flavor = "multi_thread")]
 async fn salvo_hello_world() {
     let port = cargo_shuttle_run("../examples/salvo/hello-world").await;
 
