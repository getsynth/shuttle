use std::{
    fs::read_to_string,
    path::{Path, PathBuf},
};

use cargo_shuttle::{Args, Command, CommandOutcome, InitArgs, ProjectArgs, Shuttle};
use indoc::indoc;
use tempfile::Builder;

/// creates a `cargo-shuttle` init instance with some reasonable defaults set.
async fn cargo_shuttle_init(path: PathBuf) -> anyhow::Result<CommandOutcome> {
    let working_directory = Path::new(".").to_path_buf();

    Shuttle::new()
        .run(Args {
            api_url: Some("http://shuttle.invalid:80".to_string()),
            project_args: ProjectArgs {
                working_directory,
                name: None,
            },
            cmd: Command::Init(InitArgs {
                axum: false,
                rocket: false,
                tide: false,
                tower: false,
                poem: false,
<<<<<<< HEAD
                warp: false,
=======
                serenity: false,
>>>>>>> b43536a8
                path,
            }),
        })
        .await
}

/// creates a `cargo-shuttle` init instance for initializing the `rocket` framework
async fn cargo_shuttle_init_framework(path: PathBuf) -> anyhow::Result<CommandOutcome> {
    let working_directory = Path::new(".").to_path_buf();

    Shuttle::new()
        .run(Args {
            api_url: Some("http://shuttle.invalid:80".to_string()),
            project_args: ProjectArgs {
                working_directory,
                name: None,
            },
            cmd: Command::Init(InitArgs {
                axum: false,
                rocket: true,
                tide: false,
                tower: false,
                poem: false,
<<<<<<< HEAD
                warp: false,
=======
                serenity: false,
>>>>>>> b43536a8
                path,
            }),
        })
        .await
}

#[tokio::test]
async fn basic_init() {
    let temp_dir = Builder::new().prefix("basic-init").tempdir().unwrap();
    let temp_dir_path = temp_dir.path().to_owned();

    cargo_shuttle_init(temp_dir_path.clone()).await.unwrap();
    let cargo_toml = read_to_string(temp_dir_path.join("Cargo.toml")).unwrap();

    // Expected: name = "basic-initRANDOM_CHARS"
    assert!(cargo_toml.contains("name = \"basic-init"));
    assert!(cargo_toml.contains("shuttle-service = { version = "));
}

#[tokio::test]
async fn framework_init() {
    let temp_dir = Builder::new().prefix("rocket-init").tempdir().unwrap();
    let temp_dir_path = temp_dir.path().to_owned();

    cargo_shuttle_init_framework(temp_dir_path.clone())
        .await
        .unwrap();

    let cargo_toml = read_to_string(temp_dir_path.join("Cargo.toml")).unwrap();

    // Expected: name = "rocket-initRANDOM_CHARS"
    assert!(cargo_toml.contains("name = \"rocket-init"));
    assert!(cargo_toml.contains("shuttle-service = { version = "));
    assert!(cargo_toml.contains("features = [\"web-rocket\"]"));
    assert!(cargo_toml.contains("rocket = "));

    let lib_file = read_to_string(temp_dir_path.join("src").join("lib.rs")).unwrap();
    let expected = indoc! {r#"
    #[macro_use]
    extern crate rocket;
    
    #[get("/")]
    fn index() -> &'static str {
        "Hello, world!"
    }
    
    #[shuttle_service::main]
    async fn rocket() -> shuttle_service::ShuttleRocket {
        let rocket = rocket::build().mount("/hello", routes![index]);
    
        Ok(rocket)
    }"#};

    assert_eq!(lib_file, expected);
}<|MERGE_RESOLUTION|>--- conflicted
+++ resolved
@@ -24,11 +24,8 @@
                 tide: false,
                 tower: false,
                 poem: false,
-<<<<<<< HEAD
+                serenity: false,
                 warp: false,
-=======
-                serenity: false,
->>>>>>> b43536a8
                 path,
             }),
         })
@@ -52,11 +49,8 @@
                 tide: false,
                 tower: false,
                 poem: false,
-<<<<<<< HEAD
+                serenity: false,
                 warp: false,
-=======
-                serenity: false,
->>>>>>> b43536a8
                 path,
             }),
         })
