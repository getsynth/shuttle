--- conflicted
+++ resolved
@@ -19,19 +19,12 @@
 use portpicker::pick_unused_port;
 use shuttle_common::{
     database::{AwsRdsEngine, SharedEngine},
-<<<<<<< HEAD
     QdrantReadyInfo,
 };
 use shuttle_proto::provisioner::{
     provisioner_server::{Provisioner, ProvisionerServer},
-    DatabaseDeletionResponse, DatabaseRequest, DatabaseResponse, QdrantRequest, QdrantResponse,
-=======
-    secrets::Secret,
-};
-use shuttle_proto::provisioner::{
-    provisioner_server::{Provisioner, ProvisionerServer},
-    DatabaseDeletionResponse, DatabaseRequest, DatabaseResponse, Ping, Pong,
->>>>>>> e8bb1a0b
+    DatabaseDeletionResponse, DatabaseRequest, DatabaseResponse, Ping, Pong, QdrantRequest,
+    QdrantResponse,
 };
 use shuttle_service::database::Type;
 use tokio::{task::JoinHandle, time::sleep};
@@ -424,7 +417,6 @@
         panic!("local runner should not try to delete databases");
     }
 
-<<<<<<< HEAD
     async fn provision_qdrant(
         &self,
         request: Request<QdrantRequest>,
@@ -438,10 +430,10 @@
         let res = self.get_qdrant_connection_info(&project_name).await?;
 
         Ok(Response::new(res.into()))
-=======
+    }
+
     async fn health_check(&self, _request: Request<Ping>) -> Result<Response<Pong>, Status> {
         panic!("local runner should not try to do a health check");
->>>>>>> e8bb1a0b
     }
 }
 
