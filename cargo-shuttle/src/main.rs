<<<<<<< HEAD
mod args;
mod client;
mod config;

use std::fs::{read_to_string, File};
use std::io;
use std::io::Write;
use std::rc::Rc;

use anyhow::{Context, Result};
use args::{LoginArgs, ProjectArgs};
use cargo::core::resolver::CliFeatures;
use cargo::core::Workspace;
use cargo::ops::{NewOptions, PackageOpts, Packages};
use cargo_edit::{find, get_latest_dependency, registry_url};
use futures::future::TryFutureExt;
=======
use anyhow::Result;
use cargo_shuttle::{Args, Shuttle};
>>>>>>> 5053d3d6
use structopt::StructOpt;
use toml_edit::{value, Array, Document, Item, Table, Value};

<<<<<<< HEAD
use crate::args::{Args, AuthArgs, Command, DeployArgs, InitArgs};
use crate::config::RequestContext;

=======
>>>>>>> 5053d3d6
#[tokio::main]
async fn main() -> Result<()> {
    env_logger::init();
    Shuttle::new().run(Args::from_args()).await
<<<<<<< HEAD
}

pub struct Shuttle {
    ctx: RequestContext,
}

impl Default for Shuttle {
    fn default() -> Self {
        Self::new()
    }
}

impl Shuttle {
    pub fn new() -> Self {
        let ctx = RequestContext::load_global().unwrap();
        Self { ctx }
    }

    pub async fn run(mut self, args: Args) -> Result<()> {
        if matches!(
            args.cmd,
            Command::Deploy(..) | Command::Delete | Command::Status | Command::Logs
        ) {
            self.load_project(&args.project_args)?;
        }

        self.ctx.set_api_url(args.api_url);

        match args.cmd {
            Command::Deploy(deploy_args) => self.deploy(deploy_args).await,
            Command::Init(init_args) => self.init(init_args).await,
            Command::Status => self.status().await,
            Command::Logs => self.logs().await,
            Command::Delete => self.delete().await,
            Command::Auth(auth_args) => self.auth(auth_args).await,
            Command::Login(login_args) => self.login(login_args).await,
        }
    }

    pub fn load_project(&mut self, project_args: &ProjectArgs) -> Result<()> {
        self.ctx.load_local(project_args)
    }

    async fn login(&mut self, login_args: LoginArgs) -> Result<()> {
        let api_key_str = login_args.api_key.unwrap_or_else(|| {
            let url = "https://shuttle.rs/login";

            let _ = webbrowser::open(url);

            println!("If your browser did not automatically open, go to {url}");
            print!("Enter Api Key: ");

            io::stdout().flush().unwrap();

            let mut input = String::new();

            io::stdin().read_line(&mut input).unwrap();

            input
        });

        let api_key = api_key_str.trim().parse()?;

        self.ctx.set_api_key(api_key)?;

        Ok(())
    }

    async fn auth(&mut self, auth_args: AuthArgs) -> Result<()> {
        let api_key = client::auth(self.ctx.api_url(), auth_args.username)
            .await
            .context("failed to retrieve api key")?;
        self.ctx.set_api_key(api_key)?;
        Ok(())
    }

    async fn delete(&self) -> Result<()> {
        client::delete(
            self.ctx.api_url(),
            self.ctx.api_key()?,
            self.ctx.project_name(),
        )
        .await
        .context("failed to delete deployment")
    }

    async fn init(&self, args: InitArgs) -> Result<()> {
        // Interface with cargo to initialize new lib package for shuttle
        let opts = NewOptions::new(None, false, true, args.path.clone(), None, None, None)?;
        let cargo_config = cargo::util::config::Config::default()?;
        let init_result = cargo::ops::init(&opts, &cargo_config)?;
        // Mimick `cargo init` behavior and log status or error to shell
        cargo_config
            .shell()
            .status("Created", format!("{} (shuttle) package", init_result))?;

        // Read Cargo.toml into a `Document`
        let cargo_path = args.path.join("Cargo.toml");
        let mut cargo_doc = read_to_string(cargo_path.clone())?.parse::<Document>()?;

        // Remove empty dependencies table to re-insert after the lib table is inserted
        cargo_doc.remove("dependencies");

        // Insert `crate-type = ["cdylib"]` array into `[lib]` table
        let crate_type_array = Array::from_iter(["cdylib"].into_iter());
        let mut lib_table = Table::new();
        lib_table["crate-type"] = Item::Value(Value::Array(crate_type_array));
        cargo_doc["lib"] = Item::Table(lib_table);

        // Fetch the latest shuttle-service version from crates.io
        let manifest_path = find(&Some(args.path)).unwrap();
        let url = registry_url(manifest_path.as_path(), None).expect("Could not find registry URL");
        let latest_shuttle_service =
            get_latest_dependency("shuttle-service", false, &manifest_path, &Some(url))
                .expect("Could not query the latest version of shuttle-service");
        let shuttle_version = latest_shuttle_service
            .version()
            .expect("No latest shuttle-service version available");

        // Insert shuttle-service to `[dependencies]` table
        let mut dep_table = Table::new();
        dep_table["shuttle-service"]["version"] = value(shuttle_version);
        cargo_doc["dependencies"] = Item::Table(dep_table);

        // Truncate Cargo.toml and write the updated `Document` to it
        let mut cargo_toml = File::create(cargo_path)?;
        cargo_toml.write_all(cargo_doc.to_string().as_bytes())?;

        Ok(())
    }

    async fn status(&self) -> Result<()> {
        client::status(
            self.ctx.api_url(),
            self.ctx.api_key()?,
            self.ctx.project_name(),
        )
        .await
        .context("failed to get status of deployment")
    }

    async fn logs(&self) -> Result<()> {
        client::logs(
            self.ctx.api_url(),
            self.ctx.api_key()?,
            self.ctx.project_name(),
        )
        .await
        .context("failed to get logs of deployment")
    }

    async fn deploy(&self, args: DeployArgs) -> Result<()> {
        let package_file = self
            .run_cargo_package(args.allow_dirty)
            .context("failed to package cargo project")?;

        let key = self.ctx.api_key()?;

        client::deploy(
            package_file,
            self.ctx.api_url(),
            key,
            self.ctx.project_name(),
        )
        .and_then(|_| {
            client::secrets(
                self.ctx.api_url(),
                key,
                self.ctx.project_name(),
                self.ctx.secrets(),
            )
        })
        .await
        .context("failed to deploy cargo project")
    }

    // Packages the cargo project and returns a File to that file
    fn run_cargo_package(&self, allow_dirty: bool) -> Result<File> {
        let config = cargo::util::config::Config::default()?;

        let working_directory = self.ctx.working_directory();
        let path = working_directory.join("Cargo.toml");

        let ws = Workspace::new(&path, &config)?;
        let opts = PackageOpts {
            config: &config,
            list: false,
            check_metadata: true,
            allow_dirty,
            verify: false,
            jobs: None,
            to_package: Packages::Default,
            targets: vec![],
            cli_features: CliFeatures {
                features: Rc::new(Default::default()),
                all_features: false,
                uses_default_features: true,
            },
        };

        let locks = cargo::ops::package(&ws, &opts)?.expect("unwrap ok here");
        let owned = locks.get(0).unwrap().file().try_clone()?;
        Ok(owned)
    }
=======
>>>>>>> 5053d3d6
}<|MERGE_RESOLUTION|>--- conflicted
+++ resolved
@@ -1,242 +1,10 @@
-<<<<<<< HEAD
-mod args;
-mod client;
-mod config;
 
-use std::fs::{read_to_string, File};
-use std::io;
-use std::io::Write;
-use std::rc::Rc;
-
-use anyhow::{Context, Result};
-use args::{LoginArgs, ProjectArgs};
-use cargo::core::resolver::CliFeatures;
-use cargo::core::Workspace;
-use cargo::ops::{NewOptions, PackageOpts, Packages};
-use cargo_edit::{find, get_latest_dependency, registry_url};
-use futures::future::TryFutureExt;
-=======
 use anyhow::Result;
 use cargo_shuttle::{Args, Shuttle};
->>>>>>> 5053d3d6
 use structopt::StructOpt;
-use toml_edit::{value, Array, Document, Item, Table, Value};
 
-<<<<<<< HEAD
-use crate::args::{Args, AuthArgs, Command, DeployArgs, InitArgs};
-use crate::config::RequestContext;
-
-=======
->>>>>>> 5053d3d6
 #[tokio::main]
 async fn main() -> Result<()> {
     env_logger::init();
     Shuttle::new().run(Args::from_args()).await
-<<<<<<< HEAD
-}
-
-pub struct Shuttle {
-    ctx: RequestContext,
-}
-
-impl Default for Shuttle {
-    fn default() -> Self {
-        Self::new()
-    }
-}
-
-impl Shuttle {
-    pub fn new() -> Self {
-        let ctx = RequestContext::load_global().unwrap();
-        Self { ctx }
-    }
-
-    pub async fn run(mut self, args: Args) -> Result<()> {
-        if matches!(
-            args.cmd,
-            Command::Deploy(..) | Command::Delete | Command::Status | Command::Logs
-        ) {
-            self.load_project(&args.project_args)?;
-        }
-
-        self.ctx.set_api_url(args.api_url);
-
-        match args.cmd {
-            Command::Deploy(deploy_args) => self.deploy(deploy_args).await,
-            Command::Init(init_args) => self.init(init_args).await,
-            Command::Status => self.status().await,
-            Command::Logs => self.logs().await,
-            Command::Delete => self.delete().await,
-            Command::Auth(auth_args) => self.auth(auth_args).await,
-            Command::Login(login_args) => self.login(login_args).await,
-        }
-    }
-
-    pub fn load_project(&mut self, project_args: &ProjectArgs) -> Result<()> {
-        self.ctx.load_local(project_args)
-    }
-
-    async fn login(&mut self, login_args: LoginArgs) -> Result<()> {
-        let api_key_str = login_args.api_key.unwrap_or_else(|| {
-            let url = "https://shuttle.rs/login";
-
-            let _ = webbrowser::open(url);
-
-            println!("If your browser did not automatically open, go to {url}");
-            print!("Enter Api Key: ");
-
-            io::stdout().flush().unwrap();
-
-            let mut input = String::new();
-
-            io::stdin().read_line(&mut input).unwrap();
-
-            input
-        });
-
-        let api_key = api_key_str.trim().parse()?;
-
-        self.ctx.set_api_key(api_key)?;
-
-        Ok(())
-    }
-
-    async fn auth(&mut self, auth_args: AuthArgs) -> Result<()> {
-        let api_key = client::auth(self.ctx.api_url(), auth_args.username)
-            .await
-            .context("failed to retrieve api key")?;
-        self.ctx.set_api_key(api_key)?;
-        Ok(())
-    }
-
-    async fn delete(&self) -> Result<()> {
-        client::delete(
-            self.ctx.api_url(),
-            self.ctx.api_key()?,
-            self.ctx.project_name(),
-        )
-        .await
-        .context("failed to delete deployment")
-    }
-
-    async fn init(&self, args: InitArgs) -> Result<()> {
-        // Interface with cargo to initialize new lib package for shuttle
-        let opts = NewOptions::new(None, false, true, args.path.clone(), None, None, None)?;
-        let cargo_config = cargo::util::config::Config::default()?;
-        let init_result = cargo::ops::init(&opts, &cargo_config)?;
-        // Mimick `cargo init` behavior and log status or error to shell
-        cargo_config
-            .shell()
-            .status("Created", format!("{} (shuttle) package", init_result))?;
-
-        // Read Cargo.toml into a `Document`
-        let cargo_path = args.path.join("Cargo.toml");
-        let mut cargo_doc = read_to_string(cargo_path.clone())?.parse::<Document>()?;
-
-        // Remove empty dependencies table to re-insert after the lib table is inserted
-        cargo_doc.remove("dependencies");
-
-        // Insert `crate-type = ["cdylib"]` array into `[lib]` table
-        let crate_type_array = Array::from_iter(["cdylib"].into_iter());
-        let mut lib_table = Table::new();
-        lib_table["crate-type"] = Item::Value(Value::Array(crate_type_array));
-        cargo_doc["lib"] = Item::Table(lib_table);
-
-        // Fetch the latest shuttle-service version from crates.io
-        let manifest_path = find(&Some(args.path)).unwrap();
-        let url = registry_url(manifest_path.as_path(), None).expect("Could not find registry URL");
-        let latest_shuttle_service =
-            get_latest_dependency("shuttle-service", false, &manifest_path, &Some(url))
-                .expect("Could not query the latest version of shuttle-service");
-        let shuttle_version = latest_shuttle_service
-            .version()
-            .expect("No latest shuttle-service version available");
-
-        // Insert shuttle-service to `[dependencies]` table
-        let mut dep_table = Table::new();
-        dep_table["shuttle-service"]["version"] = value(shuttle_version);
-        cargo_doc["dependencies"] = Item::Table(dep_table);
-
-        // Truncate Cargo.toml and write the updated `Document` to it
-        let mut cargo_toml = File::create(cargo_path)?;
-        cargo_toml.write_all(cargo_doc.to_string().as_bytes())?;
-
-        Ok(())
-    }
-
-    async fn status(&self) -> Result<()> {
-        client::status(
-            self.ctx.api_url(),
-            self.ctx.api_key()?,
-            self.ctx.project_name(),
-        )
-        .await
-        .context("failed to get status of deployment")
-    }
-
-    async fn logs(&self) -> Result<()> {
-        client::logs(
-            self.ctx.api_url(),
-            self.ctx.api_key()?,
-            self.ctx.project_name(),
-        )
-        .await
-        .context("failed to get logs of deployment")
-    }
-
-    async fn deploy(&self, args: DeployArgs) -> Result<()> {
-        let package_file = self
-            .run_cargo_package(args.allow_dirty)
-            .context("failed to package cargo project")?;
-
-        let key = self.ctx.api_key()?;
-
-        client::deploy(
-            package_file,
-            self.ctx.api_url(),
-            key,
-            self.ctx.project_name(),
-        )
-        .and_then(|_| {
-            client::secrets(
-                self.ctx.api_url(),
-                key,
-                self.ctx.project_name(),
-                self.ctx.secrets(),
-            )
-        })
-        .await
-        .context("failed to deploy cargo project")
-    }
-
-    // Packages the cargo project and returns a File to that file
-    fn run_cargo_package(&self, allow_dirty: bool) -> Result<File> {
-        let config = cargo::util::config::Config::default()?;
-
-        let working_directory = self.ctx.working_directory();
-        let path = working_directory.join("Cargo.toml");
-
-        let ws = Workspace::new(&path, &config)?;
-        let opts = PackageOpts {
-            config: &config,
-            list: false,
-            check_metadata: true,
-            allow_dirty,
-            verify: false,
-            jobs: None,
-            to_package: Packages::Default,
-            targets: vec![],
-            cli_features: CliFeatures {
-                features: Rc::new(Default::default()),
-                all_features: false,
-                uses_default_features: true,
-            },
-        };
-
-        let locks = cargo::ops::package(&ws, &opts)?.expect("unwrap ok here");
-        let owned = locks.get(0).unwrap().file().try_clone()?;
-        Ok(owned)
-    }
-=======
->>>>>>> 5053d3d6
 }