mod args;
mod client;
mod config;

use std::fs::File;
use std::io::Write;
use std::rc::Rc;
use std::{env, io};

use anyhow::{Context, Result};
use args::{LoginArgs, ProjectArgs};
use cargo::core::resolver::CliFeatures;
use cargo::core::Workspace;
use cargo::ops::{PackageOpts, Packages};
<<<<<<< HEAD
=======

use std::fs::File;
use std::io;
use std::io::Write;
use std::rc::Rc;
>>>>>>> d1522fcf
use structopt::StructOpt;

use crate::args::{Args, AuthArgs, Command, DeployArgs};
use crate::config::RequestContext;

#[tokio::main]
async fn main() -> Result<()> {
    Shuttle::new().run(Args::from_args()).await
}

pub struct Shuttle {
    ctx: RequestContext,
}

impl Default for Shuttle {
    fn default() -> Self {
        Self::new()
    }
}

impl Shuttle {
    pub fn new() -> Self {
        let ctx = RequestContext::load_global().unwrap();
        Self { ctx }
    }

    pub async fn run(mut self, args: Args) -> Result<()> {
        if matches!(
            args.cmd,
            Command::Deploy(..) | Command::Delete | Command::Status
        ) {
            self.load_project(&args.project_args)?;
        }

        self.ctx.set_api_url(args.api_url);

        match args.cmd {
            Command::Deploy(deploy_args) => self.deploy(deploy_args).await,
            Command::Status => self.status().await,
            Command::Delete => self.delete().await,
            Command::Auth(auth_args) => self.auth(auth_args).await,
            Command::Login(login_args) => self.login(login_args).await,
        }
    }

    pub fn load_project(&mut self, project_args: &ProjectArgs) -> Result<()> {
        self.ctx.load_local(project_args)
    }

    async fn login(&mut self, login_args: LoginArgs) -> Result<()> {
        let api_key_str = login_args.api_key.unwrap_or_else(|| {
            let url = "https://shuttle.rs/login";

            let _ = webbrowser::open(url);

            println!("If your browser did not automatically open, go to {url}");
            print!("Enter Api Key: ");

            io::stdout().flush().unwrap();

            let mut input = String::new();

            io::stdin().read_line(&mut input).unwrap();

            input
        });

        let api_key = api_key_str.trim().parse()?;

        self.ctx.set_api_key(api_key)?;

        Ok(())
    }

    async fn auth(&mut self, auth_args: AuthArgs) -> Result<()> {
        let api_key = client::auth(self.ctx.api_url(), auth_args.username)
            .await
            .context("failed to retrieve api key")?;
        self.ctx.set_api_key(api_key)?;
        Ok(())
    }

    async fn delete(&self) -> Result<()> {
        client::delete(
            self.ctx.api_url(),
            self.ctx.api_key()?,
            self.ctx.project_name(),
        )
        .await
        .context("failed to delete deployment")
    }

    async fn status(&self) -> Result<()> {
        client::status(
            self.ctx.api_url(),
            self.ctx.api_key()?,
            self.ctx.project_name(),
        )
        .await
        .context("failed to get status of deployment")
    }

    async fn deploy(&self, args: DeployArgs) -> Result<()> {
        let package_file = self
            .run_cargo_package(args.allow_dirty)
            .context("failed to package cargo project")?;
        client::deploy(
            package_file,
            self.ctx.api_url(),
            self.ctx.api_key()?,
            self.ctx.project_name(),
        )
        .await
        .context("failed to deploy cargo project")
    }

    // Packages the cargo project and returns a File to that file
    fn run_cargo_package(&self, allow_dirty: bool) -> Result<File> {
        let config = cargo::util::config::Config::default()?;

        let working_directory = self.ctx.working_directory();
        let path = working_directory.join("Cargo.toml");

        let ws = Workspace::new(&path, &config)?;
        let opts = PackageOpts {
            config: &config,
            list: false,
            check_metadata: true,
            allow_dirty,
            verify: false,
            jobs: None,
            to_package: Packages::Default,
            targets: vec![],
            cli_features: CliFeatures {
                features: Rc::new(Default::default()),
                all_features: false,
                uses_default_features: true,
            },
        };

        let locks = cargo::ops::package(&ws, &opts)?.expect("unwrap ok here");
        let owned = locks.get(0).unwrap().file().try_clone()?;
        Ok(owned)
    }
}<|MERGE_RESOLUTION|>--- conflicted
+++ resolved
@@ -3,23 +3,15 @@
 mod config;
 
 use std::fs::File;
+use std::io;
 use std::io::Write;
 use std::rc::Rc;
-use std::{env, io};
 
 use anyhow::{Context, Result};
 use args::{LoginArgs, ProjectArgs};
 use cargo::core::resolver::CliFeatures;
 use cargo::core::Workspace;
 use cargo::ops::{PackageOpts, Packages};
-<<<<<<< HEAD
-=======
-
-use std::fs::File;
-use std::io;
-use std::io::Write;
-use std::rc::Rc;
->>>>>>> d1522fcf
 use structopt::StructOpt;
 
 use crate::args::{Args, AuthArgs, Command, DeployArgs};
