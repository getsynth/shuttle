mod args;
mod client;
pub mod config;
mod init;
mod provisioner_server;

use cargo::util::ToSemver;
use indicatif::ProgressBar;
use shuttle_common::models::deployment::get_deployments_table;
use shuttle_common::models::project::{State, IDLE_MINUTES};
use shuttle_common::models::resource::get_resources_table;
use shuttle_common::project::ProjectName;
use shuttle_common::resource;
use shuttle_proto::runtime::{self, LoadRequest, StartRequest, SubscribeLogsRequest};

use std::collections::HashMap;
use std::ffi::OsString;
use std::fs::{read_to_string, File};
use std::io::stdout;
use std::net::{Ipv4Addr, SocketAddr};
use std::path::{Path, PathBuf};
use std::process::exit;
use std::str::FromStr;

use anyhow::{anyhow, bail, Context, Result};
pub use args::{Args, Command, DeployArgs, InitArgs, LoginArgs, ProjectArgs, RunArgs};
use cargo_metadata::Message;
use clap::CommandFactory;
use clap_complete::{generate, Shell};
use config::RequestContext;
use crossterm::style::Stylize;
use dialoguer::{theme::ColorfulTheme, Confirm, FuzzySelect, Input, Password};
use flate2::write::GzEncoder;
use flate2::Compression;
use futures::{StreamExt, TryFutureExt};
use git2::{Repository, StatusOptions};
use ignore::overrides::OverrideBuilder;
use ignore::WalkBuilder;
use shuttle_common::models::{project, secret};
use shuttle_service::builder::{build_crate, Runtime};
use std::fmt::Write;
use strum::IntoEnumIterator;
use tar::Builder;
use tracing::{error, trace, warn};
use uuid::Uuid;

use crate::args::{DeploymentCommand, ProjectCommand, ResourceCommand};
use crate::client::Client;
use crate::provisioner_server::LocalProvisioner;

const VERSION: &str = env!("CARGO_PKG_VERSION");
const MANIFEST_DIR: &str = env!("CARGO_MANIFEST_DIR");

pub struct Shuttle {
    ctx: RequestContext,
}

impl Shuttle {
    pub fn new() -> Result<Self> {
        let ctx = RequestContext::load_global()?;
        Ok(Self { ctx })
    }

    pub async fn run(mut self, mut args: Args) -> Result<CommandOutcome> {
        trace!("running local client");
        if matches!(
            args.cmd,
            Command::Deploy(..)
                | Command::Deployment(..)
                | Command::Resource(..)
                | Command::Project(..)
                | Command::Stop
                | Command::Clean
                | Command::Secrets
                | Command::Status
                | Command::Logs { .. }
                | Command::Run(..)
        ) {
            self.load_project(&mut args.project_args)?;
        }

        self.ctx.set_api_url(args.api_url);

        match args.cmd {
            Command::Init(init_args) => self.init(init_args, args.project_args).await,
            Command::Generate { shell, output } => self.complete(shell, output).await,
            Command::Login(login_args) => self.login(login_args).await,
            Command::Logout => self.logout().await,
            Command::Feedback => self.feedback().await,
            Command::Run(run_args) => self.local_run(run_args).await,
            need_client => {
                let mut client = Client::new(self.ctx.api_url());
                client.set_api_key(self.ctx.api_key()?);

                match need_client {
                    Command::Deploy(deploy_args) => {
                        return self.deploy(deploy_args, &client).await;
                    }
                    Command::Status => self.status(&client).await,
                    Command::Logs { id, follow } => self.logs(&client, id, follow).await,
                    Command::Deployment(DeploymentCommand::List) => {
                        self.deployments_list(&client).await
                    }
                    Command::Deployment(DeploymentCommand::Status { id }) => {
                        self.deployment_get(&client, id).await
                    }
                    Command::Resource(ResourceCommand::List) => self.resources_list(&client).await,
                    Command::Stop => self.stop(&client).await,
                    Command::Clean => self.clean(&client).await,
                    Command::Secrets => self.secrets(&client).await,
                    Command::Project(ProjectCommand::New { idle_minutes }) => {
                        self.project_create(&client, idle_minutes).await
                    }
                    Command::Project(ProjectCommand::Status { follow }) => {
                        self.project_status(&client, follow).await
                    }
                    Command::Project(ProjectCommand::List { filter }) => {
                        self.projects_list(&client, filter).await
                    }
                    Command::Project(ProjectCommand::Rm) => self.project_delete(&client).await,
                    _ => {
                        unreachable!("commands that don't need a client have already been matched")
                    }
                }
            }
        }
        .map(|_| CommandOutcome::Ok)
    }

    /// Log in, initialize a project and potentially create the Shuttle environment for it.
    ///
    /// If both a project name and framework are passed as arguments, it will run without any extra
    /// interaction.
    async fn init(&mut self, args: InitArgs, mut project_args: ProjectArgs) -> Result<()> {
        let interactive = project_args.name.is_none() || args.framework().is_none();

        let theme = ColorfulTheme::default();

        // 1. Log in (if not logged in yet)
        if self.ctx.api_key().is_err() {
            if interactive {
                println!("First, let's log in to your Shuttle account.");
                self.login(args.login_args.clone()).await?;
                println!();
            } else if args.login_args.api_key.is_some() {
                self.login(args.login_args.clone()).await?;
            } else if args.new {
                bail!("Tried to login to create a Shuttle environment, but no API key was set.")
            }
        }

        // 2. Ask for project name
        if project_args.name.is_none() {
            println!("How do you want to name your project? It will be hosted at ${{project_name}}.shuttleapp.rs.");
            // TODO: Check whether the project name is still available
            project_args.name = Some(
                Input::with_theme(&theme)
                    .with_prompt("Project name")
                    .interact()?,
            );
            println!();
        }

        // 3. Confirm the project directory
        let path = if interactive {
            let path = args
                .path
                .to_str()
                .context("path arg should always be set")?;

            println!("Where should we create this project?");
            let directory_str: String = Input::with_theme(&theme)
                .with_prompt("Directory")
                .default(path.to_owned())
                .interact()?;

            println!();
            args::parse_init_path(OsString::from(directory_str))?
        } else {
            args.path.clone()
        };

        // 4. Ask for the framework
        let framework = match args.framework() {
            Some(framework) => framework,
            None => {
                println!(
                    "Shuttle works with a range of web frameworks. Which one do you want to use?"
                );
                let frameworks = init::Framework::iter().collect::<Vec<_>>();
                let index = FuzzySelect::with_theme(&theme)
                    .items(&frameworks)
                    .default(0)
                    .interact()?;
                println!();
                frameworks[index]
            }
        };

        // 5. Initialize locally
        init::cargo_init(path.clone())?;
        init::cargo_shuttle_init(path.clone(), framework)?;
        println!();

        // 6. Confirm that the user wants to create the project environment on Shuttle
        let should_create_environment = if !interactive {
            args.new
        } else if args.new {
            true
        } else {
            let should_create = Confirm::with_theme(&theme)
                .with_prompt("Do you want to create the project environment on Shuttle?")
                .default(true)
                .interact()?;

            println!();
            should_create
        };

        if should_create_environment {
            // Set the project working directory path to the init path,
            // so `load_project` is ran with the correct project path
            project_args.working_directory = path;

            self.load_project(&mut project_args)?;
            let mut client = Client::new(self.ctx.api_url());
            client.set_api_key(self.ctx.api_key()?);
            self.project_create(&client, IDLE_MINUTES).await?;
        }

        Ok(())
    }

    fn find_root_directory(dir: &Path) -> Option<PathBuf> {
        dir.ancestors()
            .find(|ancestor| ancestor.join("Cargo.toml").exists())
            .map(|path| path.to_path_buf())
    }

    pub fn load_project(&mut self, project_args: &mut ProjectArgs) -> Result<()> {
        trace!("loading project arguments: {project_args:?}");
        let root_directory_path = Self::find_root_directory(&project_args.working_directory);

        if let Some(working_directory) = root_directory_path {
            project_args.working_directory = working_directory;
        } else {
            return Err(anyhow!("Could not locate the root of a cargo project. Are you inside a cargo project? You can also use `--working-directory` to locate your cargo project."));
        }

        self.ctx.load_local(project_args)
    }

    /// Provide feedback on GitHub.
    async fn feedback(&self) -> Result<()> {
        let url = "https://github.com/shuttle-hq/shuttle/issues/new";
        let _ = webbrowser::open(url);

        println!("\nIf your browser did not open automatically, go to {url}");
        Ok(())
    }

    /// Log in with the given API key or after prompting the user for one.
    async fn login(&mut self, login_args: LoginArgs) -> Result<()> {
        let api_key_str = match login_args.api_key {
            Some(api_key) => api_key,
            None => {
                let url = "https://shuttle.rs/login";
                let _ = webbrowser::open(url);

                println!("If your browser did not automatically open, go to {url}");

                Password::with_theme(&ColorfulTheme::default())
                    .with_prompt("API key")
                    .interact()?
            }
        };

        let api_key = api_key_str.trim().parse()?;

        self.ctx.set_api_key(api_key)?;

        Ok(())
    }

    async fn logout(&mut self) -> Result<()> {
        self.ctx.clear_api_key()?;

        println!("Successfully logged out of shuttle.");
        Ok(())
    }

    async fn stop(&self, client: &Client) -> Result<()> {
        let proj_name = self.ctx.project_name();
        let mut service = client.stop_service(proj_name).await?;

        let progress_bar = create_spinner();
        loop {
            let Some(ref deployment) = service.deployment else {
                break;
            };

            if let shuttle_common::deployment::State::Stopped = deployment.state {
                break;
            }

            progress_bar.set_message(format!("Stopping {}", deployment.id));
            service = client.get_service(proj_name).await?;
        }
        progress_bar.finish_and_clear();

        println!("{}\n{}", "Successfully stopped service".bold(), service);

        Ok(())
    }

    async fn complete(&self, shell: Shell, output: Option<PathBuf>) -> Result<()> {
        let name = env!("CARGO_PKG_NAME");
        let mut app = Command::command();
        match output {
            Some(v) => generate(shell, &mut app, name, &mut File::create(v)?),
            None => generate(shell, &mut app, name, &mut stdout()),
        };

        Ok(())
    }

    async fn status(&self, client: &Client) -> Result<()> {
        let summary = client.get_service(self.ctx.project_name()).await?;

        println!("{summary}");

        Ok(())
    }

    async fn secrets(&self, client: &Client) -> Result<()> {
        let secrets = client.get_secrets(self.ctx.project_name()).await?;
        let table = secret::get_table(&secrets);

        println!("{table}");

        Ok(())
    }

    async fn clean(&self, client: &Client) -> Result<()> {
        let lines = client.clean_project(self.ctx.project_name()).await?;

        for line in lines {
            println!("{line}");
        }

        println!("Cleaning done!");

        Ok(())
    }

    async fn logs(&self, client: &Client, id: Option<Uuid>, follow: bool) -> Result<()> {
        let id = if let Some(id) = id {
            id
        } else {
            let summary = client.get_service(self.ctx.project_name()).await?;

            if let Some(deployment) = summary.deployment {
                deployment.id
            } else {
                return Err(anyhow!("could not automatically find a running deployment for '{}'. Try passing a deployment ID manually", self.ctx.project_name()));
            }
        };

        if follow {
            let mut stream = client.get_logs_ws(self.ctx.project_name(), &id).await?;

            while let Some(Ok(msg)) = stream.next().await {
                if let tokio_tungstenite::tungstenite::Message::Text(line) = msg {
                    let log_item: shuttle_common::LogItem =
                        serde_json::from_str(&line).expect("to parse log line");
                    println!("{log_item}")
                }
            }
        } else {
            let logs = client.get_logs(self.ctx.project_name(), &id).await?;

            for log in logs.into_iter() {
                println!("{log}");
            }
        }

        Ok(())
    }

    async fn deployments_list(&self, client: &Client) -> Result<()> {
        let proj_name = self.ctx.project_name();
        let deployments = client.get_deployments(proj_name).await?;
        let table = get_deployments_table(&deployments, proj_name.as_str());

        println!("{table}");

        Ok(())
    }

    async fn deployment_get(&self, client: &Client, deployment_id: Uuid) -> Result<()> {
        let deployment = client
            .get_deployment_details(self.ctx.project_name(), &deployment_id)
            .await?;

        println!("{deployment}");

        Ok(())
    }

    async fn resources_list(&self, client: &Client) -> Result<()> {
        let resources = client
            .get_service_resources(self.ctx.project_name())
            .await?;
        let table = get_resources_table(&resources, self.ctx.project_name().as_str());

        println!("{table}");

        Ok(())
    }

    async fn local_run(&self, run_args: RunArgs) -> Result<()> {
        trace!("starting a local run for a service: {run_args:?}");

        let (tx, rx): (crossbeam_channel::Sender<Message>, _) = crossbeam_channel::bounded(0);
        tokio::task::spawn_blocking(move || {
            while let Ok(message) = rx.recv() {
                match message {
                    Message::TextLine(line) => println!("{line}"),
                    Message::CompilerMessage(message) => {
                        if let Some(rendered) = message.message.rendered {
                            println!("{rendered}");
                        }
                    }
                    _ => {}
                }
            }
        });

        let service_name = self.ctx.project_name();
        let working_directory = self.ctx.working_directory();

        trace!("building project");
        println!(
            "{} {}",
            "    Building".bold().green(),
            working_directory.display()
        );

        let runtime = build_crate(working_directory, run_args.release, tx).await?;

        trace!("loading secrets");

        let secrets_path = if working_directory.join("Secrets.dev.toml").exists() {
            working_directory.join("Secrets.dev.toml")
        } else {
            working_directory.join("Secrets.toml")
        };

        let secrets: HashMap<String, String> = if let Ok(secrets_str) = read_to_string(secrets_path)
        {
            let secrets: HashMap<String, String> =
                secrets_str.parse::<toml::Value>()?.try_into()?;

            trace!(keys = ?secrets.keys(), "available secrets");

            secrets
        } else {
            trace!("no Secrets.toml was found");
            Default::default()
        };

        let (is_wasm, executable_path) = match runtime {
            Runtime::Next(path) => (true, path),
            Runtime::Alpha(path) => (false, path),
        };

        let provisioner = LocalProvisioner::new()?;
        let provisioner_server = provisioner.start(SocketAddr::new(
            Ipv4Addr::LOCALHOST.into(),
            run_args.port + 1,
        ));

        let runtime_path = || {
            if is_wasm {
                let runtime_path = home::cargo_home()
                    .expect("failed to find cargo home dir")
                    .join("bin/shuttle-next");

                println!("Installing shuttle runtime. This can take a while...");

                if cfg!(debug_assertions) {
                    // Canonicalized path to shuttle-runtime for dev to work on windows
                    let path = std::fs::canonicalize(format!("{MANIFEST_DIR}/../runtime"))
                        .expect("path to shuttle-runtime does not exist or is invalid");

                    trace!(?path, "installing runtime from local filesystem");

                    std::process::Command::new("cargo")
                        .arg("install")
                        .arg("shuttle-runtime")
                        .arg("--path")
                        .arg(path)
                        .arg("--bin")
                        .arg("shuttle-next")
                        .arg("--features")
                        .arg("next")
                        .output()
                        .expect("failed to install the shuttle runtime");
                } else {
                    // If the version of cargo-shuttle is different from shuttle-runtime,
                    // or it isn't installed, try to install shuttle-runtime from crates.io.
                    if let Err(err) = check_version(&runtime_path) {
                        warn!("{}", err);

                        trace!("installing shuttle-runtime");
                        std::process::Command::new("cargo")
                            .arg("install")
                            .arg("shuttle-runtime")
                            .arg("--bin")
                            .arg("shuttle-next")
                            .arg("--features")
                            .arg("next")
                            .output()
                            .expect("failed to install the shuttle runtime");
                    };
                };

                runtime_path
            } else {
                trace!(path = ?executable_path, "using alpha runtime");
                executable_path.clone()
            }
        };

        let (mut runtime, mut runtime_client) = runtime::start(
            is_wasm,
            runtime::StorageManagerType::WorkingDir(working_directory.to_path_buf()),
            &format!("http://localhost:{}", run_args.port + 1),
            None,
            run_args.port + 2,
            runtime_path,
        )
        .await
        .map_err(|err| {
            provisioner_server.abort();
            err
        })?;

        let load_request = tonic::Request::new(LoadRequest {
            path: executable_path
                .into_os_string()
                .into_string()
                .expect("to convert path to string"),
            service_name: service_name.to_string(),
            resources: Default::default(),
            secrets,
        });
        trace!("loading service");
        let response = runtime_client
            .load(load_request)
            .or_else(|err| async {
                provisioner_server.abort();
                runtime.kill().await?;

                Err(err)
            })
            .await?
            .into_inner();

        if !response.success {
            error!(error = response.message, "failed to load your service");
            exit(1);
        }

<<<<<<< HEAD
=======
        let resources = response
            .resources
            .into_iter()
            .map(resource::Response::from_bytes)
            .collect();

        let resources = get_resources_table(&resources, self.ctx.project_name().as_str());

>>>>>>> 99accab2
        let mut stream = runtime_client
            .subscribe_logs(tonic::Request::new(SubscribeLogsRequest {}))
            .or_else(|err| async {
                provisioner_server.abort();
                runtime.kill().await?;

                Err(err)
            })
            .await?
            .into_inner();

        tokio::spawn(async move {
            while let Ok(Some(log)) = stream.message().await {
                let log: shuttle_common::LogItem = log.try_into().expect("to convert log");
                println!("{log}");
            }
        });

        let resources = response
            .resources
            .into_iter()
            .map(resource::Response::from_bytes)
            .collect();

        println!("{}", get_resources_table(&resources));

        let addr = if run_args.external {
            Ipv4Addr::new(0, 0, 0, 0)
        } else {
            Ipv4Addr::LOCALHOST
        };
        let addr = SocketAddr::new(addr.into(), run_args.port);

        println!(
            "    {} {} on http://{}\n",
            "Starting".bold().green(),
            service_name,
            addr
        );

        let start_request = StartRequest {
            ip: addr.to_string(),
        };

        trace!(?start_request, "starting service");
        let response = runtime_client
            .start(tonic::Request::new(start_request))
            .or_else(|err| async {
                provisioner_server.abort();
                runtime.kill().await?;

                Err(err)
            })
            .await?
            .into_inner();

        trace!(response = ?response,  "client response: ");

        runtime.wait().await?;

        Ok(())
    }

    async fn deploy(&self, args: DeployArgs, client: &Client) -> Result<CommandOutcome> {
        if !args.allow_dirty {
            self.is_dirty()?;
        }

        let data = self.make_archive()?;

        let deployment = client
            .deploy(data, self.ctx.project_name(), args.no_test)
            .await?;

        let mut stream = client
            .get_logs_ws(self.ctx.project_name(), &deployment.id)
            .await?;

        while let Some(Ok(msg)) = stream.next().await {
            if let tokio_tungstenite::tungstenite::Message::Text(line) = msg {
                let log_item: shuttle_common::LogItem =
                    serde_json::from_str(&line).expect("to parse log line");

                match log_item.state {
                    shuttle_common::deployment::State::Queued
                    | shuttle_common::deployment::State::Building
                    | shuttle_common::deployment::State::Built
                    | shuttle_common::deployment::State::Loading => {
                        println!("{log_item}");
                    }
                    shuttle_common::deployment::State::Crashed => {
                        println!();
                        println!("{}", "Deployment crashed".red());
                        println!("Run the following for more details");
                        println!();
                        print!("cargo shuttle logs {}", deployment.id);
                        println!();

                        return Ok(CommandOutcome::DeploymentFailure);
                    }
                    shuttle_common::deployment::State::Running
                    | shuttle_common::deployment::State::Completed
                    | shuttle_common::deployment::State::Stopped
                    | shuttle_common::deployment::State::Unknown => break,
                }
            }
        }

        // Temporary fix.
        // TODO: Make get_service_summary endpoint wait for a bit and see if it entered Running/Crashed state.
        tokio::time::sleep(std::time::Duration::from_millis(500)).await;

        let service = client.get_service(self.ctx.project_name()).await?;

        // A deployment will only exist if there is currently one in the running state
        if let Some(ref new_deployment) = service.deployment {
            let resources = client
                .get_service_resources(self.ctx.project_name())
                .await?;
            let resources = get_resources_table(&resources, self.ctx.project_name().as_str());

            println!("{resources}{service}");

            Ok(match new_deployment.state {
                shuttle_common::deployment::State::Crashed => CommandOutcome::DeploymentFailure,
                _ => CommandOutcome::Ok,
            })
        } else {
            println!("Deployment has not entered the running state");

            Ok(CommandOutcome::DeploymentFailure)
        }
    }

    async fn project_create(&self, client: &Client, idle_minutes: u64) -> Result<()> {
        let config = project::Config { idle_minutes };

        self.wait_with_spinner(
            &[
                project::State::Ready,
                project::State::Errored {
                    message: Default::default(),
                },
            ],
            client.create_project(self.ctx.project_name(), config),
            self.ctx.project_name(),
            client,
        )
        .await?;

        Ok(())
    }

    async fn projects_list(&self, client: &Client, filter: Option<String>) -> Result<()> {
        let projects = match filter {
            Some(filter) => {
                if let Ok(filter) = State::from_str(filter.trim()) {
                    client
                        .get_projects_list_filtered(filter.to_string())
                        .await?
                } else {
                    return Err(anyhow!("That's not a valid project status!"));
                }
            }
            None => client.get_projects_list().await?,
        };

        let projects_table = project::get_table(&projects);

        println!("{projects_table}");

        Ok(())
    }

    async fn project_status(&self, client: &Client, follow: bool) -> Result<()> {
        match follow {
            true => {
                self.wait_with_spinner(
                    &[
                        project::State::Ready,
                        project::State::Destroyed,
                        project::State::Errored {
                            message: Default::default(),
                        },
                    ],
                    client.get_project(self.ctx.project_name()),
                    self.ctx.project_name(),
                    client,
                )
                .await?;
            }
            false => {
                let project = client.get_project(self.ctx.project_name()).await?;
                println!("{project}");
            }
        }

        Ok(())
    }

    async fn wait_with_spinner<'a, Fut>(
        &self,
        states_to_check: &[project::State],
        fut: Fut,
        project_name: &'a ProjectName,
        client: &'a Client,
    ) -> Result<(), anyhow::Error>
    where
        Fut: std::future::Future<Output = Result<project::Response>> + 'a,
    {
        let mut project = fut.await?;

        let progress_bar = create_spinner();
        loop {
            if states_to_check.contains(&project.state) {
                break;
            }

            progress_bar.set_message(format!("{project}"));
            project = client.get_project(project_name).await?;
        }
        progress_bar.finish_and_clear();
        println!("{project}");
        Ok(())
    }

    async fn project_delete(&self, client: &Client) -> Result<()> {
        self.wait_with_spinner(
            &[
                project::State::Destroyed,
                project::State::Errored {
                    message: Default::default(),
                },
            ],
            client.delete_project(self.ctx.project_name()),
            self.ctx.project_name(),
            client,
        )
        .await?;

        Ok(())
    }

    fn make_archive(&self) -> Result<Vec<u8>> {
        let encoder = GzEncoder::new(Vec::new(), Compression::fast());
        let mut tar = Builder::new(encoder);

        let working_directory = self.ctx.working_directory();
        let base_directory = working_directory
            .parent()
            .context("get parent directory of crate")?;

        // Make sure the target folder is excluded at all times
        let overrides = OverrideBuilder::new(working_directory)
            .add("!target/")
            .context("add `!target/` override")?
            .build()
            .context("build an override")?;

        for dir_entry in WalkBuilder::new(working_directory)
            .hidden(false)
            .overrides(overrides)
            .build()
        {
            let dir_entry = dir_entry.context("get directory entry")?;

            // It's not possible to add a directory to an archive
            if dir_entry.file_type().context("get file type")?.is_dir() {
                continue;
            }

            let path = dir_entry
                .path()
                .strip_prefix(base_directory)
                .context("strip the base of the archive entry")?;

            tar.append_path_with_name(dir_entry.path(), path)
                .context("archive entry")?;
        }

        // Make sure to add any `Secrets.toml` files
        let secrets_path = self.ctx.working_directory().join("Secrets.toml");
        if secrets_path.exists() {
            tar.append_path_with_name(secrets_path, Path::new("shuttle").join("Secrets.toml"))?;
        }

        let encoder = tar.into_inner().context("get encoder from tar archive")?;
        let bytes = encoder.finish().context("finish up encoder")?;

        Ok(bytes)
    }

    fn is_dirty(&self) -> Result<()> {
        let working_directory = self.ctx.working_directory();
        if let Ok(repo) = Repository::discover(working_directory) {
            let repo_path = repo
                .workdir()
                .context("getting working directory of repository")?
                .canonicalize()?;

            trace!(?repo_path, "found git repository");

            let repo_rel_path = working_directory
                .strip_prefix(repo_path.as_path())
                .context("stripping repository path from working directory")?;

            trace!(
                ?repo_rel_path,
                "got working directory path relative to git repository"
            );

            let mut status_options = StatusOptions::new();
            status_options
                .pathspec(repo_rel_path)
                .include_untracked(true);

            let statuses = repo
                .statuses(Some(&mut status_options))
                .context("getting status of repository files")?;

            if !statuses.is_empty() {
                let mut error: String = format!("{} files in the working directory contain changes that were not yet committed into git:", statuses.len());
                writeln!(error).expect("to append error");

                for status in statuses.iter() {
                    trace!(
                        path = status.path(),
                        status = ?status.status(),
                        "found file with updates"
                    );

                    let path =
                        repo_path.join(status.path().context("getting path of changed file")?);
                    let rel_path = path
                        .strip_prefix(working_directory)
                        .expect("getting relative path of changed file")
                        .display();

                    writeln!(error, "{rel_path}").expect("to append error");
                }

                writeln!(error).expect("to append error");
                writeln!(error, "to proceed despite this and include the uncommitted changes, pass the `--allow-dirty` flag").expect("to append error");

                return Err(anyhow::Error::msg(error));
            }
        }

        Ok(())
    }
}

fn check_version(runtime_path: &Path) -> Result<()> {
    let valid_version = VERSION.to_semver().unwrap();

    if !runtime_path.try_exists()? {
        bail!("shuttle-runtime is not installed");
    }

    // Get runtime version from shuttle-runtime cli
    let runtime_version = std::process::Command::new("cargo")
        .arg("shuttle-runtime")
        .arg("--version")
        .output()
        .context("failed to check the shuttle-runtime version")?
        .stdout;

    // Parse the version, splitting the version from the name and
    // and pass it to `to_semver()`.
    let runtime_version = std::str::from_utf8(&runtime_version)
        .expect("shuttle-runtime version should be valid utf8")
        .split_once(' ')
        .expect("shuttle-runtime version should be in the `name version` format")
        .1
        .to_semver()
        .context("failed to convert runtime version to semver")?;

    if runtime_version == valid_version {
        Ok(())
    } else {
        Err(anyhow!(
            "shuttle-runtime and cargo-shuttle are not the same version"
        ))
    }
}

fn create_spinner() -> ProgressBar {
    let pb = indicatif::ProgressBar::new_spinner();
    pb.enable_steady_tick(std::time::Duration::from_millis(350));
    pb.set_style(
        indicatif::ProgressStyle::with_template("{spinner:.orange} {msg}")
            .unwrap()
            .tick_strings(&[
                "( ●    )",
                "(  ●   )",
                "(   ●  )",
                "(    ● )",
                "(     ●)",
                "(    ● )",
                "(   ●  )",
                "(  ●   )",
                "( ●    )",
                "(●     )",
                "(●●●●●●)",
            ]),
    );

    pb
}

pub enum CommandOutcome {
    Ok,
    DeploymentFailure,
}

#[cfg(test)]
mod tests {
    use flate2::read::GzDecoder;
    use shuttle_common::project::ProjectName;
    use tar::Archive;
    use tempfile::TempDir;

    use crate::args::ProjectArgs;
    use crate::Shuttle;
    use std::fs::{self, canonicalize};
    use std::path::PathBuf;
    use std::str::FromStr;

    fn path_from_workspace_root(path: &str) -> PathBuf {
        PathBuf::from(std::env::var("CARGO_MANIFEST_DIR").unwrap())
            .join("..")
            .join(path)
    }

    fn get_archive_entries(mut project_args: ProjectArgs) -> Vec<String> {
        let mut shuttle = Shuttle::new().unwrap();
        shuttle.load_project(&mut project_args).unwrap();

        let archive = shuttle.make_archive().unwrap();

        // Make sure the Secrets.toml file is not initially present
        let tar = GzDecoder::new(&archive[..]);
        let mut archive = Archive::new(tar);

        archive
            .entries()
            .unwrap()
            .map(|entry| {
                entry
                    .unwrap()
                    .path()
                    .unwrap()
                    .components()
                    .skip(1)
                    .collect::<PathBuf>()
                    .display()
                    .to_string()
            })
            .collect()
    }

    #[test]
    fn find_root_directory_returns_proper_directory() {
        let working_directory = path_from_workspace_root("examples/axum/hello-world/src");

        let root_dir = Shuttle::find_root_directory(&working_directory).unwrap();

        assert_eq!(
            root_dir,
            path_from_workspace_root("examples/axum/hello-world/")
        );
    }

    #[test]
    fn load_project_returns_proper_working_directory_in_project_args() {
        let mut project_args = ProjectArgs {
            working_directory: path_from_workspace_root("examples/axum/hello-world/src"),
            name: None,
        };

        let mut shuttle = Shuttle::new().unwrap();
        Shuttle::load_project(&mut shuttle, &mut project_args).unwrap();

        assert_eq!(
            project_args.working_directory,
            path_from_workspace_root("examples/axum/hello-world/")
        );
    }

    #[test]
    fn make_archive_include_secrets() {
        let working_directory =
            canonicalize(path_from_workspace_root("examples/rocket/secrets")).unwrap();

        fs::write(
            working_directory.join("Secrets.toml"),
            "MY_API_KEY = 'the contents of my API key'",
        )
        .unwrap();

        let project_args = ProjectArgs {
            working_directory,
            name: None,
        };

        let mut entries = get_archive_entries(project_args);
        entries.sort();

        assert_eq!(
            entries,
            vec![
                ".gitignore",
                "Cargo.toml",
                "README.md",
                "Secrets.toml",
                "Secrets.toml.example",
                "Shuttle.toml",
                "src/main.rs",
            ]
        );
    }

    #[test]
    fn make_archive_respect_ignore() {
        let tmp_dir = TempDir::new().unwrap();
        let working_directory = tmp_dir.path();

        fs::write(working_directory.join(".env"), "API_KEY = 'blabla'").unwrap();
        fs::write(working_directory.join(".ignore"), ".env").unwrap();
        fs::write(working_directory.join("Cargo.toml"), "[package]").unwrap();

        let project_args = ProjectArgs {
            working_directory: working_directory.to_path_buf(),
            name: Some(ProjectName::from_str("secret").unwrap()),
        };

        let mut entries = get_archive_entries(project_args);
        entries.sort();

        assert_eq!(entries, vec![".ignore", "Cargo.toml"]);
    }

    #[test]
    fn make_archive_ignore_target_folder() {
        let tmp_dir = TempDir::new().unwrap();
        let working_directory = tmp_dir.path();

        fs::create_dir_all(working_directory.join("target")).unwrap();
        fs::write(working_directory.join("target").join("binary"), "12345").unwrap();
        fs::write(working_directory.join("Cargo.toml"), "[package]").unwrap();

        let project_args = ProjectArgs {
            working_directory: working_directory.to_path_buf(),
            name: Some(ProjectName::from_str("exclude_target").unwrap()),
        };

        let mut entries = get_archive_entries(project_args);
        entries.sort();

        assert_eq!(entries, vec!["Cargo.toml"]);
    }
}<|MERGE_RESOLUTION|>--- conflicted
+++ resolved
@@ -572,17 +572,6 @@
             exit(1);
         }
 
-<<<<<<< HEAD
-=======
-        let resources = response
-            .resources
-            .into_iter()
-            .map(resource::Response::from_bytes)
-            .collect();
-
-        let resources = get_resources_table(&resources, self.ctx.project_name().as_str());
-
->>>>>>> 99accab2
         let mut stream = runtime_client
             .subscribe_logs(tonic::Request::new(SubscribeLogsRequest {}))
             .or_else(|err| async {
