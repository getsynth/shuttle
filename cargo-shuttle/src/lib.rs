--- conflicted
+++ resolved
@@ -1025,11 +1025,7 @@
     }
 
     #[cfg(target_family = "unix")]
-<<<<<<< HEAD
-    async fn local_run(&self, mut run_args: RunArgs) -> Result<()> {
-=======
     async fn local_run(&self, run_args: RunArgs) -> Result<CommandOutcome> {
->>>>>>> 538473a5
         let services = self.pre_local_run(&run_args).await?;
         let (provisioner_server, provisioner_port) = Shuttle::setup_local_provisioner().await?;
         let mut sigterm_notif =
@@ -1191,11 +1187,7 @@
     }
 
     #[cfg(target_family = "windows")]
-<<<<<<< HEAD
-    async fn local_run(&self, mut run_args: RunArgs) -> Result<()> {
-=======
     async fn local_run(&self, run_args: RunArgs) -> Result<CommandOutcome> {
->>>>>>> 538473a5
         let services = self.pre_local_run(&run_args).await?;
         let (provisioner_server, provisioner_port) = Shuttle::setup_local_provisioner().await?;
 
