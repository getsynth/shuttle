--- conflicted
+++ resolved
@@ -243,16 +243,6 @@
 
     pub fn load_project(&mut self, project_args: &mut ProjectArgs) -> Result<()> {
         trace!("loading project arguments: {project_args:?}");
-<<<<<<< HEAD
-        let root_directory_path = Self::find_root_directory(&project_args.working_directory);
-
-        if let Some(working_directory) = root_directory_path {
-            project_args.working_directory = working_directory;
-        } else {
-            bail!("Could not locate the root of a cargo project. Are you inside a cargo project? You can also use `--working-directory` to locate your cargo project.");
-        }
-=======
->>>>>>> 515bd3f3
 
         self.ctx.load_local(project_args)
     }
