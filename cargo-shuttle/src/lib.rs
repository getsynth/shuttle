mod args;
mod client;
pub mod config;
mod factory;
<<<<<<< HEAD
mod logger;
=======
mod init;
>>>>>>> 23718ad7
mod print;

use std::fs::{read_to_string, File};
use std::io::Write;
use std::io::{self, stdout};
use std::net::{Ipv4Addr, SocketAddr};
use std::path::{Path, PathBuf};
use std::rc::Rc;

use anyhow::{anyhow, Context, Result};
pub use args::{Args, Command, DeployArgs, InitArgs, ProjectArgs, RunArgs};
use args::{AuthArgs, LoginArgs};
use cargo::core::compiler::CompileMode;
use cargo::core::resolver::CliFeatures;
use cargo::core::Workspace;
use cargo::ops::{CompileOptions, PackageOpts, Packages, TestOptions};
use cargo_metadata::Message;
use colored::Colorize;
use config::RequestContext;
use factory::LocalFactory;
use semver::{Version, VersionReq};
use shuttle_service::loader::{build_crate, Loader};
use tokio::sync::mpsc::{self, UnboundedSender};
use toml_edit::Document;
use tracing::trace;
use uuid::Uuid;

<<<<<<< HEAD
use crate::logger::Logger;

#[macro_use]
extern crate log;
=======
use shuttle_common::DeploymentStateMeta;
>>>>>>> 23718ad7

pub struct Shuttle {
    ctx: RequestContext,
}

impl Default for Shuttle {
    fn default() -> Self {
        Self::new()
    }
}

impl Shuttle {
    pub fn new() -> Self {
        let ctx = RequestContext::load_global().unwrap();
        Self { ctx }
    }

    pub async fn run(mut self, mut args: Args) -> Result<CommandOutcome> {
        trace!("running local client");
        if matches!(
            args.cmd,
            Command::Deploy(..)
                | Command::Delete
                | Command::Status
                | Command::Logs
                | Command::Run(..)
        ) {
            self.load_project(&mut args.project_args)?;
        }

        self.ctx.set_api_url(args.api_url);

        match args.cmd {
            Command::Deploy(deploy_args) => {
                self.check_lib_version(args.project_args).await?;
                return self.deploy(deploy_args).await;
            }
            Command::Init(init_args) => self.init(init_args).await,
            Command::Status => self.status().await,
            Command::Logs => self.logs().await,
            Command::Delete => self.delete().await,
            Command::Auth(auth_args) => self.auth(auth_args).await,
            Command::Login(login_args) => self.login(login_args).await,
            Command::Run(run_args) => self.local_run(run_args).await,
        }
        .map(|_| CommandOutcome::Ok)
    }

    async fn init(&self, args: InitArgs) -> Result<()> {
        // Interface with cargo to initialize new lib package for shuttle
        let path = args.path.clone();
        init::cargo_init(path.clone())?;

        let framework = init::get_framework(&args);
        init::cargo_shuttle_init(path, framework)?;

        Ok(())
    }

    fn find_root_directory(dir: &Path) -> Option<PathBuf> {
        dir.ancestors()
            .find(|ancestor| ancestor.join("Cargo.toml").exists())
            .map(|path| path.to_path_buf())
    }

    pub fn load_project(&mut self, project_args: &mut ProjectArgs) -> Result<()> {
        trace!("loading project arguments: {project_args:?}");
        let root_directory_path = Self::find_root_directory(&project_args.working_directory);

        if let Some(working_directory) = root_directory_path {
            project_args.working_directory = working_directory;
        } else {
            return Err(anyhow!("Could not locate the root of a cargo project. Are you inside a cargo project? You can also use `--working-directory` to locate your cargo project."));
        }

        self.ctx.load_local(project_args)
    }

    async fn login(&mut self, login_args: LoginArgs) -> Result<()> {
        let api_key_str = login_args.api_key.unwrap_or_else(|| {
            let url = "https://shuttle.rs/login";

            let _ = webbrowser::open(url);

            println!("If your browser did not automatically open, go to {url}");
            print!("Enter Api Key: ");

            stdout().flush().unwrap();

            let mut input = String::new();

            io::stdin().read_line(&mut input).unwrap();

            input
        });

        let api_key = api_key_str.trim().parse()?;

        self.ctx.set_api_key(api_key)?;

        Ok(())
    }

    async fn auth(&mut self, auth_args: AuthArgs) -> Result<()> {
        let api_key = client::auth(self.ctx.api_url(), auth_args.username)
            .await
            .context("failed to retrieve api key")?;
        self.ctx.set_api_key(api_key)?;
        Ok(())
    }

    async fn delete(&self) -> Result<()> {
        client::delete(
            self.ctx.api_url(),
            &self.ctx.api_key()?,
            self.ctx.project_name(),
        )
        .await
        .context("failed to delete deployment")
    }

    async fn status(&self) -> Result<()> {
        client::status(
            self.ctx.api_url(),
            &self.ctx.api_key()?,
            self.ctx.project_name(),
        )
        .await
        .context("failed to get status of deployment")
    }

    async fn logs(&self) -> Result<()> {
        client::logs(
            self.ctx.api_url(),
            &self.ctx.api_key()?,
            self.ctx.project_name(),
        )
        .await
        .context("failed to get logs of deployment")
    }

    async fn local_run(&self, run_args: RunArgs) -> Result<()> {
        trace!("starting a local run for a service: {run_args:?}");

        let (tx, mut rx): (UnboundedSender<Message>, _) = mpsc::unbounded_channel();
        tokio::spawn(async move {
            while let Some(message) = rx.recv().await {
                match message {
                    Message::TextLine(line) => println!("{line}"),
                    Message::CompilerMessage(message) => {
                        if let Some(rendered) = message.message.rendered {
                            println!("{rendered}");
                        }
                    }
                    _ => {}
                }
            }
        });

        let working_directory = self.ctx.working_directory();

        trace!("building project");
        println!(
            "{:>12} {}",
            "Building".bold().green(),
            working_directory.display()
        );
        let so_path = build_crate(working_directory, tx).await?;

        let loader = Loader::from_so_file(so_path)?;

        let mut factory = LocalFactory::new(self.ctx.project_name().clone())?;
        let addr = SocketAddr::new(Ipv4Addr::LOCALHOST.into(), run_args.port);
        let deployment_id = Uuid::new_v4();

        trace!("loading project");
        println!(
            "\n{:>12} {} on http://{}",
            "Starting".bold().green(),
            self.ctx.project_name(),
            addr
        );
        let logger = Box::new(Logger);
        let (handle, so) = loader.load(&mut factory, addr, logger).await?;

        handle.await??;

        tokio::spawn(async move {
            trace!("closing so file");
            so.close().unwrap();
        });

        Ok(())
    }

    async fn deploy(&self, args: DeployArgs) -> Result<CommandOutcome> {
        self.run_tests(args.no_test)?;

        let package_file = self
            .run_cargo_package(args.allow_dirty)
            .context("failed to package cargo project")?;

        let key = self.ctx.api_key()?;

        let state_meta = client::deploy(
            package_file,
            self.ctx.api_url(),
            &key,
            self.ctx.project_name(),
        )
        .await
        .context("failed to deploy cargo project")?;

        client::secrets(
            self.ctx.api_url(),
            &key,
            self.ctx.project_name(),
            self.ctx.secrets(),
        )
        .await
        .context("failed to set up secrets for deployment")?;

        Ok(match state_meta {
            DeploymentStateMeta::Error(_) => CommandOutcome::DeploymentFailure,
            _ => CommandOutcome::Ok,
        })
    }

    async fn check_lib_version(&self, project_args: ProjectArgs) -> Result<()> {
        let cargo_path = project_args.working_directory.join("Cargo.toml");
        let cargo_doc = read_to_string(cargo_path.clone())?.parse::<Document>()?;
        let current_shuttle_version = &cargo_doc["dependencies"]["shuttle-service"]["version"];
        let service_semver = match Version::parse(current_shuttle_version.as_str().unwrap()) {
            Ok(version) => version,
            Err(error) => return Err(anyhow!("Your shuttle-service version ({}) is invalid and should follow the MAJOR.MINOR.PATCH semantic versioning format. Error given: {:?}", current_shuttle_version.as_str().unwrap(), error.to_string())),
        };

        let server_version = client::shuttle_version(self.ctx.api_url()).await?;
        let server_version = Version::parse(&server_version)?;

        let version_required = format!("{}.{}", server_version.major, server_version.minor);
        let server_semver = VersionReq::parse(&version_required)?;

        if server_semver.matches(&service_semver) {
            Ok(())
        } else {
            Err(anyhow!(
                "Your shuttle_service version is outdated. Update your shuttle_service version to {} and try to deploy again",
                &server_version,
            ))
        }
    }

    // Packages the cargo project and returns a File to that file
    fn run_cargo_package(&self, allow_dirty: bool) -> Result<File> {
        let config = cargo::util::config::Config::default()?;

        let working_directory = self.ctx.working_directory();
        let path = working_directory.join("Cargo.toml");

        let ws = Workspace::new(&path, &config)?;
        let opts = PackageOpts {
            config: &config,
            list: false,
            check_metadata: true,
            allow_dirty,
            keep_going: false,
            verify: false,
            jobs: None,
            to_package: Packages::Default,
            targets: vec![],
            cli_features: CliFeatures {
                features: Rc::new(Default::default()),
                all_features: false,
                uses_default_features: true,
            },
        };

        let locks = cargo::ops::package(&ws, &opts)?.expect("unwrap ok here");
        let owned = locks.get(0).unwrap().file().try_clone()?;
        Ok(owned)
    }

    fn run_tests(&self, no_test: bool) -> Result<()> {
        if no_test {
            return Ok(());
        }

        let config = cargo::util::config::Config::default()?;
        let working_directory = self.ctx.working_directory();
        let path = working_directory.join("Cargo.toml");

        let compile_options = CompileOptions::new(&config, CompileMode::Test).unwrap();
        let ws = Workspace::new(&path, &config)?;
        let opts = TestOptions {
            compile_opts: compile_options,
            no_run: false,
            no_fail_fast: false,
        };

        let test_failures = cargo::ops::run_tests(&ws, &opts, &[])?;
        match test_failures {
            None => Ok(()),
            Some(_) => Err(anyhow!(
                "Some tests failed. To ignore all tests, pass the `--no-test` flag"
            )),
        }
    }
}

pub enum CommandOutcome {
    Ok,
    DeploymentFailure,
}

#[cfg(test)]
mod tests {
    use crate::args::ProjectArgs;
    use crate::Shuttle;
    use std::path::PathBuf;

    fn path_from_workspace_root(path: &str) -> PathBuf {
        PathBuf::from(std::env::var("CARGO_MANIFEST_DIR").unwrap())
            .join("..")
            .join(path)
    }

    #[test]
    fn find_root_directory_returns_proper_directory() {
        let working_directory = path_from_workspace_root("examples/axum/hello-world/src");

        let root_dir = Shuttle::find_root_directory(&working_directory).unwrap();

        assert_eq!(
            root_dir,
            path_from_workspace_root("examples/axum/hello-world/")
        );
    }

    #[test]
    fn load_project_returns_proper_working_directory_in_project_args() {
        let mut project_args = ProjectArgs {
            working_directory: path_from_workspace_root("examples/axum/hello-world/src"),
            name: None,
        };

        let mut shuttle = Shuttle::new();
        Shuttle::load_project(&mut shuttle, &mut project_args).unwrap();

        assert_eq!(
            project_args.working_directory,
            path_from_workspace_root("examples/axum/hello-world/")
        );
    }
}<|MERGE_RESOLUTION|>--- conflicted
+++ resolved
@@ -2,11 +2,8 @@
 mod client;
 pub mod config;
 mod factory;
-<<<<<<< HEAD
+mod init;
 mod logger;
-=======
-mod init;
->>>>>>> 23718ad7
 mod print;
 
 use std::fs::{read_to_string, File};
@@ -28,20 +25,13 @@
 use config::RequestContext;
 use factory::LocalFactory;
 use semver::{Version, VersionReq};
+use shuttle_common::DeploymentStateMeta;
 use shuttle_service::loader::{build_crate, Loader};
 use tokio::sync::mpsc::{self, UnboundedSender};
 use toml_edit::Document;
 use tracing::trace;
-use uuid::Uuid;
-
-<<<<<<< HEAD
+
 use crate::logger::Logger;
-
-#[macro_use]
-extern crate log;
-=======
-use shuttle_common::DeploymentStateMeta;
->>>>>>> 23718ad7
 
 pub struct Shuttle {
     ctx: RequestContext,
@@ -215,7 +205,6 @@
 
         let mut factory = LocalFactory::new(self.ctx.project_name().clone())?;
         let addr = SocketAddr::new(Ipv4Addr::LOCALHOST.into(), run_args.port);
-        let deployment_id = Uuid::new_v4();
 
         trace!("loading project");
         println!(
