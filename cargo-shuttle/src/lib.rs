--- conflicted
+++ resolved
@@ -20,10 +20,6 @@
 use clap::{parser::ValueSource, CommandFactory, FromArgMatches};
 use clap_complete::{generate, Shell};
 use clap_mangen::Man;
-<<<<<<< HEAD
-
-use shuttle_common::log::LogMode;
-=======
 use config::RequestContext;
 use crossterm::style::Stylize;
 use dialoguer::{theme::ColorfulTheme, Confirm, Input, Password, Select};
@@ -36,7 +32,7 @@
 use ignore::WalkBuilder;
 use indicatif::ProgressBar;
 use indoc::{formatdoc, printdoc};
->>>>>>> 4eda51f6
+use shuttle_common::log::LogMode;
 use shuttle_common::{
     constants::{
         API_URL_DEFAULT, DEFAULT_IDLE_MINUTES, EXAMPLES_REPO, EXECUTABLE_DIRNAME,
@@ -226,19 +222,7 @@
             Command::Run(run_args) => self.local_run(run_args).await,
             Command::Deploy(deploy_args) => self.deploy(deploy_args).await,
             Command::Status => self.status().await,
-<<<<<<< HEAD
-            Command::Logs {
-                id,
-                latest,
-                follow,
-                raw,
-                head,
-                tail,
-                all,
-            } => self.logs(id, latest, follow, raw, head, tail, all).await,
-=======
             Command::Logs(logs_args) => self.logs(logs_args).await,
->>>>>>> 4eda51f6
             Command::Deployment(DeploymentCommand::List { page, limit, raw }) => {
                 self.deployments_list(page, limit, raw).await
             }
@@ -855,28 +839,13 @@
         Ok(CommandOutcome::Ok)
     }
 
-<<<<<<< HEAD
-    #[allow(clippy::too_many_arguments)]
-    async fn logs(
-        &self,
-        id: Option<Uuid>,
-        latest: bool,
-        follow: bool,
-        raw: bool,
-        head: Option<u32>,
-        tail: Option<u32>,
-        all: bool,
-    ) -> Result<CommandOutcome> {
-        let (mode, len) = match (head, tail, all) {
+    async fn logs(&self, args: LogsArgs) -> Result<CommandOutcome> {
+        let (args.mode, args.len) = match (head, tail, all) {
             (Some(num), _, _) => (LogMode::Head, num),
             (_, Some(num), _) => (LogMode::Tail, num),
             (_, _, all) if all => (LogMode::All, 0),
             _ => (LogMode::Tail, 1000),
         };
-
-=======
-    async fn logs(&self, args: LogsArgs) -> Result<CommandOutcome> {
->>>>>>> 4eda51f6
         let client = self.client.as_ref().unwrap();
         let id = if let Some(id) = args.id {
             id
