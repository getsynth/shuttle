--- conflicted
+++ resolved
@@ -72,13 +72,8 @@
 
 pub use crate::args::{Command, ProjectArgs, RunArgs, ShuttleArgs};
 use crate::args::{
-<<<<<<< HEAD
     DeployArgs, DeploymentCommand, InitArgs, LoginArgs, LogoutArgs, LogsArgs, ProjectCommand,
-    ProjectStartArgs, ResourceCommand, EXAMPLES_REPO,
-=======
-    DeployArgs, DeploymentCommand, InitArgs, LoginArgs, LogoutArgs, ProjectCommand,
     ProjectStartArgs, ResourceCommand, TemplateLocation,
->>>>>>> 05a37656
 };
 use crate::client::Client;
 use crate::provisioner_server::LocalProvisioner;
