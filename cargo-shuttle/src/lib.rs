--- conflicted
+++ resolved
@@ -1823,15 +1823,9 @@
             // TODO: support overriding this
             let package = packages
                 .first()
-<<<<<<< HEAD
-                .expect("at least one shuttle crate in the workspace")
-                .name
-                .to_owned();
-            deployment_req_buildarch_beta.package_name = package_name;
-=======
                 .expect("at least one shuttle crate in the workspace");
             let package_name = package.name.to_owned();
-            deployment_req_beta.package_name = package_name;
+            deployment_req_buildarch_beta.package_name = package_name;
 
             // TODO: add these to the request and builder
             let (_no_default_features, _features) = if package.features.contains_key("shuttle") {
@@ -1841,7 +1835,6 @@
             };
             // TODO: determine which (one) binary to build
             // TODO: have the above be configurable in CLI and Shuttle.toml
->>>>>>> 5519ed97
         }
 
         if let Ok(repo) = Repository::discover(working_directory) {
