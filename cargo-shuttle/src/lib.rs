mod args;
mod client;
pub mod config;
mod init;
mod provisioner_server;

use cargo::util::ToSemver;
use indicatif::ProgressBar;
use shuttle_common::models::deployment::get_deployments_table;
use shuttle_common::models::project::{State, IDLE_MINUTES};
use shuttle_common::models::resource::get_resources_table;
use shuttle_common::project::ProjectName;
use shuttle_common::resource;
use shuttle_proto::runtime::{self, LoadRequest, StartRequest, SubscribeLogsRequest};
use tokio::task::JoinSet;

use std::collections::HashMap;
use std::ffi::OsString;
use std::fs::{read_to_string, File};
use std::io::stdout;
use std::net::{Ipv4Addr, SocketAddr};
use std::path::{Path, PathBuf};
use std::process::exit;
use std::str::FromStr;

use anyhow::{bail, Context, Result};
pub use args::{Args, Command, DeployArgs, InitArgs, LoginArgs, ProjectArgs, RunArgs};
use cargo_metadata::Message;
use clap::CommandFactory;
use clap_complete::{generate, Shell};
use config::RequestContext;
use crossterm::style::Stylize;
use dialoguer::{theme::ColorfulTheme, Confirm, FuzzySelect, Input, Password};
use flate2::write::GzEncoder;
use flate2::Compression;
use futures::{StreamExt, TryFutureExt};
use git2::{Repository, StatusOptions};
use ignore::overrides::OverrideBuilder;
use ignore::WalkBuilder;
use shuttle_common::models::{project, secret};
use shuttle_service::builder::{build_workspace, BuiltService};
use std::fmt::Write;
use strum::IntoEnumIterator;
use tar::Builder;
use tracing::{error, trace, warn};
use uuid::Uuid;

use crate::args::{DeploymentCommand, ProjectCommand, ResourceCommand};
use crate::client::Client;
use crate::provisioner_server::LocalProvisioner;

const VERSION: &str = env!("CARGO_PKG_VERSION");
const MANIFEST_DIR: &str = env!("CARGO_MANIFEST_DIR");

pub struct Shuttle {
    ctx: RequestContext,
}

impl Shuttle {
    pub fn new() -> Result<Self> {
        let ctx = RequestContext::load_global()?;
        Ok(Self { ctx })
    }

    pub async fn run(mut self, mut args: Args) -> Result<CommandOutcome> {
        trace!("running local client");
        if matches!(
            args.cmd,
            Command::Deploy(..)
                | Command::Deployment(..)
                | Command::Resource(..)
                | Command::Project(
                    // ProjectCommand::List does not need to know which project we are in
                    ProjectCommand::Start { .. }
                        | ProjectCommand::Stop { .. }
                        | ProjectCommand::Restart { .. }
                        | ProjectCommand::Status { .. }
                )
                | Command::Stop
                | Command::Clean
                | Command::Secrets
                | Command::Status
                | Command::Logs { .. }
                | Command::Run(..)
        ) {
            self.load_project(&mut args.project_args)?;
        }

        self.ctx.set_api_url(args.api_url);

        match args.cmd {
            Command::Init(init_args) => self.init(init_args, args.project_args).await,
            Command::Generate { shell, output } => self.complete(shell, output).await,
            Command::Login(login_args) => self.login(login_args).await,
            Command::Logout => self.logout().await,
            Command::Feedback => self.feedback().await,
            Command::Run(run_args) => self.local_run(run_args).await,
<<<<<<< HEAD
            need_client => {
                let mut client = Client::new(self.ctx.api_url());
                client.set_api_key(self.ctx.api_key()?);

                match need_client {
                    Command::Deploy(deploy_args) => {
                        return self.deploy(deploy_args, &client).await;
                    }
                    Command::Status => self.status(&client).await,
                    Command::Logs { id, follow } => self.logs(&client, id, follow).await,
                    Command::Deployment(DeploymentCommand::List) => {
                        self.deployments_list(&client).await
                    }
                    Command::Deployment(DeploymentCommand::Status { id }) => {
                        self.deployment_get(&client, id).await
                    }
                    Command::Resource(ResourceCommand::List) => self.resources_list(&client).await,
                    Command::Stop => self.stop(&client).await,
                    Command::Clean => self.clean(&client).await,
                    Command::Secrets => self.secrets(&client).await,
                    Command::Project(ProjectCommand::Start { idle_minutes }) => {
                        self.project_create(&client, idle_minutes).await
                    }
                    Command::Project(ProjectCommand::Restart { idle_minutes }) => {
                        self.project_recreate(&client, idle_minutes).await
                    }
                    Command::Project(ProjectCommand::Status { follow }) => {
                        self.project_status(&client, follow).await
                    }
                    Command::Project(ProjectCommand::List { filter }) => {
                        self.projects_list(&client, filter).await
                    }
                    Command::Project(ProjectCommand::Stop) => self.project_delete(&client).await,
                    _ => {
                        unreachable!("commands that don't need a client have already been matched")
                    }
                }
=======
            Command::Deploy(deploy_args) => {
                return self.deploy(deploy_args, &self.client()?).await;
>>>>>>> 3ce6144d
            }
            Command::Status => self.status(&self.client()?).await,
            Command::Logs { id, follow } => self.logs(&self.client()?, id, follow).await,
            Command::Deployment(DeploymentCommand::List) => {
                self.deployments_list(&self.client()?).await
            }
            Command::Deployment(DeploymentCommand::Status { id }) => {
                self.deployment_get(&self.client()?, id).await
            }
            Command::Resource(ResourceCommand::List) => self.resources_list(&self.client()?).await,
            Command::Stop => self.stop(&self.client()?).await,
            Command::Clean => self.clean(&self.client()?).await,
            Command::Secrets => self.secrets(&self.client()?).await,
            Command::Project(ProjectCommand::New { idle_minutes }) => {
                self.project_create(&self.client()?, idle_minutes).await
            }
            Command::Project(ProjectCommand::Status { follow }) => {
                self.project_status(&self.client()?, follow).await
            }
            Command::Project(ProjectCommand::List { filter }) => {
                self.projects_list(&self.client()?, filter).await
            }
            Command::Project(ProjectCommand::Rm) => self.project_delete(&self.client()?).await,
        }
        .map(|_| CommandOutcome::Ok)
    }

    fn client(&self) -> Result<Client> {
        let mut client = Client::new(self.ctx.api_url());
        client.set_api_key(self.ctx.api_key()?);
        Ok(client)
    }

    /// Log in, initialize a project and potentially create the Shuttle environment for it.
    ///
    /// If both a project name and framework are passed as arguments, it will run without any extra
    /// interaction.
    async fn init(&mut self, args: InitArgs, mut project_args: ProjectArgs) -> Result<()> {
        let interactive = project_args.name.is_none() || args.framework().is_none();

        let theme = ColorfulTheme::default();

        // 1. Log in (if not logged in yet)
        if self.ctx.api_key().is_err() {
            if interactive {
                println!("First, let's log in to your Shuttle account.");
                self.login(args.login_args.clone()).await?;
                println!();
            } else if args.login_args.api_key.is_some() {
                self.login(args.login_args.clone()).await?;
            } else if args.new {
                bail!("Tried to login to create a Shuttle environment, but no API key was set.")
            }
        }

        // 2. Ask for project name
        if project_args.name.is_none() {
            println!("How do you want to name your project? It will be hosted at ${{project_name}}.shuttleapp.rs.");
            // TODO: Check whether the project name is still available
            project_args.name = Some(
                Input::with_theme(&theme)
                    .with_prompt("Project name")
                    .interact()?,
            );
            println!();
        }

        // 3. Confirm the project directory
        let path = if interactive {
            let path = args
                .path
                .to_str()
                .context("path arg should always be set")?;

            println!("Where should we create this project?");
            let directory_str: String = Input::with_theme(&theme)
                .with_prompt("Directory")
                .default(path.to_owned())
                .interact()?;

            println!();
            args::parse_init_path(OsString::from(directory_str))?
        } else {
            args.path.clone()
        };

        // 4. Ask for the framework
        let framework = match args.framework() {
            Some(framework) => framework,
            None => {
                println!(
                    "Shuttle works with a range of web frameworks. Which one do you want to use?"
                );
                let frameworks = init::Framework::iter().collect::<Vec<_>>();
                let index = FuzzySelect::with_theme(&theme)
                    .items(&frameworks)
                    .default(0)
                    .interact()?;
                println!();
                frameworks[index]
            }
        };

        // 5. Initialize locally
        init::cargo_init(path.clone())?;
        init::cargo_shuttle_init(path.clone(), framework)?;
        println!();

        // 6. Confirm that the user wants to create the project environment on Shuttle
        let should_create_environment = if !interactive {
            args.new
        } else if args.new {
            true
        } else {
            let should_create = Confirm::with_theme(&theme)
                .with_prompt("Do you want to create the project environment on Shuttle?")
                .default(true)
                .interact()?;

            println!();
            should_create
        };

        if should_create_environment {
            // Set the project working directory path to the init path,
            // so `load_project` is ran with the correct project path
            project_args.working_directory = path;

            self.load_project(&mut project_args)?;
            self.project_create(&self.client()?, IDLE_MINUTES).await?;
        }

        Ok(())
    }

    pub fn load_project(&mut self, project_args: &mut ProjectArgs) -> Result<()> {
        trace!("loading project arguments: {project_args:?}");

        self.ctx.load_local(project_args)
    }

    /// Provide feedback on GitHub.
    async fn feedback(&self) -> Result<()> {
        let url = "https://github.com/shuttle-hq/shuttle/issues/new";
        let _ = webbrowser::open(url);

        println!("\nIf your browser did not open automatically, go to {url}");
        Ok(())
    }

    /// Log in with the given API key or after prompting the user for one.
    async fn login(&mut self, login_args: LoginArgs) -> Result<()> {
        let api_key_str = match login_args.api_key {
            Some(api_key) => api_key,
            None => {
                let url = "https://shuttle.rs/login";
                let _ = webbrowser::open(url);

                println!("If your browser did not automatically open, go to {url}");

                Password::with_theme(&ColorfulTheme::default())
                    .with_prompt("API key")
                    .interact()?
            }
        };

        let api_key = api_key_str.trim().parse()?;

        self.ctx.set_api_key(api_key)?;

        Ok(())
    }

    async fn logout(&mut self) -> Result<()> {
        self.ctx.clear_api_key()?;

        println!("Successfully logged out of shuttle.");
        Ok(())
    }

    async fn stop(&self, client: &Client) -> Result<()> {
        let proj_name = self.ctx.project_name();
        let mut service = client.stop_service(proj_name).await?;

        let progress_bar = create_spinner();
        loop {
            let Some(ref deployment) = service.deployment else {
                break;
            };

            if let shuttle_common::deployment::State::Stopped = deployment.state {
                break;
            }

            progress_bar.set_message(format!("Stopping {}", deployment.id));
            service = client.get_service(proj_name).await?;
        }
        progress_bar.finish_and_clear();

        println!("{}\n{}", "Successfully stopped service".bold(), service);

        Ok(())
    }

    async fn complete(&self, shell: Shell, output: Option<PathBuf>) -> Result<()> {
        let name = env!("CARGO_PKG_NAME");
        let mut app = Command::command();
        match output {
            Some(v) => generate(shell, &mut app, name, &mut File::create(v)?),
            None => generate(shell, &mut app, name, &mut stdout()),
        };

        Ok(())
    }

    async fn status(&self, client: &Client) -> Result<()> {
        let summary = client.get_service(self.ctx.project_name()).await?;

        println!("{summary}");

        Ok(())
    }

    async fn secrets(&self, client: &Client) -> Result<()> {
        let secrets = client.get_secrets(self.ctx.project_name()).await?;
        let table = secret::get_table(&secrets);

        println!("{table}");

        Ok(())
    }

    async fn clean(&self, client: &Client) -> Result<()> {
        let lines = client.clean_project(self.ctx.project_name()).await?;

        for line in lines {
            println!("{line}");
        }

        println!("Cleaning done!");

        Ok(())
    }

    async fn logs(&self, client: &Client, id: Option<Uuid>, follow: bool) -> Result<()> {
        let id = if let Some(id) = id {
            id
        } else {
            let summary = client.get_service(self.ctx.project_name()).await?;

            if let Some(deployment) = summary.deployment {
                deployment.id
            } else {
                bail!("Could not automatically find a running deployment for '{}'. Try passing a deployment ID manually", self.ctx.project_name());
            }
        };

        if follow {
            let mut stream = client.get_logs_ws(self.ctx.project_name(), &id).await?;

            while let Some(Ok(msg)) = stream.next().await {
                if let tokio_tungstenite::tungstenite::Message::Text(line) = msg {
                    let log_item: shuttle_common::LogItem =
                        serde_json::from_str(&line).expect("to parse log line");
                    println!("{log_item}")
                }
            }
        } else {
            let logs = client.get_logs(self.ctx.project_name(), &id).await?;

            for log in logs.into_iter() {
                println!("{log}");
            }
        }

        Ok(())
    }

    async fn deployments_list(&self, client: &Client) -> Result<()> {
        let proj_name = self.ctx.project_name();
        let deployments = client.get_deployments(proj_name).await?;
        let table = get_deployments_table(&deployments, proj_name.as_str());

        println!("{table}");

        Ok(())
    }

    async fn deployment_get(&self, client: &Client, deployment_id: Uuid) -> Result<()> {
        let deployment = client
            .get_deployment_details(self.ctx.project_name(), &deployment_id)
            .await?;

        println!("{deployment}");

        Ok(())
    }

    async fn resources_list(&self, client: &Client) -> Result<()> {
        let resources = client
            .get_service_resources(self.ctx.project_name())
            .await?;
        let table = get_resources_table(&resources, self.ctx.project_name().as_str());

        println!("{table}");

        Ok(())
    }

    async fn local_run(&self, run_args: RunArgs) -> Result<()> {
        trace!("starting a local run for a service: {run_args:?}");

        let (tx, rx): (crossbeam_channel::Sender<Message>, _) = crossbeam_channel::bounded(0);
        tokio::task::spawn_blocking(move || {
            while let Ok(message) = rx.recv() {
                match message {
                    Message::TextLine(line) => println!("{line}"),
                    Message::CompilerMessage(message) => {
                        if let Some(rendered) = message.message.rendered {
                            println!("{rendered}");
                        }
                    }
                    _ => {}
                }
            }
        });

        let working_directory = self.ctx.working_directory();

        trace!("building project");
        println!(
            "{} {}",
            "    Building".bold().green(),
            working_directory.display()
        );

        let provisioner = LocalProvisioner::new()?;
        let provisioner_server = provisioner.start(SocketAddr::new(
            Ipv4Addr::LOCALHOST.into(),
            run_args.port + 1,
        ));

        // Compile all the alpha or shuttle-next services in the workspace.
        let services = build_workspace(working_directory, run_args.release, tx).await?;

        let mut runtime_handles = JoinSet::new();

        // Start all the services.
        for service in services {
            let BuiltService {
                executable_path,
                is_wasm,
                working_directory,
                ..
            } = service.clone();

            trace!("loading secrets");
            let secrets_path = if working_directory.join("Secrets.dev.toml").exists() {
                working_directory.join("Secrets.dev.toml")
            } else {
                working_directory.join("Secrets.toml")
            };

            let secrets: HashMap<String, String> =
                if let Ok(secrets_str) = read_to_string(secrets_path) {
                    let secrets: HashMap<String, String> =
                        secrets_str.parse::<toml::Value>()?.try_into()?;

                    trace!(keys = ?secrets.keys(), "available secrets");

                    secrets
                } else {
                    trace!("no Secrets.toml was found");
                    Default::default()
                };

            let runtime_path = || {
                if is_wasm {
                    let runtime_path = home::cargo_home()
                        .expect("failed to find cargo home dir")
                        .join("bin/shuttle-next");

                    println!("Installing shuttle-next runtime. This can take a while...");

                    if cfg!(debug_assertions) {
                        // Canonicalized path to shuttle-runtime for dev to work on windows
                        let path = std::fs::canonicalize(format!("{MANIFEST_DIR}/../runtime"))
                            .expect("path to shuttle-runtime does not exist or is invalid");

                        trace!(?path, "installing runtime from local filesystem");

                        std::process::Command::new("cargo")
                            .arg("install")
                            .arg("shuttle-runtime")
                            .arg("--path")
                            .arg(path)
                            .arg("--bin")
                            .arg("shuttle-next")
                            .arg("--features")
                            .arg("next")
                            .output()
                            .expect("failed to install the shuttle runtime");
                    } else {
                        // If the version of cargo-shuttle is different from shuttle-runtime,
                        // or it isn't installed, try to install shuttle-runtime from crates.io.
                        if let Err(err) = check_version(&runtime_path) {
                            warn!("{}", err);

                            trace!("installing shuttle-runtime");
                            std::process::Command::new("cargo")
                                .arg("install")
                                .arg("shuttle-runtime")
                                .arg("--bin")
                                .arg("shuttle-next")
                                .arg("--features")
                                .arg("next")
                                .output()
                                .expect("failed to install the shuttle runtime");
                        };
                    };

                    runtime_path
                } else {
                    trace!(path = ?executable_path, "using alpha runtime");
                    executable_path.clone()
                }
            };

            let (mut runtime, mut runtime_client) = runtime::start(
                is_wasm,
                runtime::StorageManagerType::WorkingDir(working_directory.to_path_buf()),
                &format!("http://localhost:{}", run_args.port + 1),
                None,
                portpicker::pick_unused_port().expect("unable to find available port"),
                runtime_path,
            )
            .await
            .map_err(|err| {
                provisioner_server.abort();

                err
            })?;

            let service_name = service.service_name()?;

            let load_request = tonic::Request::new(LoadRequest {
                path: executable_path
                    .into_os_string()
                    .into_string()
                    .expect("to convert path to string"),
                service_name: service_name.to_string(),
                resources: Default::default(),
                secrets,
            });
            trace!("loading service");
            let response = runtime_client
                .load(load_request)
                .or_else(|err| async {
                    provisioner_server.abort();
                    runtime.kill().await?;

                    Err(err)
                })
                .await?
                .into_inner();

            if !response.success {
                error!(error = response.message, "failed to load your service");
                exit(1);
            }

            let resources = response
                .resources
                .into_iter()
                .map(resource::Response::from_bytes)
                .collect();

            println!("{}", get_resources_table(&resources, service_name.as_str()));

            let mut stream = runtime_client
                .subscribe_logs(tonic::Request::new(SubscribeLogsRequest {}))
                .or_else(|err| async {
                    provisioner_server.abort();
                    runtime.kill().await?;

                    Err(err)
                })
                .await?
                .into_inner();

            tokio::spawn(async move {
                while let Ok(Some(log)) = stream.message().await {
                    let log: shuttle_common::LogItem = log.try_into().expect("to convert log");
                    println!("{log}");
                }
            });

            let addr = SocketAddr::new(
                if run_args.external {
                    Ipv4Addr::new(0, 0, 0, 0)
                } else {
                    Ipv4Addr::LOCALHOST
                }
                .into(),
                portpicker::pick_unused_port().expect("unable to find available port"),
            );

            println!(
                "    {} {} on http://{}\n",
                "Starting".bold().green(),
                service_name,
                addr
            );

            let start_request = StartRequest {
                ip: addr.to_string(),
            };

            trace!(?start_request, "starting service");
            let response = runtime_client
                .start(tonic::Request::new(start_request))
                .or_else(|err| async {
                    provisioner_server.abort();
                    runtime.kill().await?;

                    Err(err)
                })
                .await?
                .into_inner();

            trace!(response = ?response,  "client response: ");

            runtime_handles.spawn(async move { runtime.wait().await });
        }

        // TODO: figure out how best to handle the runtime handles, and what to do if
        // one completes.
        while let Some(res) = runtime_handles.join_next().await {
            println!(
                "a service future completed with exit status: {:?}",
                res.unwrap().unwrap().code()
            );
        }

        Ok(())
    }

    async fn deploy(&self, args: DeployArgs, client: &Client) -> Result<CommandOutcome> {
        if !args.allow_dirty {
            self.is_dirty()?;
        }

        let data = self.make_archive()?;

        let deployment = client
            .deploy(data, self.ctx.project_name(), args.no_test)
            .await?;

        let mut stream = client
            .get_logs_ws(self.ctx.project_name(), &deployment.id)
            .await?;

        while let Some(Ok(msg)) = stream.next().await {
            if let tokio_tungstenite::tungstenite::Message::Text(line) = msg {
                let log_item: shuttle_common::LogItem =
                    serde_json::from_str(&line).expect("to parse log line");

                match log_item.state {
                    shuttle_common::deployment::State::Queued
                    | shuttle_common::deployment::State::Building
                    | shuttle_common::deployment::State::Built
                    | shuttle_common::deployment::State::Loading => {
                        println!("{log_item}");
                    }
                    shuttle_common::deployment::State::Crashed => {
                        println!();
                        println!("{}", "Deployment crashed".red());
                        println!("Run the following for more details");
                        println!();
                        print!("cargo shuttle logs {}", deployment.id);
                        println!();

                        return Ok(CommandOutcome::DeploymentFailure);
                    }
                    shuttle_common::deployment::State::Running
                    | shuttle_common::deployment::State::Completed
                    | shuttle_common::deployment::State::Stopped
                    | shuttle_common::deployment::State::Unknown => break,
                }
            }
        }

        // Temporary fix.
        // TODO: Make get_service_summary endpoint wait for a bit and see if it entered Running/Crashed state.
        tokio::time::sleep(std::time::Duration::from_millis(500)).await;

        let service = client.get_service(self.ctx.project_name()).await?;

        // A deployment will only exist if there is currently one in the running state
        if let Some(ref new_deployment) = service.deployment {
            let resources = client
                .get_service_resources(self.ctx.project_name())
                .await?;
            let resources = get_resources_table(&resources, self.ctx.project_name().as_str());

            println!("{resources}{service}");

            Ok(match new_deployment.state {
                shuttle_common::deployment::State::Crashed => CommandOutcome::DeploymentFailure,
                _ => CommandOutcome::Ok,
            })
        } else {
            println!("Deployment has not entered the running state");

            Ok(CommandOutcome::DeploymentFailure)
        }
    }

    async fn project_create(&self, client: &Client, idle_minutes: u64) -> Result<()> {
        let config = project::Config { idle_minutes };

        self.wait_with_spinner(
            &[
                project::State::Ready,
                project::State::Errored {
                    message: Default::default(),
                },
            ],
            client.create_project(self.ctx.project_name(), config),
            self.ctx.project_name(),
            client,
        )
        .await?;

        Ok(())
    }

    async fn project_recreate(&self, client: &Client, idle_minutes: u64) -> Result<()> {
        self.project_delete(client).await?;
        self.project_create(client, idle_minutes).await?;

        Ok(())
    }

    async fn projects_list(&self, client: &Client, filter: Option<String>) -> Result<()> {
        let projects = match filter {
            Some(filter) => {
                if let Ok(filter) = State::from_str(filter.trim()) {
                    client
                        .get_projects_list_filtered(filter.to_string())
                        .await?
                } else {
                    bail!("That's not a valid project status!");
                }
            }
            None => client.get_projects_list().await?,
        };

        let projects_table = project::get_table(&projects);

        println!("{projects_table}");

        Ok(())
    }

    async fn project_status(&self, client: &Client, follow: bool) -> Result<()> {
        if follow {
            self.wait_with_spinner(
                &[
                    project::State::Ready,
                    project::State::Destroyed,
                    project::State::Errored {
                        message: Default::default(),
                    },
                ],
                client.get_project(self.ctx.project_name()),
                self.ctx.project_name(),
                client,
            )
            .await?;
        } else {
            let project = client.get_project(self.ctx.project_name()).await?;
            println!("{project}");
        }

        Ok(())
    }

    async fn project_delete(&self, client: &Client) -> Result<()> {
        self.wait_with_spinner(
            &[
                project::State::Destroyed,
                project::State::Errored {
                    message: Default::default(),
                },
            ],
            client.delete_project(self.ctx.project_name()),
            self.ctx.project_name(),
            client,
        )
        .await?;

        Ok(())
    }

    async fn wait_with_spinner<'a, Fut>(
        &self,
        states_to_check: &[project::State],
        fut: Fut,
        project_name: &'a ProjectName,
        client: &'a Client,
    ) -> Result<(), anyhow::Error>
    where
        Fut: std::future::Future<Output = Result<project::Response>> + 'a,
    {
        let mut project = fut.await?;

        let progress_bar = create_spinner();
        loop {
            if states_to_check.contains(&project.state) {
                break;
            }

            progress_bar.set_message(format!("{project}"));
            project = client.get_project(project_name).await?;
        }
        progress_bar.finish_and_clear();
        println!("{project}");
        Ok(())
    }

    fn make_archive(&self) -> Result<Vec<u8>> {
        let encoder = GzEncoder::new(Vec::new(), Compression::fast());
        let mut tar = Builder::new(encoder);

        let working_directory = self.ctx.working_directory();
        let base_directory = working_directory
            .parent()
            .context("get parent directory of crate")?;

        // Make sure the target folder is excluded at all times
        let overrides = OverrideBuilder::new(working_directory)
            .add("!target/")
            .context("add `!target/` override")?
            .build()
            .context("build an override")?;

        for dir_entry in WalkBuilder::new(working_directory)
            .hidden(false)
            .overrides(overrides)
            .build()
        {
            let dir_entry = dir_entry.context("get directory entry")?;

            // It's not possible to add a directory to an archive
            if dir_entry.file_type().context("get file type")?.is_dir() {
                continue;
            }

            let path = dir_entry
                .path()
                .strip_prefix(base_directory)
                .context("strip the base of the archive entry")?;

            tar.append_path_with_name(dir_entry.path(), path)
                .context("archive entry")?;
        }

        // Make sure to add any `Secrets.toml` files
        let secrets_path = self.ctx.working_directory().join("Secrets.toml");
        if secrets_path.exists() {
            tar.append_path_with_name(secrets_path, Path::new("shuttle").join("Secrets.toml"))?;
        }

        let encoder = tar.into_inner().context("get encoder from tar archive")?;
        let bytes = encoder.finish().context("finish up encoder")?;

        Ok(bytes)
    }

    fn is_dirty(&self) -> Result<()> {
        let working_directory = self.ctx.working_directory();
        if let Ok(repo) = Repository::discover(working_directory) {
            let repo_path = repo
                .workdir()
                .context("getting working directory of repository")?
                .canonicalize()?;

            trace!(?repo_path, "found git repository");

            let repo_rel_path = working_directory
                .strip_prefix(repo_path.as_path())
                .context("stripping repository path from working directory")?;

            trace!(
                ?repo_rel_path,
                "got working directory path relative to git repository"
            );

            let mut status_options = StatusOptions::new();
            status_options
                .pathspec(repo_rel_path)
                .include_untracked(true);

            let statuses = repo
                .statuses(Some(&mut status_options))
                .context("getting status of repository files")?;

            if !statuses.is_empty() {
                let mut error: String = format!("{} files in the working directory contain changes that were not yet committed into git:", statuses.len());
                writeln!(error).expect("to append error");

                for status in statuses.iter() {
                    trace!(
                        path = status.path(),
                        status = ?status.status(),
                        "found file with updates"
                    );

                    let path =
                        repo_path.join(status.path().context("getting path of changed file")?);
                    let rel_path = path
                        .strip_prefix(working_directory)
                        .expect("getting relative path of changed file")
                        .display();

                    writeln!(error, "{rel_path}").expect("to append error");
                }

                writeln!(error).expect("to append error");
                writeln!(error, "To proceed despite this and include the uncommitted changes, pass the `--allow-dirty` flag").expect("to append error");

                bail!(error);
            }
        }

        Ok(())
    }
}

fn check_version(runtime_path: &Path) -> Result<()> {
    let valid_version = VERSION.to_semver().unwrap();

    if !runtime_path.try_exists()? {
        bail!("shuttle-runtime is not installed");
    }

    // Get runtime version from shuttle-runtime cli
    let runtime_version = std::process::Command::new("cargo")
        .arg("shuttle-runtime")
        .arg("--version")
        .output()
        .context("failed to check the shuttle-runtime version")?
        .stdout;

    // Parse the version, splitting the version from the name and
    // and pass it to `to_semver()`.
    let runtime_version = std::str::from_utf8(&runtime_version)
        .expect("shuttle-runtime version should be valid utf8")
        .split_once(' ')
        .expect("shuttle-runtime version should be in the `name version` format")
        .1
        .to_semver()
        .context("failed to convert runtime version to semver")?;

    if runtime_version == valid_version {
        Ok(())
    } else {
        bail!("shuttle-runtime and cargo-shuttle are not the same version")
    }
}

fn create_spinner() -> ProgressBar {
    let pb = indicatif::ProgressBar::new_spinner();
    pb.enable_steady_tick(std::time::Duration::from_millis(350));
    pb.set_style(
        indicatif::ProgressStyle::with_template("{spinner:.orange} {msg}")
            .unwrap()
            .tick_strings(&[
                "( ●    )",
                "(  ●   )",
                "(   ●  )",
                "(    ● )",
                "(     ●)",
                "(    ● )",
                "(   ●  )",
                "(  ●   )",
                "( ●    )",
                "(●     )",
                "(●●●●●●)",
            ]),
    );

    pb
}

pub enum CommandOutcome {
    Ok,
    DeploymentFailure,
}

#[cfg(test)]
mod tests {
    use flate2::read::GzDecoder;
    use shuttle_common::project::ProjectName;
    use tar::Archive;
    use tempfile::TempDir;

    use crate::args::ProjectArgs;
    use crate::Shuttle;
    use std::fs::{self, canonicalize};
    use std::path::PathBuf;
    use std::str::FromStr;

    pub fn path_from_workspace_root(path: &str) -> PathBuf {
        let path = PathBuf::from(std::env::var("CARGO_MANIFEST_DIR").unwrap())
            .join("..")
            .join(path);

        dunce::canonicalize(path).unwrap()
    }

    fn get_archive_entries(mut project_args: ProjectArgs) -> Vec<String> {
        let mut shuttle = Shuttle::new().unwrap();
        shuttle.load_project(&mut project_args).unwrap();

        let archive = shuttle.make_archive().unwrap();

        // Make sure the Secrets.toml file is not initially present
        let tar = GzDecoder::new(&archive[..]);
        let mut archive = Archive::new(tar);

        archive
            .entries()
            .unwrap()
            .map(|entry| {
                entry
                    .unwrap()
                    .path()
                    .unwrap()
                    .components()
                    .skip(1)
                    .collect::<PathBuf>()
                    .display()
                    .to_string()
            })
            .collect()
    }

    #[test]
    fn load_project_returns_proper_working_directory_in_project_args() {
        let mut project_args = ProjectArgs {
            working_directory: path_from_workspace_root("examples/axum/hello-world/src"),
            name: None,
        };

        let mut shuttle = Shuttle::new().unwrap();
        Shuttle::load_project(&mut shuttle, &mut project_args).unwrap();

        assert_eq!(
            project_args.working_directory,
            path_from_workspace_root("examples/axum/hello-world/src")
        );
        assert_eq!(
            project_args.workspace_path().unwrap(),
            path_from_workspace_root("examples/axum/hello-world")
        );
    }

    #[test]
    fn make_archive_include_secrets() {
        let working_directory =
            canonicalize(path_from_workspace_root("examples/rocket/secrets")).unwrap();

        fs::write(
            working_directory.join("Secrets.toml"),
            "MY_API_KEY = 'the contents of my API key'",
        )
        .unwrap();

        let project_args = ProjectArgs {
            working_directory,
            name: None,
        };

        let mut entries = get_archive_entries(project_args);
        entries.sort();

        assert_eq!(
            entries,
            vec![
                ".gitignore",
                "Cargo.toml",
                "README.md",
                "Secrets.toml",
                "Secrets.toml.example",
                "Shuttle.toml",
                "src/main.rs",
            ]
        );
    }

    #[test]
    fn make_archive_respect_ignore() {
        let tmp_dir = TempDir::new().unwrap();
        let working_directory = tmp_dir.path();

        fs::write(working_directory.join(".env"), "API_KEY = 'blabla'").unwrap();
        fs::write(working_directory.join(".ignore"), ".env").unwrap();
        fs::write(
            working_directory.join("Cargo.toml"),
            r#"
[package]
name = "secrets"
version = "0.1.0"
"#,
        )
        .unwrap();
        fs::create_dir_all(working_directory.join("src")).unwrap();
        fs::write(
            working_directory.join("src").join("main.rs"),
            "fn main() {}",
        )
        .unwrap();

        let project_args = ProjectArgs {
            working_directory: working_directory.to_path_buf(),
            name: Some(ProjectName::from_str("secret").unwrap()),
        };

        let mut entries = get_archive_entries(project_args);
        entries.sort();

        assert_eq!(
            entries,
            vec![".ignore", "Cargo.lock", "Cargo.toml", "src/main.rs"]
        );
    }

    #[test]
    fn make_archive_ignore_target_folder() {
        let tmp_dir = TempDir::new().unwrap();
        let working_directory = tmp_dir.path();

        fs::create_dir_all(working_directory.join("target")).unwrap();
        fs::write(working_directory.join("target").join("binary"), "12345").unwrap();
        fs::write(
            working_directory.join("Cargo.toml"),
            r#"
[package]
name = "exclude_target"
version = "0.1.0"
"#,
        )
        .unwrap();
        fs::create_dir_all(working_directory.join("src")).unwrap();
        fs::write(
            working_directory.join("src").join("main.rs"),
            "fn main() {}",
        )
        .unwrap();

        let project_args = ProjectArgs {
            working_directory: working_directory.to_path_buf(),
            name: Some(ProjectName::from_str("exclude_target").unwrap()),
        };

        let mut entries = get_archive_entries(project_args);
        entries.sort();

        assert_eq!(entries, vec!["Cargo.lock", "Cargo.toml", "src/main.rs"]);
    }
}<|MERGE_RESOLUTION|>--- conflicted
+++ resolved
@@ -95,48 +95,8 @@
             Command::Logout => self.logout().await,
             Command::Feedback => self.feedback().await,
             Command::Run(run_args) => self.local_run(run_args).await,
-<<<<<<< HEAD
-            need_client => {
-                let mut client = Client::new(self.ctx.api_url());
-                client.set_api_key(self.ctx.api_key()?);
-
-                match need_client {
-                    Command::Deploy(deploy_args) => {
-                        return self.deploy(deploy_args, &client).await;
-                    }
-                    Command::Status => self.status(&client).await,
-                    Command::Logs { id, follow } => self.logs(&client, id, follow).await,
-                    Command::Deployment(DeploymentCommand::List) => {
-                        self.deployments_list(&client).await
-                    }
-                    Command::Deployment(DeploymentCommand::Status { id }) => {
-                        self.deployment_get(&client, id).await
-                    }
-                    Command::Resource(ResourceCommand::List) => self.resources_list(&client).await,
-                    Command::Stop => self.stop(&client).await,
-                    Command::Clean => self.clean(&client).await,
-                    Command::Secrets => self.secrets(&client).await,
-                    Command::Project(ProjectCommand::Start { idle_minutes }) => {
-                        self.project_create(&client, idle_minutes).await
-                    }
-                    Command::Project(ProjectCommand::Restart { idle_minutes }) => {
-                        self.project_recreate(&client, idle_minutes).await
-                    }
-                    Command::Project(ProjectCommand::Status { follow }) => {
-                        self.project_status(&client, follow).await
-                    }
-                    Command::Project(ProjectCommand::List { filter }) => {
-                        self.projects_list(&client, filter).await
-                    }
-                    Command::Project(ProjectCommand::Stop) => self.project_delete(&client).await,
-                    _ => {
-                        unreachable!("commands that don't need a client have already been matched")
-                    }
-                }
-=======
             Command::Deploy(deploy_args) => {
                 return self.deploy(deploy_args, &self.client()?).await;
->>>>>>> 3ce6144d
             }
             Command::Status => self.status(&self.client()?).await,
             Command::Logs { id, follow } => self.logs(&self.client()?, id, follow).await,
@@ -150,8 +110,11 @@
             Command::Stop => self.stop(&self.client()?).await,
             Command::Clean => self.clean(&self.client()?).await,
             Command::Secrets => self.secrets(&self.client()?).await,
-            Command::Project(ProjectCommand::New { idle_minutes }) => {
+            Command::Project(ProjectCommand::Start { idle_minutes }) => {
                 self.project_create(&self.client()?, idle_minutes).await
+            }
+            Command::Project(ProjectCommand::Restart { idle_minutes }) => {
+                self.project_recreate(&self.client()?, idle_minutes).await
             }
             Command::Project(ProjectCommand::Status { follow }) => {
                 self.project_status(&self.client()?, follow).await
@@ -159,7 +122,7 @@
             Command::Project(ProjectCommand::List { filter }) => {
                 self.projects_list(&self.client()?, filter).await
             }
-            Command::Project(ProjectCommand::Rm) => self.project_delete(&self.client()?).await,
+            Command::Project(ProjectCommand::Stop) => self.project_delete(&self.client()?).await,
         }
         .map(|_| CommandOutcome::Ok)
     }
