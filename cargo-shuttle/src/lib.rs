mod args;
mod client;
pub mod config;
mod init;
mod provisioner_server;

use cargo::util::ToSemver;
use indicatif::ProgressBar;
use shuttle_common::models::deployment::get_deployments_table;
use shuttle_common::models::project::{State, IDLE_MINUTES};
use shuttle_common::models::resource::get_resources_table;
use shuttle_common::project::ProjectName;
use shuttle_common::resource;
use shuttle_proto::runtime::{self, LoadRequest, StartRequest, SubscribeLogsRequest};

use std::collections::HashMap;
use std::ffi::OsString;
use std::fs::{read_to_string, File};
use std::io::stdout;
use std::net::{Ipv4Addr, SocketAddr};
use std::path::{Path, PathBuf};
use std::process::exit;
use std::str::FromStr;

use anyhow::{anyhow, bail, Context, Result};
pub use args::{Args, Command, DeployArgs, InitArgs, LoginArgs, ProjectArgs, RunArgs};
use cargo_metadata::Message;
use clap::CommandFactory;
use clap_complete::{generate, Shell};
use config::RequestContext;
use crossterm::style::Stylize;
use dialoguer::{theme::ColorfulTheme, Confirm, FuzzySelect, Input, Password};
use flate2::write::GzEncoder;
use flate2::Compression;
use futures::{StreamExt, TryFutureExt};
use git2::{Repository, StatusOptions};
use ignore::overrides::OverrideBuilder;
use ignore::WalkBuilder;
use shuttle_common::models::{project, secret};
use shuttle_service::builder::{build_workspace, Runtime};
use std::fmt::Write;
use strum::IntoEnumIterator;
use tar::Builder;
use tracing::{error, trace, warn};
use uuid::Uuid;

use crate::args::{DeploymentCommand, ProjectCommand, ResourceCommand};
use crate::client::Client;
use crate::provisioner_server::LocalProvisioner;

const VERSION: &str = env!("CARGO_PKG_VERSION");
const MANIFEST_DIR: &str = env!("CARGO_MANIFEST_DIR");

pub struct Shuttle {
    ctx: RequestContext,
}

impl Shuttle {
    pub fn new() -> Result<Self> {
        let ctx = RequestContext::load_global()?;
        Ok(Self { ctx })
    }

    pub async fn run(mut self, mut args: Args) -> Result<CommandOutcome> {
        trace!("running local client");
        if matches!(
            args.cmd,
            Command::Deploy(..)
                | Command::Deployment(..)
                | Command::Resource(..)
                | Command::Project(..)
                | Command::Stop
                | Command::Clean
                | Command::Secrets
                | Command::Status
                | Command::Logs { .. }
                | Command::Run(..)
        ) {
            self.load_project(&mut args.project_args)?;
        }

        self.ctx.set_api_url(args.api_url);

        match args.cmd {
            Command::Init(init_args) => self.init(init_args, args.project_args).await,
            Command::Generate { shell, output } => self.complete(shell, output).await,
            Command::Login(login_args) => self.login(login_args).await,
            Command::Logout => self.logout().await,
            Command::Feedback => self.feedback().await,
            Command::Run(run_args) => self.local_run(run_args).await,
            need_client => {
                let mut client = Client::new(self.ctx.api_url());
                client.set_api_key(self.ctx.api_key()?);

                match need_client {
                    Command::Deploy(deploy_args) => {
                        return self.deploy(deploy_args, &client).await;
                    }
                    Command::Status => self.status(&client).await,
                    Command::Logs { id, follow } => self.logs(&client, id, follow).await,
                    Command::Deployment(DeploymentCommand::List) => {
                        self.deployments_list(&client).await
                    }
                    Command::Deployment(DeploymentCommand::Status { id }) => {
                        self.deployment_get(&client, id).await
                    }
                    Command::Resource(ResourceCommand::List) => self.resources_list(&client).await,
                    Command::Stop => self.stop(&client).await,
                    Command::Clean => self.clean(&client).await,
                    Command::Secrets => self.secrets(&client).await,
                    Command::Project(ProjectCommand::New { idle_minutes }) => {
                        self.project_create(&client, idle_minutes).await
                    }
                    Command::Project(ProjectCommand::Status { follow }) => {
                        self.project_status(&client, follow).await
                    }
                    Command::Project(ProjectCommand::List { filter }) => {
                        self.projects_list(&client, filter).await
                    }
                    Command::Project(ProjectCommand::Rm) => self.project_delete(&client).await,
                    _ => {
                        unreachable!("commands that don't need a client have already been matched")
                    }
                }
            }
        }
        .map(|_| CommandOutcome::Ok)
    }

    /// Log in, initialize a project and potentially create the Shuttle environment for it.
    ///
    /// If both a project name and framework are passed as arguments, it will run without any extra
    /// interaction.
    async fn init(&mut self, args: InitArgs, mut project_args: ProjectArgs) -> Result<()> {
        let interactive = project_args.name.is_none() || args.framework().is_none();

        let theme = ColorfulTheme::default();

        // 1. Log in (if not logged in yet)
        if self.ctx.api_key().is_err() {
            if interactive {
                println!("First, let's log in to your Shuttle account.");
                self.login(args.login_args.clone()).await?;
                println!();
            } else if args.login_args.api_key.is_some() {
                self.login(args.login_args.clone()).await?;
            } else if args.new {
                bail!("Tried to login to create a Shuttle environment, but no API key was set.")
            }
        }

        // 2. Ask for project name
        if project_args.name.is_none() {
            println!("How do you want to name your project? It will be hosted at ${{project_name}}.shuttleapp.rs.");
            // TODO: Check whether the project name is still available
            project_args.name = Some(
                Input::with_theme(&theme)
                    .with_prompt("Project name")
                    .interact()?,
            );
            println!();
        }

        // 3. Confirm the project directory
        let path = if interactive {
            let path = args
                .path
                .to_str()
                .context("path arg should always be set")?;

            println!("Where should we create this project?");
            let directory_str: String = Input::with_theme(&theme)
                .with_prompt("Directory")
                .default(path.to_owned())
                .interact()?;

            println!();
            args::parse_init_path(OsString::from(directory_str))?
        } else {
            args.path.clone()
        };

        // 4. Ask for the framework
        let framework = match args.framework() {
            Some(framework) => framework,
            None => {
                println!(
                    "Shuttle works with a range of web frameworks. Which one do you want to use?"
                );
                let frameworks = init::Framework::iter().collect::<Vec<_>>();
                let index = FuzzySelect::with_theme(&theme)
                    .items(&frameworks)
                    .default(0)
                    .interact()?;
                println!();
                frameworks[index]
            }
        };

        // 5. Initialize locally
        init::cargo_init(path.clone())?;
        init::cargo_shuttle_init(path.clone(), framework)?;
        println!();

        // 6. Confirm that the user wants to create the project environment on Shuttle
        let should_create_environment = if !interactive {
            args.new
        } else if args.new {
            true
        } else {
            let should_create = Confirm::with_theme(&theme)
                .with_prompt("Do you want to create the project environment on Shuttle?")
                .default(true)
                .interact()?;

            println!();
            should_create
        };

        if should_create_environment {
            // Set the project working directory path to the init path,
            // so `load_project` is ran with the correct project path
            project_args.working_directory = path;

            self.load_project(&mut project_args)?;
            let mut client = Client::new(self.ctx.api_url());
            client.set_api_key(self.ctx.api_key()?);
            self.project_create(&client, IDLE_MINUTES).await?;
        }

        Ok(())
    }

    fn find_root_directory(dir: &Path) -> Option<PathBuf> {
        dir.ancestors()
            .find(|ancestor| ancestor.join("Cargo.toml").exists())
            .map(|path| path.to_path_buf())
    }

    pub fn load_project(&mut self, project_args: &mut ProjectArgs) -> Result<()> {
        trace!("loading project arguments: {project_args:?}");
        let root_directory_path = Self::find_root_directory(&project_args.working_directory);

        if let Some(working_directory) = root_directory_path {
            project_args.working_directory = working_directory;
        } else {
            return Err(anyhow!("Could not locate the root of a cargo project. Are you inside a cargo project? You can also use `--working-directory` to locate your cargo project."));
        }

        self.ctx.load_local(project_args)
    }

    /// Provide feedback on GitHub.
    async fn feedback(&self) -> Result<()> {
        let url = "https://github.com/shuttle-hq/shuttle/issues/new";
        let _ = webbrowser::open(url);

        println!("\nIf your browser did not open automatically, go to {url}");
        Ok(())
    }

    /// Log in with the given API key or after prompting the user for one.
    async fn login(&mut self, login_args: LoginArgs) -> Result<()> {
        let api_key_str = match login_args.api_key {
            Some(api_key) => api_key,
            None => {
                let url = "https://shuttle.rs/login";
                let _ = webbrowser::open(url);

                println!("If your browser did not automatically open, go to {url}");

                Password::with_theme(&ColorfulTheme::default())
                    .with_prompt("API key")
                    .interact()?
            }
        };

        let api_key = api_key_str.trim().parse()?;

        self.ctx.set_api_key(api_key)?;

        Ok(())
    }

    async fn logout(&mut self) -> Result<()> {
        self.ctx.clear_api_key()?;

        println!("Successfully logged out of shuttle.");
        Ok(())
    }

    async fn stop(&self, client: &Client) -> Result<()> {
        let proj_name = self.ctx.project_name();
        let mut service = client.stop_service(proj_name).await?;

        let progress_bar = create_spinner();
        loop {
            let Some(ref deployment) = service.deployment else {
                break;
            };

            if let shuttle_common::deployment::State::Stopped = deployment.state {
                break;
            }

            progress_bar.set_message(format!("Stopping {}", deployment.id));
            service = client.get_service(proj_name).await?;
        }
        progress_bar.finish_and_clear();

        println!("{}\n{}", "Successfully stopped service".bold(), service);

        Ok(())
    }

    async fn complete(&self, shell: Shell, output: Option<PathBuf>) -> Result<()> {
        let name = env!("CARGO_PKG_NAME");
        let mut app = Command::command();
        match output {
            Some(v) => generate(shell, &mut app, name, &mut File::create(v)?),
            None => generate(shell, &mut app, name, &mut stdout()),
        };

        Ok(())
    }

    async fn status(&self, client: &Client) -> Result<()> {
        let summary = client.get_service(self.ctx.project_name()).await?;

        println!("{summary}");

        Ok(())
    }

    async fn secrets(&self, client: &Client) -> Result<()> {
        let secrets = client.get_secrets(self.ctx.project_name()).await?;
        let table = secret::get_table(&secrets);

        println!("{table}");

        Ok(())
    }

    async fn clean(&self, client: &Client) -> Result<()> {
        let lines = client.clean_project(self.ctx.project_name()).await?;

        for line in lines {
            println!("{line}");
        }

        println!("Cleaning done!");

        Ok(())
    }

    async fn logs(&self, client: &Client, id: Option<Uuid>, follow: bool) -> Result<()> {
        let id = if let Some(id) = id {
            id
        } else {
            let summary = client.get_service(self.ctx.project_name()).await?;

            if let Some(deployment) = summary.deployment {
                deployment.id
            } else {
                return Err(anyhow!("could not automatically find a running deployment for '{}'. Try passing a deployment ID manually", self.ctx.project_name()));
            }
        };

        if follow {
            let mut stream = client.get_logs_ws(self.ctx.project_name(), &id).await?;

            while let Some(Ok(msg)) = stream.next().await {
                if let tokio_tungstenite::tungstenite::Message::Text(line) = msg {
                    let log_item: shuttle_common::LogItem =
                        serde_json::from_str(&line).expect("to parse log line");
                    println!("{log_item}")
                }
            }
        } else {
            let logs = client.get_logs(self.ctx.project_name(), &id).await?;

            for log in logs.into_iter() {
                println!("{log}");
            }
        }

        Ok(())
    }

    async fn deployments_list(&self, client: &Client) -> Result<()> {
        let proj_name = self.ctx.project_name();
        let deployments = client.get_deployments(proj_name).await?;
        let table = get_deployments_table(&deployments, proj_name.as_str());

        println!("{table}");

        Ok(())
    }

    async fn deployment_get(&self, client: &Client, deployment_id: Uuid) -> Result<()> {
        let deployment = client
            .get_deployment_details(self.ctx.project_name(), &deployment_id)
            .await?;

        println!("{deployment}");

        Ok(())
    }

    async fn resources_list(&self, client: &Client) -> Result<()> {
        let resources = client
            .get_service_resources(self.ctx.project_name())
            .await?;
        let table = get_resources_table(&resources, self.ctx.project_name().as_str());

        println!("{table}");

        Ok(())
    }

    async fn local_run(&self, run_args: RunArgs) -> Result<()> {
        trace!("starting a local run for a service: {run_args:?}");

        let (tx, rx): (crossbeam_channel::Sender<Message>, _) = crossbeam_channel::bounded(0);
        tokio::task::spawn_blocking(move || {
            while let Ok(message) = rx.recv() {
                match message {
                    Message::TextLine(line) => println!("{line}"),
                    Message::CompilerMessage(message) => {
                        if let Some(rendered) = message.message.rendered {
                            println!("{rendered}");
                        }
                    }
                    _ => {}
                }
            }
        });

        let service_name = self.ctx.project_name();
        let working_directory = self.ctx.working_directory();

        trace!("building project");
        println!(
            "{} {}",
            "    Building".bold().green(),
            working_directory.display()
        );

        let runtimes = build_workspace(working_directory, run_args.release, tx).await?;

        trace!("loading secrets");

        let secrets_path = if working_directory.join("Secrets.dev.toml").exists() {
            working_directory.join("Secrets.dev.toml")
        } else {
            working_directory.join("Secrets.toml")
        };

        let secrets: HashMap<String, String> = if let Ok(secrets_str) = read_to_string(secrets_path)
        {
            let secrets: HashMap<String, String> =
                secrets_str.parse::<toml::Value>()?.try_into()?;

            trace!(keys = ?secrets.keys(), "available secrets");

            secrets
        } else {
            trace!("no Secrets.toml was found");
            Default::default()
        };

<<<<<<< HEAD
        let (is_wasm, executable_path) = match runtime {
=======
        let service_name = self.ctx.project_name().to_string();

        let (is_wasm, executable_path) = match runtimes[0].clone() {
>>>>>>> ba241c5d
            Runtime::Next(path) => (true, path),
            Runtime::Alpha(path) => (false, path),
        };

        let provisioner = LocalProvisioner::new()?;
        let provisioner_server = provisioner.start(SocketAddr::new(
            Ipv4Addr::LOCALHOST.into(),
            run_args.port + 1,
        ));

        let runtime_path = || {
            if is_wasm {
                let runtime_path = home::cargo_home()
                    .expect("failed to find cargo home dir")
                    .join("bin/shuttle-next");

                println!("Installing shuttle runtime. This can take a while...");

                if cfg!(debug_assertions) {
                    // Canonicalized path to shuttle-runtime for dev to work on windows
                    let path = std::fs::canonicalize(format!("{MANIFEST_DIR}/../runtime"))
                        .expect("path to shuttle-runtime does not exist or is invalid");

                    trace!(?path, "installing runtime from local filesystem");

                    std::process::Command::new("cargo")
                        .arg("install")
                        .arg("shuttle-runtime")
                        .arg("--path")
                        .arg(path)
                        .arg("--bin")
                        .arg("shuttle-next")
                        .arg("--features")
                        .arg("next")
                        .output()
                        .expect("failed to install the shuttle runtime");
                } else {
                    // If the version of cargo-shuttle is different from shuttle-runtime,
                    // or it isn't installed, try to install shuttle-runtime from crates.io.
                    if let Err(err) = check_version(&runtime_path) {
                        warn!("{}", err);

                        trace!("installing shuttle-runtime");
                        std::process::Command::new("cargo")
                            .arg("install")
                            .arg("shuttle-runtime")
                            .arg("--bin")
                            .arg("shuttle-next")
                            .arg("--features")
                            .arg("next")
                            .output()
                            .expect("failed to install the shuttle runtime");
                    };
                };

                runtime_path
            } else {
                trace!(path = ?executable_path, "using alpha runtime");
                executable_path.clone()
            }
        };

        let (mut runtime, mut runtime_client) = runtime::start(
            is_wasm,
            runtime::StorageManagerType::WorkingDir(working_directory.to_path_buf()),
            &format!("http://localhost:{}", run_args.port + 1),
            None,
            run_args.port + 2,
            runtime_path,
        )
        .await
        .map_err(|err| {
            provisioner_server.abort();
            err
        })?;

        let load_request = tonic::Request::new(LoadRequest {
            path: executable_path
                .into_os_string()
                .into_string()
                .expect("to convert path to string"),
            service_name: service_name.to_string(),
            resources: Default::default(),
            secrets,
        });
        trace!("loading service");
        let response = runtime_client
            .load(load_request)
            .or_else(|err| async {
                provisioner_server.abort();
                runtime.kill().await?;

                Err(err)
            })
            .await?
            .into_inner();

        if !response.success {
            error!(error = response.message, "failed to load your service");
            exit(1);
        }

        let mut stream = runtime_client
            .subscribe_logs(tonic::Request::new(SubscribeLogsRequest {}))
            .or_else(|err| async {
                provisioner_server.abort();
                runtime.kill().await?;

                Err(err)
            })
            .await?
            .into_inner();

        tokio::spawn(async move {
            while let Ok(Some(log)) = stream.message().await {
                let log: shuttle_common::LogItem = log.try_into().expect("to convert log");
                println!("{log}");
            }
        });

        let resources = response
            .resources
            .into_iter()
            .map(resource::Response::from_bytes)
            .collect();

        println!("{}", get_resources_table(&resources));

        let addr = if run_args.external {
            Ipv4Addr::new(0, 0, 0, 0)
        } else {
            Ipv4Addr::LOCALHOST
        };
        let addr = SocketAddr::new(addr.into(), run_args.port);

        println!(
            "    {} {} on http://{}\n",
            "Starting".bold().green(),
            service_name,
            addr
        );

        let start_request = StartRequest {
            ip: addr.to_string(),
        };

        trace!(?start_request, "starting service");
        let response = runtime_client
            .start(tonic::Request::new(start_request))
            .or_else(|err| async {
                provisioner_server.abort();
                runtime.kill().await?;

                Err(err)
            })
            .await?
            .into_inner();

        trace!(response = ?response,  "client response: ");

        runtime.wait().await?;

        Ok(())
    }

    async fn deploy(&self, args: DeployArgs, client: &Client) -> Result<CommandOutcome> {
        if !args.allow_dirty {
            self.is_dirty()?;
        }

        let data = self.make_archive()?;

        let deployment = client
            .deploy(data, self.ctx.project_name(), args.no_test)
            .await?;

        let mut stream = client
            .get_logs_ws(self.ctx.project_name(), &deployment.id)
            .await?;

        while let Some(Ok(msg)) = stream.next().await {
            if let tokio_tungstenite::tungstenite::Message::Text(line) = msg {
                let log_item: shuttle_common::LogItem =
                    serde_json::from_str(&line).expect("to parse log line");

                match log_item.state {
                    shuttle_common::deployment::State::Queued
                    | shuttle_common::deployment::State::Building
                    | shuttle_common::deployment::State::Built
                    | shuttle_common::deployment::State::Loading => {
                        println!("{log_item}");
                    }
                    shuttle_common::deployment::State::Crashed => {
                        println!();
                        println!("{}", "Deployment crashed".red());
                        println!("Run the following for more details");
                        println!();
                        print!("cargo shuttle logs {}", deployment.id);
                        println!();

                        return Ok(CommandOutcome::DeploymentFailure);
                    }
                    shuttle_common::deployment::State::Running
                    | shuttle_common::deployment::State::Completed
                    | shuttle_common::deployment::State::Stopped
                    | shuttle_common::deployment::State::Unknown => break,
                }
            }
        }

        // Temporary fix.
        // TODO: Make get_service_summary endpoint wait for a bit and see if it entered Running/Crashed state.
        tokio::time::sleep(std::time::Duration::from_millis(500)).await;

        let service = client.get_service(self.ctx.project_name()).await?;

        // A deployment will only exist if there is currently one in the running state
        if let Some(ref new_deployment) = service.deployment {
            let resources = client
                .get_service_resources(self.ctx.project_name())
                .await?;
            let resources = get_resources_table(&resources, self.ctx.project_name().as_str());

            println!("{resources}{service}");

            Ok(match new_deployment.state {
                shuttle_common::deployment::State::Crashed => CommandOutcome::DeploymentFailure,
                _ => CommandOutcome::Ok,
            })
        } else {
            println!("Deployment has not entered the running state");

            Ok(CommandOutcome::DeploymentFailure)
        }
    }

    async fn project_create(&self, client: &Client, idle_minutes: u64) -> Result<()> {
        let config = project::Config { idle_minutes };

        self.wait_with_spinner(
            &[
                project::State::Ready,
                project::State::Errored {
                    message: Default::default(),
                },
            ],
            client.create_project(self.ctx.project_name(), config),
            self.ctx.project_name(),
            client,
        )
        .await?;

        Ok(())
    }

    async fn projects_list(&self, client: &Client, filter: Option<String>) -> Result<()> {
        let projects = match filter {
            Some(filter) => {
                if let Ok(filter) = State::from_str(filter.trim()) {
                    client
                        .get_projects_list_filtered(filter.to_string())
                        .await?
                } else {
                    return Err(anyhow!("That's not a valid project status!"));
                }
            }
            None => client.get_projects_list().await?,
        };

        let projects_table = project::get_table(&projects);

        println!("{projects_table}");

        Ok(())
    }

    async fn project_status(&self, client: &Client, follow: bool) -> Result<()> {
        match follow {
            true => {
                self.wait_with_spinner(
                    &[
                        project::State::Ready,
                        project::State::Destroyed,
                        project::State::Errored {
                            message: Default::default(),
                        },
                    ],
                    client.get_project(self.ctx.project_name()),
                    self.ctx.project_name(),
                    client,
                )
                .await?;
            }
            false => {
                let project = client.get_project(self.ctx.project_name()).await?;
                println!("{project}");
            }
        }

        Ok(())
    }

    async fn wait_with_spinner<'a, Fut>(
        &self,
        states_to_check: &[project::State],
        fut: Fut,
        project_name: &'a ProjectName,
        client: &'a Client,
    ) -> Result<(), anyhow::Error>
    where
        Fut: std::future::Future<Output = Result<project::Response>> + 'a,
    {
        let mut project = fut.await?;

        let progress_bar = create_spinner();
        loop {
            if states_to_check.contains(&project.state) {
                break;
            }

            progress_bar.set_message(format!("{project}"));
            project = client.get_project(project_name).await?;
        }
        progress_bar.finish_and_clear();
        println!("{project}");
        Ok(())
    }

    async fn project_delete(&self, client: &Client) -> Result<()> {
        self.wait_with_spinner(
            &[
                project::State::Destroyed,
                project::State::Errored {
                    message: Default::default(),
                },
            ],
            client.delete_project(self.ctx.project_name()),
            self.ctx.project_name(),
            client,
        )
        .await?;

        Ok(())
    }

    fn make_archive(&self) -> Result<Vec<u8>> {
        let encoder = GzEncoder::new(Vec::new(), Compression::fast());
        let mut tar = Builder::new(encoder);

        let working_directory = self.ctx.working_directory();
        let base_directory = working_directory
            .parent()
            .context("get parent directory of crate")?;

        // Make sure the target folder is excluded at all times
        let overrides = OverrideBuilder::new(working_directory)
            .add("!target/")
            .context("add `!target/` override")?
            .build()
            .context("build an override")?;

        for dir_entry in WalkBuilder::new(working_directory)
            .hidden(false)
            .overrides(overrides)
            .build()
        {
            let dir_entry = dir_entry.context("get directory entry")?;

            // It's not possible to add a directory to an archive
            if dir_entry.file_type().context("get file type")?.is_dir() {
                continue;
            }

            let path = dir_entry
                .path()
                .strip_prefix(base_directory)
                .context("strip the base of the archive entry")?;

            tar.append_path_with_name(dir_entry.path(), path)
                .context("archive entry")?;
        }

        // Make sure to add any `Secrets.toml` files
        let secrets_path = self.ctx.working_directory().join("Secrets.toml");
        if secrets_path.exists() {
            tar.append_path_with_name(secrets_path, Path::new("shuttle").join("Secrets.toml"))?;
        }

        let encoder = tar.into_inner().context("get encoder from tar archive")?;
        let bytes = encoder.finish().context("finish up encoder")?;

        Ok(bytes)
    }

    fn is_dirty(&self) -> Result<()> {
        let working_directory = self.ctx.working_directory();
        if let Ok(repo) = Repository::discover(working_directory) {
            let repo_path = repo
                .workdir()
                .context("getting working directory of repository")?
                .canonicalize()?;

            trace!(?repo_path, "found git repository");

            let repo_rel_path = working_directory
                .strip_prefix(repo_path.as_path())
                .context("stripping repository path from working directory")?;

            trace!(
                ?repo_rel_path,
                "got working directory path relative to git repository"
            );

            let mut status_options = StatusOptions::new();
            status_options
                .pathspec(repo_rel_path)
                .include_untracked(true);

            let statuses = repo
                .statuses(Some(&mut status_options))
                .context("getting status of repository files")?;

            if !statuses.is_empty() {
                let mut error: String = format!("{} files in the working directory contain changes that were not yet committed into git:", statuses.len());
                writeln!(error).expect("to append error");

                for status in statuses.iter() {
                    trace!(
                        path = status.path(),
                        status = ?status.status(),
                        "found file with updates"
                    );

                    let path =
                        repo_path.join(status.path().context("getting path of changed file")?);
                    let rel_path = path
                        .strip_prefix(working_directory)
                        .expect("getting relative path of changed file")
                        .display();

                    writeln!(error, "{rel_path}").expect("to append error");
                }

                writeln!(error).expect("to append error");
                writeln!(error, "to proceed despite this and include the uncommitted changes, pass the `--allow-dirty` flag").expect("to append error");

                return Err(anyhow::Error::msg(error));
            }
        }

        Ok(())
    }
}

fn check_version(runtime_path: &Path) -> Result<()> {
    let valid_version = VERSION.to_semver().unwrap();

    if !runtime_path.try_exists()? {
        bail!("shuttle-runtime is not installed");
    }

    // Get runtime version from shuttle-runtime cli
    let runtime_version = std::process::Command::new("cargo")
        .arg("shuttle-runtime")
        .arg("--version")
        .output()
        .context("failed to check the shuttle-runtime version")?
        .stdout;

    // Parse the version, splitting the version from the name and
    // and pass it to `to_semver()`.
    let runtime_version = std::str::from_utf8(&runtime_version)
        .expect("shuttle-runtime version should be valid utf8")
        .split_once(' ')
        .expect("shuttle-runtime version should be in the `name version` format")
        .1
        .to_semver()
        .context("failed to convert runtime version to semver")?;

    if runtime_version == valid_version {
        Ok(())
    } else {
        Err(anyhow!(
            "shuttle-runtime and cargo-shuttle are not the same version"
        ))
    }
}

fn create_spinner() -> ProgressBar {
    let pb = indicatif::ProgressBar::new_spinner();
    pb.enable_steady_tick(std::time::Duration::from_millis(350));
    pb.set_style(
        indicatif::ProgressStyle::with_template("{spinner:.orange} {msg}")
            .unwrap()
            .tick_strings(&[
                "( ●    )",
                "(  ●   )",
                "(   ●  )",
                "(    ● )",
                "(     ●)",
                "(    ● )",
                "(   ●  )",
                "(  ●   )",
                "( ●    )",
                "(●     )",
                "(●●●●●●)",
            ]),
    );

    pb
}

pub enum CommandOutcome {
    Ok,
    DeploymentFailure,
}

#[cfg(test)]
mod tests {
    use flate2::read::GzDecoder;
    use shuttle_common::project::ProjectName;
    use tar::Archive;
    use tempfile::TempDir;

    use crate::args::ProjectArgs;
    use crate::Shuttle;
    use std::fs::{self, canonicalize};
    use std::path::PathBuf;
    use std::str::FromStr;

    fn path_from_workspace_root(path: &str) -> PathBuf {
        PathBuf::from(std::env::var("CARGO_MANIFEST_DIR").unwrap())
            .join("..")
            .join(path)
    }

    fn get_archive_entries(mut project_args: ProjectArgs) -> Vec<String> {
        let mut shuttle = Shuttle::new().unwrap();
        shuttle.load_project(&mut project_args).unwrap();

        let archive = shuttle.make_archive().unwrap();

        // Make sure the Secrets.toml file is not initially present
        let tar = GzDecoder::new(&archive[..]);
        let mut archive = Archive::new(tar);

        archive
            .entries()
            .unwrap()
            .map(|entry| {
                entry
                    .unwrap()
                    .path()
                    .unwrap()
                    .components()
                    .skip(1)
                    .collect::<PathBuf>()
                    .display()
                    .to_string()
            })
            .collect()
    }

    #[test]
    fn find_root_directory_returns_proper_directory() {
        let working_directory = path_from_workspace_root("examples/axum/hello-world/src");

        let root_dir = Shuttle::find_root_directory(&working_directory).unwrap();

        assert_eq!(
            root_dir,
            path_from_workspace_root("examples/axum/hello-world/")
        );
    }

    #[test]
    fn load_project_returns_proper_working_directory_in_project_args() {
        let mut project_args = ProjectArgs {
            working_directory: path_from_workspace_root("examples/axum/hello-world/src"),
            name: None,
        };

        let mut shuttle = Shuttle::new().unwrap();
        Shuttle::load_project(&mut shuttle, &mut project_args).unwrap();

        assert_eq!(
            project_args.working_directory,
            path_from_workspace_root("examples/axum/hello-world/")
        );
    }

    #[test]
    fn make_archive_include_secrets() {
        let working_directory =
            canonicalize(path_from_workspace_root("examples/rocket/secrets")).unwrap();

        fs::write(
            working_directory.join("Secrets.toml"),
            "MY_API_KEY = 'the contents of my API key'",
        )
        .unwrap();

        let project_args = ProjectArgs {
            working_directory,
            name: None,
        };

        let mut entries = get_archive_entries(project_args);
        entries.sort();

        assert_eq!(
            entries,
            vec![
                ".gitignore",
                "Cargo.toml",
                "README.md",
                "Secrets.toml",
                "Secrets.toml.example",
                "Shuttle.toml",
                "src/main.rs",
            ]
        );
    }

    #[test]
    fn make_archive_respect_ignore() {
        let tmp_dir = TempDir::new().unwrap();
        let working_directory = tmp_dir.path();

        fs::write(working_directory.join(".env"), "API_KEY = 'blabla'").unwrap();
        fs::write(working_directory.join(".ignore"), ".env").unwrap();
        fs::write(working_directory.join("Cargo.toml"), "[package]").unwrap();

        let project_args = ProjectArgs {
            working_directory: working_directory.to_path_buf(),
            name: Some(ProjectName::from_str("secret").unwrap()),
        };

        let mut entries = get_archive_entries(project_args);
        entries.sort();

        assert_eq!(entries, vec![".ignore", "Cargo.toml"]);
    }

    #[test]
    fn make_archive_ignore_target_folder() {
        let tmp_dir = TempDir::new().unwrap();
        let working_directory = tmp_dir.path();

        fs::create_dir_all(working_directory.join("target")).unwrap();
        fs::write(working_directory.join("target").join("binary"), "12345").unwrap();
        fs::write(working_directory.join("Cargo.toml"), "[package]").unwrap();

        let project_args = ProjectArgs {
            working_directory: working_directory.to_path_buf(),
            name: Some(ProjectName::from_str("exclude_target").unwrap()),
        };

        let mut entries = get_archive_entries(project_args);
        entries.sort();

        assert_eq!(entries, vec!["Cargo.toml"]);
    }
}<|MERGE_RESOLUTION|>--- conflicted
+++ resolved
@@ -469,13 +469,7 @@
             Default::default()
         };
 
-<<<<<<< HEAD
-        let (is_wasm, executable_path) = match runtime {
-=======
-        let service_name = self.ctx.project_name().to_string();
-
         let (is_wasm, executable_path) = match runtimes[0].clone() {
->>>>>>> ba241c5d
             Runtime::Next(path) => (true, path),
             Runtime::Alpha(path) => (false, path),
         };
@@ -602,7 +596,7 @@
             .map(resource::Response::from_bytes)
             .collect();
 
-        println!("{}", get_resources_table(&resources));
+        println!("{}", get_resources_table(&resources, service_name.to_string().as_str()));
 
         let addr = if run_args.external {
             Ipv4Addr::new(0, 0, 0, 0)
