mod args;
mod client;
pub mod config;
mod init;
mod provisioner_server;
mod suggestions;

use std::collections::{BTreeMap, HashMap};
use std::ffi::OsString;
use std::fmt::Write as FmtWrite;
use std::fs::{read_to_string, File};
use std::io::{stdout, Read, Write};
use std::net::{Ipv4Addr, SocketAddr};
use std::path::{Path, PathBuf};
use std::process::exit;
use std::str::FromStr;

use anyhow::{anyhow, bail, Context, Result};
use args::{ConfirmationArgs, GenerateCommand};
use clap::{parser::ValueSource, CommandFactory, FromArgMatches};
use clap_complete::{generate, Shell};
use clap_mangen::Man;
use config::RequestContext;
use crossterm::style::Stylize;
use dialoguer::{theme::ColorfulTheme, Confirm, Input, Password, Select};
use flate2::write::GzEncoder;
use flate2::Compression;
use futures::{StreamExt, TryFutureExt};
use git2::{Repository, StatusOptions};
use globset::{Glob, GlobSetBuilder};
use ignore::overrides::OverrideBuilder;
use ignore::WalkBuilder;
use indicatif::ProgressBar;
use indoc::{formatdoc, printdoc};
use shuttle_common::models::deployment::deployments_table_beta;
use shuttle_common::{
    constants::{
        API_URL_DEFAULT, DEFAULT_IDLE_MINUTES, EXAMPLES_REPO, EXECUTABLE_DIRNAME,
        RESOURCE_SCHEMA_VERSION, SHUTTLE_GH_ISSUE_URL, SHUTTLE_IDLE_DOCS_URL,
        SHUTTLE_INSTALL_DOCS_URL, SHUTTLE_LOGIN_URL, STORAGE_DIRNAME, TEMPLATES_SCHEMA_VERSION,
    },
    deployment::{DEPLOYER_END_MESSAGES_BAD, DEPLOYER_END_MESSAGES_GOOD},
    log::LogsRange,
    models::{
        deployment::{
            get_deployments_table, DeploymentRequest, CREATE_SERVICE_BODY_LIMIT,
            GIT_STRINGS_MAX_LENGTH,
        },
        error::ApiError,
        project,
        resource::get_resource_tables,
    },
    resource::{self, ResourceInput, ShuttleResourceOutput},
    semvers_are_compatible,
    templates::TemplatesSchema,
    ApiKey, DatabaseResource, DbInput, LogItem, VersionInfo,
};
use shuttle_proto::{
    provisioner::{provisioner_server::Provisioner, DatabaseRequest},
    runtime::{self, LoadRequest, StartRequest, StopRequest},
};
use shuttle_service::builder::{async_cargo_metadata, find_shuttle_packages};
use shuttle_service::{
    builder::{build_workspace, BuiltService},
    runner, Environment,
};
use strum::{EnumMessage, VariantArray};
use tar::Builder;
use tokio::io::{AsyncBufReadExt, BufReader};
use tokio::process::Child;
use tokio::time::{sleep, Duration};
use tonic::{Request, Status};
use tracing::{debug, error, trace, warn};
use uuid::Uuid;
use zip::write::FileOptions;

pub use crate::args::{Command, ProjectArgs, RunArgs, ShuttleArgs};
use crate::args::{
    DeployArgs, DeploymentCommand, InitArgs, LoginArgs, LogoutArgs, LogsArgs, ProjectCommand,
    ProjectStartArgs, ResourceCommand, TemplateLocation,
};
use crate::client::ShuttleApiClient;
use crate::provisioner_server::LocalProvisioner;

const VERSION: &str = env!("CARGO_PKG_VERSION");

// Returns the args and whether the PATH arg of the init command was explicitly given
pub fn parse_args() -> (ShuttleArgs, bool) {
    let matches = ShuttleArgs::command().get_matches();
    let args =
        ShuttleArgs::from_arg_matches(&matches).expect("args to already be parsed successfully");
    let provided_path_to_init = matches
        .subcommand_matches("init")
        .is_some_and(|init_matches| {
            init_matches.value_source("path") == Some(ValueSource::CommandLine)
        });

    (args, provided_path_to_init)
}

pub struct Shuttle {
    ctx: RequestContext,
    client: Option<ShuttleApiClient>,
    version_info: Option<VersionInfo>,
    version_warnings: Vec<String>,
    /// alter behaviour to interact with the new platform
    beta: bool,
}

impl Shuttle {
    pub fn new() -> Result<Self> {
        let ctx = RequestContext::load_global()?;
        Ok(Self {
            ctx,
            client: None,
            version_info: None,
            version_warnings: vec![],
            beta: false,
        })
    }

    pub async fn run(
        mut self,
        args: ShuttleArgs,
        provided_path_to_init: bool,
    ) -> Result<CommandOutcome> {
        self.beta = args.beta;
        if self.beta {
            if matches!(
                args.cmd,
                Command::Project(ProjectCommand::Stop { .. } | ProjectCommand::Restart { .. })
            ) {
                unimplemented!("This command is deprecated on the beta platform");
            }
            if matches!(args.cmd, Command::Stop | Command::Clean | Command::Status) {
                unimplemented!("This command is not yet implemented on the beta platform");
            }
            eprintln!("INFO: Using beta platform API");
        }
        if let Some(ref url) = args.api_url {
            if url != API_URL_DEFAULT {
                eprintln!("INFO: Targeting non-standard API: {url}");
            }
            if url.ends_with('/') {
                eprintln!("WARNING: API URL is probably incorrect. Ends with '/': {url}");
            }
        }
        self.ctx.set_api_url(args.api_url);

        // All commands that need to know which project is being handled
        if matches!(
            args.cmd,
            Command::Deploy(..)
                | Command::Deployment(..)
                | Command::Resource(..)
                | Command::Project(
                    // ProjectCommand::List does not need to know which project we are in
                    ProjectCommand::Start { .. }
                        | ProjectCommand::Stop { .. }
                        | ProjectCommand::Restart { .. }
                        | ProjectCommand::Status { .. }
                        | ProjectCommand::Delete { .. }
                )
                | Command::Stop
                | Command::Clean
                | Command::Status
                | Command::Logs { .. }
                | Command::Run(..)
        ) {
            self.load_project(&args.project_args)?;
        }

        // All commands that call the API
        if matches!(
            args.cmd,
            Command::Init(..)
                | Command::Deploy(..)
                | Command::Status
                | Command::Logs { .. }
                | Command::Logout(..)
                | Command::Deployment(..)
                | Command::Resource(..)
                | Command::Stop
                | Command::Clean
                | Command::Project(..)
        ) {
            let client =
                ShuttleApiClient::new(self.ctx.api_url(), self.ctx.api_key().ok(), self.beta);
            self.client = Some(client);
            if !args.offline && !self.beta {
                // TODO: re-implement version checking in control to use the c-s version http header
                self.check_api_versions().await?;
            }
        }

        let res = match args.cmd {
            Command::Init(init_args) => {
                self.init(
                    init_args,
                    args.project_args,
                    provided_path_to_init,
                    args.offline,
                )
                .await
            }
            Command::Generate(GenerateCommand::Manpage) => self.generate_manpage(),
            Command::Generate(GenerateCommand::Shell { shell, output }) => {
                self.complete(shell, output)
            }
            Command::Login(login_args) => self.login(login_args).await,
            Command::Logout(logout_args) => self.logout(logout_args).await,
            Command::Feedback => self.feedback(),
            Command::Run(run_args) => self.local_run(run_args).await,
            Command::Deploy(deploy_args) => self.deploy(deploy_args).await,
            Command::Status => self.status().await,
            Command::Logs(logs_args) => {
                if self.beta {
                    self.logs_beta(logs_args).await
                } else {
                    self.logs(logs_args).await
                }
            }
            Command::Deployment(DeploymentCommand::List { page, limit, raw }) => {
                self.deployments_list(page, limit, raw).await
            }
            Command::Deployment(DeploymentCommand::Status { id }) => {
                self.deployment_get(id.as_str()).await
            }
            Command::Resource(ResourceCommand::List { raw, show_secrets }) => {
                self.resources_list(raw, show_secrets).await
            }
            Command::Stop => self.stop().await,
            Command::Clean => self.clean().await,
            Command::Resource(ResourceCommand::Delete {
                resource_type,
                confirmation: ConfirmationArgs { yes },
            }) => self.resource_delete(&resource_type, yes).await,
            Command::Project(ProjectCommand::Start(ProjectStartArgs { idle_minutes })) => {
                self.project_start(idle_minutes).await
            }
            Command::Project(ProjectCommand::Restart(ProjectStartArgs { idle_minutes })) => {
                self.project_restart(idle_minutes).await
            }
            Command::Project(ProjectCommand::Status { follow }) => {
                self.project_status(follow).await
            }
            Command::Project(ProjectCommand::List { raw, .. }) => self.projects_list(raw).await,
            Command::Project(ProjectCommand::Stop) => self.project_stop().await,
            Command::Project(ProjectCommand::Delete(ConfirmationArgs { yes })) => {
                self.project_delete(yes).await
            }
        };

        for w in self.version_warnings {
            println!("{w}");
        }

        res
    }

    async fn check_api_versions(&mut self) -> Result<()> {
        let client = self.client.as_ref().unwrap();
        debug!("Checking API versions");
        if let Ok(versions) = client.get_api_versions().await {
            debug!("Got API versions: {versions:?}");
            self.version_info = Some(versions);

            // check cargo-shuttle version
            // should always be a valid semver
            let my_version = &semver::Version::from_str(VERSION).unwrap();
            let latest_version = &self.version_info.as_ref().unwrap().cargo_shuttle;
            if my_version != latest_version {
                let newer_version_exists = my_version < latest_version;
                let string = if semvers_are_compatible(my_version, latest_version) {
                    newer_version_exists.then(|| {
                        format!("Info: A newer version of cargo-shuttle exists ({latest_version}).")
                    })
                    // Having a newer but compatible version does not show warning
                } else {
                    newer_version_exists.then(||
                        formatdoc! {"
                            Warning:
                                A newer version of cargo-shuttle exists ({latest_version}).
                                It is recommended to upgrade.
                                Refer to the upgrading docs: https://docs.shuttle.rs/configuration/shuttle-versions#upgrading-shuttle-version"
                        }
                    ).or_else(||
                        Some(formatdoc! {"
                            Warning:
                                Your version of cargo-shuttle ({my_version}) is newer than what the API expects ({latest_version}).
                                This means a new release is likely underway!
                                Unexpected behavior can occur until the API is updated."
                        })
                    )
                };
                if let Some(s) = string {
                    self.version_warnings.push(s.yellow().to_string());
                }
            }
        } else {
            debug!("Failed to get API version info");
        }

        Ok(())
    }

    /// Log in, initialize a project and potentially create the Shuttle environment for it.
    ///
    /// If project name, template, and path are passed as arguments, it will run without any extra
    /// interaction.
    async fn init(
        &mut self,
        args: InitArgs,
        mut project_args: ProjectArgs,
        provided_path_to_init: bool,
        offline: bool,
    ) -> Result<CommandOutcome> {
        // Turns the template or git args (if present) to a repo+folder.
        let git_template = args.git_template()?;
        let no_git = args.no_git;

        let unauthorized = self.ctx.api_key().is_err() && args.login_args.api_key.is_none();

        let needs_name = project_args.name.is_none();
        let needs_template = git_template.is_none();
        let needs_path = !provided_path_to_init;
        let needs_login = unauthorized;
        let interactive = needs_name || needs_template || needs_path || needs_login;

        let theme = ColorfulTheme::default();

        // 1. Log in (if not logged in yet)
        if let Ok(api_key) = self.ctx.api_key() {
            let login_args = LoginArgs {
                api_key: Some(api_key.as_ref().to_string()),
            };
            // TODO: this re-applies an already loaded API key
            self.login(login_args).await?;
        } else if needs_login {
            println!("First, let's log in to your Shuttle account.");
            self.login(args.login_args.clone()).await?;
            println!();
        } else if args.login_args.api_key.is_some() {
            self.login(args.login_args.clone()).await?;
        } else if args.create_env {
            bail!("Tried to login to create a Shuttle environment, but no API key was set.")
        }

        // 2. Ask for project name or validate the given one
        if needs_name {
            printdoc! {"
                What do you want to name your project?
                It will be hosted at ${{project_name}}.shuttleapp.rs, so choose something unique!
                "
            };
        }
        let mut prev_name: Option<String> = None;
        loop {
            // prompt if interactive
            let name: String = if let Some(name) = project_args.name.clone() {
                name
            } else {
                // not using `validate_with` due to being blocking.
                Input::with_theme(&theme)
                    .with_prompt("Project name")
                    .interact()?
            };
            let force_name = args.force_name
                || (needs_name && prev_name.as_ref().is_some_and(|prev| prev == &name));
            if force_name {
                project_args.name = Some(name);
                break;
            }
            // validate and take action based on result
            if self
                .check_project_name(&mut project_args, name.clone())
                .await
            {
                // success
                break;
            } else if needs_name {
                // try again
                println!(r#"Type the same name again to use "{}" anyways."#, name);
                prev_name = Some(name);
            } else {
                // don't continue if non-interactive
                bail!(
                    "Invalid or unavailable project name. Use `--force-name` to use this project name anyways."
                );
            }
        }
        if needs_name {
            println!();
        }

        // 3. Confirm the project directory
        let path = if needs_path {
            let path = args
                .path
                .join(project_args.name.as_ref().expect("name should be set"));

            loop {
                println!("Where should we create this project?");

                let directory_str: String = Input::with_theme(&theme)
                    .with_prompt("Directory")
                    .default(format!("{}", path.display()))
                    .interact()?;
                println!();

                let path = args::create_and_parse_path(OsString::from(directory_str))?;

                if std::fs::read_dir(&path)
                    .expect("init dir to exist and list entries")
                    .count()
                    > 0
                    && !Confirm::with_theme(&theme)
                        .with_prompt("Target directory is not empty. Are you sure?")
                        .default(true)
                        .interact()?
                {
                    println!();
                    continue;
                }

                break path;
            }
        } else {
            args.path.clone()
        };

        // 4. Ask for the template
        let template = match git_template {
            Some(git_template) => git_template,
            None => {
                // Try to present choices from our up-to-date examples.
                // Fall back to the internal (potentially outdated) list.
                let schema = if offline {
                    None
                } else {
                    get_templates_schema()
                        .await
                        .map_err(|e| {
                            error!(err = %e, "Failed to get templates");
                            println!(
                                "{}",
                                "Failed to look up template list. Falling back to internal list."
                                    .yellow()
                            )
                        })
                        .ok()
                        .and_then(|s| {
                            if s.version == TEMPLATES_SCHEMA_VERSION {
                                return Some(s);
                            }
                            println!(
                                "{}",
                                "Template list with incompatible version found. Consider updating cargo-shuttle. Falling back to internal list."
                                    .yellow()
                            );

                            None
                        })
                };
                if let Some(schema) = schema {
                    println!("What type of project template would you like to start from?");
                    let i = Select::with_theme(&theme)
                        .items(&[
                            "A Hello World app in a supported framework",
                            "Browse our full library of templates", // TODO(when templates page is live): Add link to it?
                        ])
                        .clear(false)
                        .default(0)
                        .interact()?;
                    println!();
                    if i == 0 {
                        // Use a Hello world starter
                        let mut starters = schema.starters.into_values().collect::<Vec<_>>();
                        starters.sort_by_key(|t| {
                            // Make the "No templates" appear last in the list
                            if t.title.starts_with("No") {
                                "zzz".to_owned()
                            } else {
                                t.title.clone()
                            }
                        });
                        let starter_strings = starters
                            .iter()
                            .map(|t| {
                                format!("{} - {}", t.title.clone().bold(), t.description.clone())
                            })
                            .collect::<Vec<_>>();
                        let index = Select::with_theme(&theme)
                            .with_prompt("Select template")
                            .items(&starter_strings)
                            .default(0)
                            .interact()?;
                        println!();
                        let path = starters[index]
                            .path
                            .clone()
                            .expect("starter to have a path");

                        TemplateLocation {
                            auto_path: EXAMPLES_REPO.into(),
                            subfolder: Some(path),
                        }
                    } else {
                        // Browse all non-starter templates
                        let mut templates = schema.templates.into_values().collect::<Vec<_>>();
                        templates.sort_by_key(|t| t.title.clone());
                        let template_strings = templates
                            .iter()
                            .map(|t| {
                                format!(
                                    "{} - {}{}",
                                    t.title.clone().bold(),
                                    t.description.clone(),
                                    t.tags
                                        .first()
                                        .map(|tag| format!(" ({tag})").dim().to_string())
                                        .unwrap_or_default(),
                                )
                            })
                            .collect::<Vec<_>>();
                        let index = Select::with_theme(&theme)
                            .with_prompt("Select template")
                            .items(&template_strings)
                            .default(0)
                            .interact()?;
                        println!();
                        let path = templates[index]
                            .path
                            .clone()
                            .expect("template to have a path");

                        TemplateLocation {
                            auto_path: EXAMPLES_REPO.into(),
                            subfolder: Some(path),
                        }
                    }
                } else {
                    println!("Shuttle works with many frameworks. Which one do you want to use?");
                    let frameworks = args::InitTemplateArg::VARIANTS;
                    let framework_strings = frameworks
                        .iter()
                        .map(|t| {
                            t.get_documentation()
                                .expect("all template variants to have docs")
                        })
                        .collect::<Vec<_>>();
                    let index = Select::with_theme(&theme)
                        .items(&framework_strings)
                        .default(0)
                        .interact()?;
                    println!();
                    frameworks[index].template()
                }
            }
        };

        let serenity_idle_hint = template
            .subfolder
            .as_ref()
            .is_some_and(|s| s.contains("serenity") || s.contains("poise"));

        // 5. Initialize locally
        init::generate_project(
            path.clone(),
            project_args
                .name
                .as_ref()
                .expect("to have a project name provided"),
            template,
            no_git,
        )?;
        println!();

        // 6. Confirm that the user wants to create the project environment on Shuttle
        let should_create_environment = if !interactive {
            args.create_env
        } else if args.create_env {
            true
        } else {
            let should_create = Confirm::with_theme(&theme)
                .with_prompt(format!(
                    r#"Claim the project name "{}" by starting a project container on Shuttle?"#,
                    project_args
                        .name
                        .as_ref()
                        .expect("to have a project name provided")
                ))
                .default(true)
                .interact()?;
            if !should_create {
                println!(
                    "Note: The project name will not be claimed until \
                    you start the project with `cargo shuttle project start`."
                )
            }
            println!();
            should_create
        };

        if should_create_environment {
            // Set the project working directory path to the init path,
            // so `load_project` is ran with the correct project path
            project_args.working_directory = path.clone();

            self.load_project(&project_args)?;
            self.project_start(DEFAULT_IDLE_MINUTES).await?;
        }

        if std::env::current_dir().is_ok_and(|d| d != path) {
            println!("You can `cd` to the directory, then:");
        }
        println!("Run `cargo shuttle run` to run the app locally.");
        if !should_create_environment {
            println!(
                "Run `cargo shuttle project start` to create a project environment on Shuttle."
            );
            if serenity_idle_hint {
                printdoc!(
                    "
                    Hint: Discord bots might want to use `--idle-minutes 0` when starting the
                    project so that they don't go offline: {SHUTTLE_IDLE_DOCS_URL}
                    "
                );
            }
        }

        Ok(CommandOutcome::Ok)
    }

    /// true -> success/neutral. false -> try again.
    async fn check_project_name(&self, project_args: &mut ProjectArgs, name: String) -> bool {
        let client = self.client.as_ref().unwrap();
        match client.check_project_name(&name).await {
            Ok(true) => {
                println!("{} {}", "Project name already taken:".red(), name);
                println!("{}", "Try a different name.".yellow());

                false
            }
            Ok(false) => {
                project_args.name = Some(name);

                true
            }
            Err(e) => {
                // If API error contains message regarding format of error name, print that error and prompt again
                if let Ok(api_error) = e.downcast::<ApiError>() {
                    // If the returned error string changes, this could break
                    if api_error.message.contains("Invalid project name") {
                        println!("{}", api_error.message.yellow());
                        println!("{}", "Try a different name.".yellow());
                        return false;
                    }
                }
                // Else, the API error was about something else.
                // Ignore and keep going to not prevent the flow of the init command.
                project_args.name = Some(name);
                println!(
                    "{}",
                    "Failed to check if project name is available.".yellow()
                );

                true
            }
        }
    }

    pub fn load_project(&mut self, project_args: &ProjectArgs) -> Result<()> {
        trace!("loading project arguments: {project_args:?}");

        self.ctx.load_local(project_args)
    }

    /// Provide feedback on GitHub.
    fn feedback(&self) -> Result<CommandOutcome> {
        let _ = webbrowser::open(SHUTTLE_GH_ISSUE_URL);
        println!("If your browser did not open automatically, go to {SHUTTLE_GH_ISSUE_URL}");

        Ok(CommandOutcome::Ok)
    }

    /// Log in with the given API key or after prompting the user for one.
    async fn login(&mut self, login_args: LoginArgs) -> Result<CommandOutcome> {
        let api_key_str = match login_args.api_key {
            Some(api_key) => api_key,
            None => {
                let _ = webbrowser::open(SHUTTLE_LOGIN_URL);
                println!("If your browser did not automatically open, go to {SHUTTLE_LOGIN_URL}");

                Password::with_theme(&ColorfulTheme::default())
                    .with_prompt("API key")
                    .validate_with(|input: &String| ApiKey::parse(input).map(|_| ()))
                    .interact()?
            }
        };

        let api_key = ApiKey::parse(&api_key_str)?;

        self.ctx.set_api_key(api_key.clone())?;

        if let Some(client) = self.client.as_mut() {
            client.set_api_key(api_key);
        }

        Ok(CommandOutcome::Ok)
    }

    async fn logout(&mut self, logout_args: LogoutArgs) -> Result<CommandOutcome> {
        if logout_args.reset_api_key {
            self.reset_api_key()
                .await
                .map_err(suggestions::api_key::reset_api_key_failed)?;
            println!("Successfully reset the API key.");
            println!(" -> Go to {SHUTTLE_LOGIN_URL} to get a new one.\n");
        }
        self.ctx.clear_api_key()?;
        println!("Successfully logged out of shuttle.");

        Ok(CommandOutcome::Ok)
    }

    async fn reset_api_key(&self) -> Result<()> {
        let client = self.client.as_ref().unwrap();
        client.reset_api_key().await.and_then(|res| {
            if res.status().is_success() {
                Ok(())
            } else {
                Err(anyhow!("Resetting API key failed."))
            }
        })
    }

    async fn stop(&self) -> Result<CommandOutcome> {
        let client = self.client.as_ref().unwrap();
        let p = self.ctx.project_name();
        wait_with_spinner(|i, pb| async move {
            let service = if i == 0 {
                client.stop_service(p).await?
            } else {
                client.get_service(p).await?
            };

            let service_str = format!("{service}");
            let cleanup = move || {
                println!("{}", "Successfully stopped service".bold());
                println!("{service_str}");
                println!("Run `cargo shuttle deploy` to re-deploy your service.");
            };

            let Some(ref deployment) = service.deployment else {
                return Ok(Some(cleanup));
            };

            pb.set_message(format!("Stopping {}", deployment.id));

            if deployment.state == shuttle_common::deployment::State::Stopped {
                Ok(Some(cleanup))
            } else {
                Ok(None)
            }
        })
        .await
        .map_err(suggestions::deployment::stop_deployment_failure)?;

        Ok(CommandOutcome::Ok)
    }

    fn complete(&self, shell: Shell, output: Option<PathBuf>) -> Result<CommandOutcome> {
        let name = env!("CARGO_PKG_NAME");
        let mut app = Command::command();
        match output {
            Some(path) => generate(shell, &mut app, name, &mut File::create(path)?),
            None => generate(shell, &mut app, name, &mut stdout()),
        };
        Ok(CommandOutcome::Ok)
    }

    fn generate_manpage(&self) -> Result<CommandOutcome> {
        let app = ShuttleArgs::command();
        let output = std::io::stdout();
        let mut output_handle = output.lock();

        Man::new(app.clone()).render(&mut output_handle)?;

        for subcommand in app.get_subcommands() {
            let primary = Man::new(subcommand.clone());
            primary.render_name_section(&mut output_handle)?;
            primary.render_synopsis_section(&mut output_handle)?;
            primary.render_description_section(&mut output_handle)?;
            primary.render_options_section(&mut output_handle)?;
            // For example, `generate` has sub-commands `shell` and `manpage`
            if subcommand.has_subcommands() {
                primary.render_subcommands_section(&mut output_handle)?;
                for sb in subcommand.get_subcommands() {
                    let secondary = Man::new(sb.clone());
                    secondary.render_name_section(&mut output_handle)?;
                    secondary.render_synopsis_section(&mut output_handle)?;
                    secondary.render_description_section(&mut output_handle)?;
                    secondary.render_options_section(&mut output_handle)?;
                }
            }
        }

        Ok(CommandOutcome::Ok)
    }

    async fn status(&self) -> Result<CommandOutcome> {
        let client = self.client.as_ref().unwrap();
        let summary = client.get_service(self.ctx.project_name()).await?;

        println!("{summary}");

        Ok(CommandOutcome::Ok)
    }

    async fn clean(&self) -> Result<CommandOutcome> {
        let client = self.client.as_ref().unwrap();
        let message = client
            .clean_project(self.ctx.project_name())
            .await
            .map_err(|err| {
                suggestions::project::project_request_failure(
                    err,
                    "Project clean failed",
                    true,
                    "cleaning your project or checking its status fail repeatedly",
                )
            })?;
        println!("{message}");

        Ok(CommandOutcome::Ok)
    }

    async fn logs_beta(&self, args: LogsArgs) -> Result<CommandOutcome> {
        let client = self.client.as_ref().unwrap();
        let mut stream = client
            // TODO: use something else than a fake Uuid
            .get_logs_ws(self.ctx.project_name(), &Uuid::new_v4(), LogsRange::All)
            .await
            .map_err(|err| {
                suggestions::logs::get_logs_failure(err, "Connecting to the logs stream failed")
            })?;

        while let Some(Ok(msg)) = stream.next().await {
            if let tokio_tungstenite::tungstenite::Message::Text(line) = msg {
                match serde_json::from_str::<shuttle_common::LogItemBeta>(&line) {
                    Ok(log) => {
                        if args.raw {
                            println!("{}", log.line);
                        } else {
                            println!("[{}] ({}) {}", log.timestamp, log.source, log.line);
                        }
                    }
                    Err(err) => {
                        // TODO better handle logs, by returning a different type than the log line
                        // if an error happened.
                        bail!(err);
                    }
                }
            }
        }

        Ok(CommandOutcome::Ok)
    }

    async fn logs(&self, args: LogsArgs) -> Result<CommandOutcome> {
        let range = match (args.head, args.tail, args.all) {
            (Some(num), _, _) => LogsRange::Head(num),
            (_, Some(num), _) => LogsRange::Tail(num),
            (_, _, true) => LogsRange::All,
            _ => LogsRange::Tail(1000),
        };
        let client = self.client.as_ref().unwrap();
        let id = if let Some(id) = args.id {
            id
        } else {
            let proj_name = self.ctx.project_name();

            if args.latest {
                // Find latest deployment (not always an active one)
                let deployments = client
                    .get_deployments(proj_name, 0, 1)
                    .await
                    .map_err(|err| {
                        suggestions::logs::get_logs_failure(
                            err,
                            "Fetching the latest deployment failed",
                        )
                    })?;
                let most_recent = deployments.first().context(format!(
                    "Could not find any deployments for '{proj_name}'. Try passing a deployment ID manually",
                ))?;

                most_recent.id
            } else if let Some(deployment) = client.get_service(proj_name).await?.deployment {
                // Active deployment
                deployment.id
            } else {
                bail!(
                    "Could not find a running deployment for '{proj_name}'. \
                    Try with '--latest', or pass a deployment ID manually"
                );
            }
        };

        if args.follow {
            let mut stream = client
                .get_logs_ws(self.ctx.project_name(), &id, range)
                .await
                .map_err(|err| {
                    suggestions::logs::get_logs_failure(err, "Connecting to the logs stream failed")
                })?;

            while let Some(Ok(msg)) = stream.next().await {
                if let tokio_tungstenite::tungstenite::Message::Text(line) = msg {
                    match serde_json::from_str::<shuttle_common::LogItem>(&line) {
                        Ok(log) => {
                            if args.raw {
                                println!("{}", log.get_raw_line())
                            } else {
                                println!("{log}")
                            }
                        }
                        Err(err) => {
                            debug!(error = %err, "failed to parse message into log item");

                            let message = if let Ok(err) = serde_json::from_str::<ApiError>(&line) {
                                err.to_string()
                            } else {
                                "failed to parse logs, is your cargo-shuttle outdated?".to_string()
                            };

                            bail!(message);
                        }
                    }
                }
            }
        } else {
            let logs = client
                .get_logs(self.ctx.project_name(), &id, range)
                .await
                .map_err(|err| {
                    suggestions::logs::get_logs_failure(err, "Fetching the deployment failed")
                })?;

            for log in logs.into_iter() {
                if args.raw {
                    println!("{}", log.get_raw_line())
                } else {
                    println!("{log}")
                }
            }
        }

        Ok(CommandOutcome::Ok)
    }

    async fn deployments_list(&self, page: u32, limit: u32, raw: bool) -> Result<CommandOutcome> {
        let client = self.client.as_ref().unwrap();
        if limit == 0 {
            println!();
            return Ok(CommandOutcome::Ok);
        }
        let limit = limit + 1;

        let proj_name = self.ctx.project_name();

        let deployments_len = if self.beta {
            let deployments = client
                .deployments_beta(proj_name)
                .await
                .map_err(suggestions::deployment::get_deployments_list_failure)?;
            let table = deployments_table_beta(&deployments, proj_name, raw);
            println!("{table}");
            deployments.len()
        } else {
            let mut deployments = client
                .get_deployments(proj_name, page, limit)
                .await
                .map_err(suggestions::deployment::get_deployments_list_failure)?;
            let page_hint = if deployments.len() == limit as usize {
                deployments.pop();
                true
            } else {
                false
            };
            let table = get_deployments_table(&deployments, proj_name, page, raw, page_hint);

            println!("{table}");
            deployments.len()
        };

        if deployments_len == 0 {
            println!("Run `cargo shuttle deploy` to deploy your project.");
        } else {
            println!("Run `cargo shuttle logs <id>` to get logs for a given deployment.");
        }

        Ok(CommandOutcome::Ok)
    }

    async fn deployment_get(&self, deployment_id: &str) -> Result<CommandOutcome> {
        let client = self.client.as_ref().unwrap();

        if self.beta {
            let deployment = client
                .deployment_status(self.ctx.project_name(), deployment_id)
                .await
                .map_err(suggestions::deployment::get_deployment_status_failure)?;
            deployment.colored_println();
        } else {
            let deployment = client
                .get_deployment_details(
                    self.ctx.project_name(),
                    &Uuid::from_str(deployment_id).map_err(|err| {
                        anyhow!("Provided deployment id is not a valid UUID: {err}")
                    })?,
                )
                .await
                .map_err(suggestions::deployment::get_deployment_status_failure)?;

            println!("{deployment}");
        }

        Ok(CommandOutcome::Ok)
    }

    async fn resources_list(&self, raw: bool, show_secrets: bool) -> Result<CommandOutcome> {
        let client = self.client.as_ref().unwrap();
        let resources = client
            .get_service_resources(self.ctx.project_name())
            .await
            .map_err(suggestions::resources::get_service_resources_failure)?;
        let table = get_resource_tables(&resources, self.ctx.project_name(), raw, show_secrets);

        println!("{table}");

        Ok(CommandOutcome::Ok)
    }

    async fn resource_delete(
        &self,
        resource_type: &resource::Type,
        no_confirm: bool,
    ) -> Result<CommandOutcome> {
        let client = self.client.as_ref().unwrap();

        if !no_confirm {
            println!(
                "{}",
                formatdoc!(
                    "
                WARNING:
                    Are you sure you want to delete this project's {}?
                    This action is permanent.",
                    resource_type
                )
                .bold()
                .red()
            );
            if !Confirm::with_theme(&ColorfulTheme::default())
                .with_prompt("Are you sure?")
                .default(false)
                .interact()
                .unwrap()
            {
                return Ok(CommandOutcome::Ok);
            }
        }

        client
            .delete_service_resource(self.ctx.project_name(), resource_type)
            .await?;

        println!("Deleted resource {resource_type}");
        println!(
            "{}",
            formatdoc! {"
                Note:
                    Remember to remove the resource annotation from your #[shuttle_runtime::main] function.
                    Otherwise, it will be provisioned again during the next deployment."
            }
            .yellow(),
        );

        Ok(CommandOutcome::Ok)
    }

    async fn spin_local_runtime(
        beta: bool,
        run_args: &RunArgs,
        service: &BuiltService,
        idx: u16,
    ) -> Result<Option<(Child, runtime::Client)>> {
        let secrets_file = run_args.secret_args.secrets.clone().or_else(|| {
            let crate_dir = service.crate_directory();
            // Prioritise crate-local prod secrets over workspace dev secrets (in the rare case that both exist)
            [
                crate_dir.join("Secrets.dev.toml"),
                crate_dir.join("Secrets.toml"),
                service.workspace_path.join("Secrets.dev.toml"),
                service.workspace_path.join("Secrets.toml"),
            ]
            .into_iter()
            .find(|f| f.exists() && f.is_file())
        });
        let secrets = if let Some(secrets_file) = secrets_file {
            trace!("Loading secrets from {}", secrets_file.display());
            if let Ok(secrets_str) = read_to_string(secrets_file) {
                let secrets = toml::from_str::<HashMap<String, String>>(&secrets_str)?;
                trace!(keys = ?secrets.keys(), "available secrets");
                secrets
            } else {
                trace!("No secrets were loaded");
                Default::default()
            }
        } else {
            trace!("No secrets file was found");
            Default::default()
        };

        trace!(path = ?service.executable_path, "using alpha runtime");
        if let Err(err) = check_version(&service.executable_path).await {
            warn!("{}", err);
            if let Some(mismatch) = err.downcast_ref::<VersionMismatchError>() {
                println!("Warning: {}.", mismatch);
                if mismatch.shuttle_runtime > mismatch.cargo_shuttle {
                    // The runtime is newer than cargo-shuttle so we
                    // should help the user to update cargo-shuttle.
                    printdoc! {"
                        Hint: A newer version of cargo-shuttle is available.
                                Check out the installation docs for how to update: {SHUTTLE_INSTALL_DOCS_URL}",
                    };
                } else {
                    printdoc! {"
                        Hint: A newer version of shuttle-runtime is available.
                        Change its version to {} in Cargo.toml to update it, or
                        run this command: cargo add shuttle-runtime@{}",
                        mismatch.cargo_shuttle,
                        mismatch.cargo_shuttle,
                    };
                }
            } else {
                return Err(err.context(
                    format!(
                        "Failed to verify the version of shuttle-runtime in {}. Is cargo targeting the correct executable?",
                        service.executable_path.display()
                    )
                ));
            }
        }
        let runtime_executable = service.executable_path.clone();

        let port =
            portpicker::pick_unused_port().expect("unable to find available port for gRPC server");
        // Child process and gRPC client for sending requests to it
        let (mut runtime, mut runtime_client) = runner::start(
            beta,
            port,
            SocketAddr::new(Ipv4Addr::LOCALHOST.into(), port),
            runtime_executable,
            service.workspace_path.as_path(),
        )
        .await?;

        let service_name = service.service_name()?;
        let deployment_id: Uuid = Default::default();

        let child_stdout = runtime
            .stdout
            .take()
            .context("child process did not have a handle to stdout")?;
        let mut reader = BufReader::new(child_stdout).lines();
        let service_name_clone = service_name.clone();
        let raw = run_args.raw;
        tokio::spawn(async move {
            while let Some(line) = reader.next_line().await.unwrap() {
                let log_item = LogItem::new(
                    deployment_id,
                    shuttle_common::log::Backend::Runtime(service_name_clone.clone()),
                    line,
                );

                if raw {
                    println!("{}", log_item.get_raw_line())
                } else {
                    println!("{log_item}")
                }
            }
        });

        //
        // LOADING PHASE
        //

        let load_request = tonic::Request::new(LoadRequest {
            project_name: service_name.to_string(),
            env: Environment::Local.to_string(),
            secrets: secrets.clone(),
            path: service
                .executable_path
                .clone()
                .into_os_string()
                .into_string()
                .expect("to convert path to string"),
            ..Default::default()
        });

        trace!("loading service");
        let response = runtime_client
            .load(load_request)
            .or_else(|err| async {
                runtime.kill().await?;
                Err(err)
            })
            .await?
            .into_inner();

        if !response.success {
            error!(error = response.message, "failed to load your service");
            return Ok(None);
        }

        //
        // PROVISIONING PHASE
        //

        let resources = response.resources;
        let (resources, mocked_responses) =
            Shuttle::local_provision_phase(service_name.as_str(), resources, secrets).await?;

        println!(
            "{}",
            get_resource_tables(&mocked_responses, service_name.as_str(), false, false)
        );

        //
        // START PHASE
        //

        let addr = SocketAddr::new(
            if run_args.external {
                Ipv4Addr::UNSPECIFIED // 0.0.0.0
            } else {
                Ipv4Addr::LOCALHOST // 127.0.0.1
            }
            .into(),
            run_args.port + idx,
        );

        println!(
            "    {} {} on http://{}\n",
            "Starting".bold().green(),
            service_name,
            addr
        );

        let start_request = StartRequest {
            ip: addr.to_string(),
            resources,
        };

        trace!(?start_request, "starting service");
        let response = runtime_client
            .start(tonic::Request::new(start_request))
            .or_else(|err| async {
                runtime.kill().await?;
                Err(err)
            })
            .await?
            .into_inner();

        trace!(response = ?response,  "client response: ");
        Ok(Some((runtime, runtime_client)))
    }

    async fn local_provision_phase(
        project_name: &str,
        mut resources: Vec<Vec<u8>>,
        secrets: HashMap<String, String>,
    ) -> Result<(Vec<Vec<u8>>, Vec<resource::Response>)> {
        // for displaying the tables
        let mut mocked_responses: Vec<resource::Response> = Vec::new();
        let prov = LocalProvisioner::new()?;

        // Fail early if any bytes is invalid json
        let values = resources
            .iter()
            .map(|bytes| {
                serde_json::from_slice::<ResourceInput>(bytes)
                    .context("deserializing resource input")
            })
            .collect::<anyhow::Result<Vec<_>>>()?;

        for (bytes, shuttle_resource) in
            resources
                .iter_mut()
                .zip(values)
                // ignore non-Shuttle resource items
                .filter_map(|(bytes, value)| match value {
                    ResourceInput::Shuttle(shuttle_resource) => Some((bytes, shuttle_resource)),
                    ResourceInput::Custom(_) => None,
                })
                .map(|(bytes, shuttle_resource)| {
                    if shuttle_resource.version == RESOURCE_SCHEMA_VERSION {
                        Ok((bytes, shuttle_resource))
                    } else {
                        Err(anyhow!("
                            Shuttle resource request for {} with incompatible version found. Expected {}, found {}. \
                            Make sure that this deployer and the Shuttle resource are up to date.
                            ",
                            shuttle_resource.r#type,
                            RESOURCE_SCHEMA_VERSION,
                            shuttle_resource.version
                        ))
                    }
                }).collect::<anyhow::Result<Vec<_>>>()?.into_iter()
        {
            match shuttle_resource.r#type {
                resource::Type::Database(db_type) => {
                    let config: DbInput = serde_json::from_value(shuttle_resource.config)
                        .context("deserializing resource config")?;
                    let res = match config.local_uri {
                        Some(local_uri) => DatabaseResource::ConnectionString(local_uri),
                        None => DatabaseResource::Info(
                            prov.provision_database(Request::new(DatabaseRequest {
                                project_name: project_name.to_string(),
                                db_type: Some(db_type.into()),
                                db_name: config.db_name,
                            }))
                            .await?
                            .into_inner()
                            .into(),
                        ),
                    };
                    mocked_responses.push(resource::Response {
                        r#type: shuttle_resource.r#type,
                        config: serde_json::Value::Null,
                        data: serde_json::to_value(&res).unwrap(),
                    });
                    *bytes = serde_json::to_vec(&ShuttleResourceOutput {
                        output: res,
                        custom: shuttle_resource.custom,
                    })
                    .unwrap();
                }
                resource::Type::Secrets => {
                    // We already know the secrets at this stage, they are not provisioned like other resources
                    mocked_responses.push(resource::Response {
                        r#type: shuttle_resource.r#type,
                        config: serde_json::Value::Null,
                        data: serde_json::to_value(secrets.clone()).unwrap(),
                    });
                    *bytes = serde_json::to_vec(&ShuttleResourceOutput {
                        output: secrets.clone(),
                        custom: shuttle_resource.custom,
                    })
                    .unwrap();
                }
                resource::Type::Persist => {
                    // only show that this resource is "connected"
                    mocked_responses.push(resource::Response {
                        r#type: shuttle_resource.r#type,
                        config: serde_json::Value::Null,
                        data: serde_json::Value::Null,
                    });
                }
                resource::Type::Container => {
                    let config = serde_json::from_value(shuttle_resource.config)
                        .context("deserializing resource config")?;
                    let res = prov.start_container(config).await?;
                    *bytes = serde_json::to_vec(&ShuttleResourceOutput {
                        output: res,
                        custom: shuttle_resource.custom,
                    })
                    .unwrap();
                }
            }
        }

        Ok((resources, mocked_responses))
    }

    async fn stop_runtime(
        runtime: &mut Child,
        runtime_client: &mut runtime::Client,
    ) -> Result<(), Status> {
        let stop_request = StopRequest {};
        trace!(?stop_request, "stopping service");
        let response = runtime_client
            .stop(tonic::Request::new(stop_request))
            .or_else(|err| async {
                runtime.kill().await?;
                trace!(status = ?err, "killed the runtime by force because stopping it errored out");
                Err(err)
            })
            .await?
            .into_inner();
        trace!(response = ?response, "client stop response: ");
        Ok(())
    }

    async fn add_runtime_info(
        runtime: Option<(Child, runtime::Client)>,
        existing_runtimes: &mut Vec<(Child, runtime::Client)>,
    ) -> Result<(), Status> {
        match runtime {
            Some(inner) => {
                trace!("Adding runtime PID: {:?}", inner.0.id());
                existing_runtimes.push(inner);
            }
            None => {
                trace!("Runtime error: No runtime process. Crashed during startup?");
                for rt_info in existing_runtimes {
                    let mut errored_out = false;
                    // Stopping all runtimes gracefully first, but if this errors out the function kills the runtime forcefully.
                    Shuttle::stop_runtime(&mut rt_info.0, &mut rt_info.1)
                        .await
                        .unwrap_or_else(|_| {
                            errored_out = true;
                        });

                    // If the runtime stopping is successful, we still need to kill it forcefully because we exit outside the loop
                    // and destructors will not be guaranteed to run.
                    if !errored_out {
                        rt_info.0.kill().await?;
                    }
                }
                exit(1);
            }
        };
        Ok(())
    }

    async fn pre_local_run(&self, run_args: &RunArgs) -> Result<Vec<BuiltService>> {
        trace!("starting a local run for a service: {run_args:?}");

        let (tx, mut rx) = tokio::sync::mpsc::channel::<String>(256);
        tokio::task::spawn(async move {
            while let Some(line) = rx.recv().await {
                println!("{line}");
            }
        });

        let working_directory = self.ctx.working_directory();

        trace!("building project");
        println!(
            "{} {}",
            "    Building".bold().green(),
            working_directory.display()
        );

        build_workspace(working_directory, run_args.release, tx, false).await
    }

    fn find_available_port(run_args: &mut RunArgs, services_len: usize) {
        let default_port = run_args.port;
        'outer: for port in (run_args.port..=std::u16::MAX).step_by(services_len.max(10)) {
            for inner_port in port..(port + services_len as u16) {
                if !portpicker::is_free_tcp(inner_port) {
                    continue 'outer;
                }
            }
            run_args.port = port;
            break;
        }

        if run_args.port != default_port
            && !Confirm::with_theme(&ColorfulTheme::default())
                .with_prompt(format!(
                    "Port {} is already in use. Would you like to continue on port {}?",
                    default_port, run_args.port
                ))
                .default(true)
                .interact()
                .unwrap()
        {
            exit(0);
        }
    }

    #[cfg(target_family = "unix")]
    async fn local_run(&self, mut run_args: RunArgs) -> Result<CommandOutcome> {
        debug!("starting local run");
        let services = self.pre_local_run(&run_args).await?;

        let mut sigterm_notif =
            tokio::signal::unix::signal(tokio::signal::unix::SignalKind::terminate())
                .expect("Can not get the SIGTERM signal receptor");
        let mut sigint_notif =
            tokio::signal::unix::signal(tokio::signal::unix::SignalKind::interrupt())
                .expect("Can not get the SIGINT signal receptor");

        // Start all the services.
        let mut runtimes: Vec<(Child, runtime::Client)> = Vec::new();

        Shuttle::find_available_port(&mut run_args, services.len());

        let mut signal_received = false;
        for (i, service) in services.iter().enumerate() {
            // We must cover the case of starting multiple workspace services and receiving a signal in parallel.
            // This must stop all the existing runtimes and creating new ones.
            signal_received = tokio::select! {
                res = Shuttle::spin_local_runtime(self.beta, &run_args, service, i as u16) => {
                    match res {
                        Ok(runtime) => {
                            Shuttle::add_runtime_info(runtime, &mut runtimes).await?;
                        },
                        Err(e) => println!("Runtime error: {e:?}"),
                    }
                    false
                },
                _ = sigterm_notif.recv() => {
                    println!(
                        "cargo-shuttle received SIGTERM. Killing all the runtimes..."
                    );
                    true
                },
                _ = sigint_notif.recv() => {
                    println!(
                        "cargo-shuttle received SIGINT. Killing all the runtimes..."
                    );
                    true
                }
            };

            if signal_received {
                break;
            }
        }

        // If prior signal received is set to true we must stop all the existing runtimes and
        // exit the `local_run`.
        if signal_received {
            for (mut rt, mut rt_client) in runtimes {
                Shuttle::stop_runtime(&mut rt, &mut rt_client)
                    .await
                    .unwrap_or_else(|err| {
                        trace!(status = ?err, "stopping the runtime errored out");
                    });
            }
            return Ok(CommandOutcome::Ok);
        }

        // If no signal was received during runtimes initialization, then we must handle each runtime until
        // completion and handle the signals during this time.
        for (mut rt, mut rt_client) in runtimes {
            // If we received a signal while waiting for any runtime we must stop the rest and exit
            // the waiting loop.
            if signal_received {
                Shuttle::stop_runtime(&mut rt, &mut rt_client)
                    .await
                    .unwrap_or_else(|err| {
                        trace!(status = ?err, "stopping the runtime errored out");
                    });
                continue;
            }

            // Receiving a signal will stop the current runtime we're waiting for.
            signal_received = tokio::select! {
                res = rt.wait() => {
                    println!(
                        "a service future completed with exit status: {:?}",
                        res.unwrap().code()
                    );
                    false
                },
                _ = sigterm_notif.recv() => {
                    println!(
                        "cargo-shuttle received SIGTERM. Killing all the runtimes..."
                    );
                    Shuttle::stop_runtime(&mut rt, &mut rt_client).await.unwrap_or_else(|err| {
                        trace!(status = ?err, "stopping the runtime errored out");
                    });
                    true
                },
                _ = sigint_notif.recv() => {
                    println!(
                        "cargo-shuttle received SIGINT. Killing all the runtimes..."
                    );
                    Shuttle::stop_runtime(&mut rt, &mut rt_client).await.unwrap_or_else(|err| {
                        trace!(status = ?err, "stopping the runtime errored out");
                    });
                    true
                }
            };
        }

        println!(
            "Run `cargo shuttle project start` to create a project environment on Shuttle.\n\
             Run `cargo shuttle deploy` to deploy your Shuttle service."
        );

        Ok(CommandOutcome::Ok)
    }

    #[cfg(target_family = "windows")]
    async fn handle_signals() -> bool {
        let mut ctrl_break_notif = tokio::signal::windows::ctrl_break()
            .expect("Can not get the CtrlBreak signal receptor");
        let mut ctrl_c_notif =
            tokio::signal::windows::ctrl_c().expect("Can not get the CtrlC signal receptor");
        let mut ctrl_close_notif = tokio::signal::windows::ctrl_close()
            .expect("Can not get the CtrlClose signal receptor");
        let mut ctrl_logoff_notif = tokio::signal::windows::ctrl_logoff()
            .expect("Can not get the CtrlLogoff signal receptor");
        let mut ctrl_shutdown_notif = tokio::signal::windows::ctrl_shutdown()
            .expect("Can not get the CtrlShutdown signal receptor");

        tokio::select! {
            _ = ctrl_break_notif.recv() => {
                println!("cargo-shuttle received ctrl-break.");
                true
            },
            _ = ctrl_c_notif.recv() => {
                println!("cargo-shuttle received ctrl-c.");
                true
            },
            _ = ctrl_close_notif.recv() => {
                println!("cargo-shuttle received ctrl-close.");
                true
            },
            _ = ctrl_logoff_notif.recv() => {
                println!("cargo-shuttle received ctrl-logoff.");
                true
            },
            _ = ctrl_shutdown_notif.recv() => {
                println!("cargo-shuttle received ctrl-shutdown.");
                true
            }
            else => {
                false
            }
        }
    }

    #[cfg(target_family = "windows")]
    async fn local_run(&self, mut run_args: RunArgs) -> Result<CommandOutcome> {
        let services = self.pre_local_run(&run_args).await?;

        // Start all the services.
        let mut runtimes: Vec<(Child, runtime::Client)> = Vec::new();

        Shuttle::find_available_port(&mut run_args, services.len());

        let mut signal_received = false;
        for (i, service) in services.iter().enumerate() {
            signal_received = tokio::select! {
                res = Shuttle::spin_local_runtime(&run_args, service, i as u16) => {
                    Shuttle::add_runtime_info(res.unwrap(), &mut runtimes).await?;
                    false
                },
                _ = Shuttle::handle_signals() => {
                    println!(
                        "Killing all the runtimes..."
                    );
                    true
                }
            };

            if signal_received {
                break;
            }
        }

        // If prior signal received is set to true we must stop all the existing runtimes and
        // exit the `local_run`.
        if signal_received {
            for (mut rt, mut rt_client) in runtimes {
                Shuttle::stop_runtime(&mut rt, &mut rt_client)
                    .await
                    .unwrap_or_else(|err| {
                        trace!(status = ?err, "stopping the runtime errored out");
                    });
            }
            return Ok(CommandOutcome::Ok);
        }

        // If no signal was received during runtimes initialization, then we must handle each runtime until
        // completion and handle the signals during this time.
        for (mut rt, mut rt_client) in runtimes {
            // If we received a signal while waiting for any runtime we must stop the rest and exit
            // the waiting loop.
            if signal_received {
                Shuttle::stop_runtime(&mut rt, &mut rt_client)
                    .await
                    .unwrap_or_else(|err| {
                        trace!(status = ?err, "stopping the runtime errored out");
                    });
                continue;
            }

            // Receiving a signal will stop the current runtime we're waiting for.
            signal_received = tokio::select! {
                res = rt.wait() => {
                    println!(
                        "a service future completed with exit status: {:?}",
                        res.unwrap().code()
                    );
                    false
                },
                _ = Shuttle::handle_signals() => {
                    println!(
                        "Killing all the runtimes..."
                    );
                    Shuttle::stop_runtime(&mut rt, &mut rt_client).await.unwrap_or_else(|err| {
                        trace!(status = ?err, "stopping the runtime errored out");
                    });
                    true
                }
            };
        }

        println!(
            "Run `cargo shuttle project start` to create a project environment on Shuttle.\n\
             Run `cargo shuttle deploy` to deploy your Shuttle service."
        );

        Ok(CommandOutcome::Ok)
    }

    async fn deploy(&mut self, args: DeployArgs) -> Result<CommandOutcome> {
        let client = self.client.as_ref().unwrap();
        let working_directory = self.ctx.working_directory();

        let mut deployment_req = DeploymentRequest {
            no_test: args.no_test,
            ..Default::default()
        };

        if self.beta {
            let manifest_path = working_directory.join("Cargo.toml");

            // Look for a secrets file, first in the command args, and if it isn't there look
            // in the root of the crate or workspace.
            let secrets_file = args.secret_args.secrets.clone().or_else(|| {
                let secrets_file = manifest_path.parent().unwrap().join("Secrets.toml");

                if secrets_file.exists() && secrets_file.is_file() {
                    Some(secrets_file)
                } else {
                    None
                }
            });

            if let Some(secrets_file) = secrets_file {
                trace!("Loading secrets from {}", secrets_file.display());
                if let Ok(secrets_str) = read_to_string(&secrets_file) {
                    let secrets = toml::from_str::<HashMap<String, String>>(&secrets_str)?;

                    trace!(keys = ?secrets.keys(), "available secrets");

                    deployment_req.secrets = Some(secrets);
                } else {
                    trace!("No secrets were loaded");
                }
            } else {
                trace!("No secrets file was found");
            };

            let metadata = async_cargo_metadata(manifest_path.as_path()).await?;
            let packages = find_shuttle_packages(&metadata)?;
            let package_name = packages
                .first()
                .expect("at least one shuttle crate in the workspace")
                .name
                .to_owned();
            deployment_req.package_name = Some(package_name);
        }

        if let Ok(repo) = Repository::discover(working_directory) {
            let repo_path = repo
                .workdir()
                .context("getting working directory of repository")?;
            let repo_path = dunce::canonicalize(repo_path)?;
            trace!(?repo_path, "found git repository");

            let dirty = is_dirty(&repo);
            if !args.allow_dirty && dirty.is_err() {
                bail!(dirty.unwrap_err());
            }
            deployment_req.git_dirty = Some(dirty.is_err());

            if let Ok(head) = repo.head() {
                // This is typically the name of the current branch
                // It is "HEAD" when head detached, for example when a tag is checked out
                deployment_req.git_branch = head
                    .shorthand()
                    .map(|s| s.chars().take(GIT_STRINGS_MAX_LENGTH).collect());
                if let Ok(commit) = head.peel_to_commit() {
                    deployment_req.git_commit_id = Some(commit.id().to_string());
                    // Summary is None if error or invalid utf-8
                    deployment_req.git_commit_msg = commit
                        .summary()
                        .map(|s| s.chars().take(GIT_STRINGS_MAX_LENGTH).collect());
                }
            }
        }

        deployment_req.data = self.make_archive(args.secret_args.secrets.clone(), self.beta)?;
        if deployment_req.data.len() > CREATE_SERVICE_BODY_LIMIT {
            bail!(
                r#"The project is too large - the limit is {} MB. \
                Your project archive is {:.1} MB. \
                Run with `cargo shuttle --debug` to see which files are being packed."#,
                CREATE_SERVICE_BODY_LIMIT / 1_000_000,
                deployment_req.data.len() as f32 / 1_000_000f32,
            );
        }

        // End this early for beta platform.
        if self.beta {
            let deployment = client
                .deploy_beta(self.ctx.project_name(), deployment_req)
                .await
                .map_err(suggestions::deploy::deploy_request_failure)?;

            deployment.colored_println();
            return Ok(CommandOutcome::Ok);
        }

        let deployment = client
            .deploy(self.ctx.project_name(), deployment_req)
            .await
            .map_err(suggestions::deploy::deploy_request_failure)?;

        let mut stream = client
            .get_logs_ws(self.ctx.project_name(), &deployment.id, LogsRange::All)
            .await
            .map_err(|err| {
                suggestions::deploy::deployment_setup_failure(
                    err,
                    "Connecting to the deployment logs failed",
                )
            })?;

        let mut deployer_version_checked = false;
        let mut runtime_version_checked = false;
        loop {
            if let Some(Ok(msg)) = stream.next().await {
                if let tokio_tungstenite::tungstenite::Message::Text(line) = msg {
                    let log_item = match serde_json::from_str::<shuttle_common::LogItem>(&line) {
                        Ok(log_item) => log_item,
                        Err(err) => {
                            debug!(error = %err, "failed to parse message into log item");

                            let message = if let Ok(err) = serde_json::from_str::<ApiError>(&line) {
                                err.to_string()
                            } else {
                                "failed to parse logs, is your cargo-shuttle outdated?".to_string()
                            };

                            bail!(message);
                        }
                    };

                    if args.raw {
                        println!("{}", log_item.get_raw_line())
                    } else {
                        println!("{log_item}")
                    }

                    // Detect versions of deployer and runtime, and print warnings of outdated.
                    if !deployer_version_checked
                        && self.version_info.is_some()
                        && log_item.line.contains("Deployer version: ")
                    {
                        deployer_version_checked = true;
                        let my_version = &log_item
                            .line
                            .split_once("Deployer version: ")
                            .unwrap()
                            .1
                            .parse::<semver::Version>()
                            .context("parsing deployer version in log stream")?;
                        let latest_version = &self.version_info.as_ref().unwrap().deployer;
                        if latest_version > my_version {
                            self.version_warnings.push(
                                formatdoc! {"
                                    Warning:
                                        A newer version of shuttle-deployer is available ({latest_version}).
                                        Use `cargo shuttle project restart` to upgrade."
                                }
                                .yellow()
                                .to_string(),
                            )
                        }
                    }
                    if !runtime_version_checked
                        && self.version_info.is_some()
                        && log_item
                            .line
                            .contains("shuttle-runtime executable started (version ")
                    {
                        runtime_version_checked = true;
                        let my_version = &log_item
                            .line
                            .split_once("shuttle-runtime executable started (version ")
                            .unwrap()
                            .1
                            .split_once(')')
                            .unwrap()
                            .0
                            .parse::<semver::Version>()
                            .context("parsing runtime version in log stream")?;
                        let latest_version = &self.version_info.as_ref().unwrap().runtime;
                        if latest_version > my_version {
                            self.version_warnings.push(
                                formatdoc! {"
                                    Warning:
                                        A newer version of shuttle-runtime is available ({latest_version}).
                                        Update it and any other shuttle dependencies in Cargo.toml."
                                }
                                .yellow()
                                .to_string(),
                            )
                        }
                    }

                    // Determine when to stop listening to the log stream
                    if DEPLOYER_END_MESSAGES_BAD
                        .iter()
                        .any(|m| log_item.line.contains(m))
                    {
                        println!();
                        println!("{}", "Deployment crashed".red());
                        println!();
                        println!("Run the following for more details");
                        println!();
                        println!("cargo shuttle logs {}", &deployment.id);

                        return Ok(CommandOutcome::DeploymentFailure);
                    }
                    if DEPLOYER_END_MESSAGES_GOOD
                        .iter()
                        .any(|m| log_item.line.contains(m))
                    {
                        debug!("received end message, breaking deployment stream");
                        break;
                    }
                }
            } else {
                eprintln!("--- Reconnecting websockets logging ---");
                // A wait time short enough for not much state to have changed, long enough that
                // the terminal isn't completely spammed
                sleep(Duration::from_millis(100)).await;
                stream = client
                    .get_logs_ws(self.ctx.project_name(), &deployment.id, LogsRange::All)
                    .await
                    .map_err(|err| {
                        suggestions::deploy::deployment_setup_failure(
                            err,
                            "Connecting to the deployment logs failed",
                        )
                    })?;
            }
        }

        // Temporary fix.
        // TODO: Make get_service_summary endpoint wait for a bit and see if it entered Running/Crashed state.
        // Note: Will otherwise be possible when health checks are supported
        sleep(Duration::from_millis(500)).await;

        let deployment = client
            .get_deployment_details(self.ctx.project_name(), &deployment.id)
            .await
            .map_err(|err| {
                suggestions::deploy::deployment_setup_failure(
                    err,
                    "Assessing deployment state failed",
                )
            })?;

        // A deployment will only exist if there is currently one in the running state
        if deployment.state != shuttle_common::deployment::State::Running {
            println!("{}", "Deployment has not entered the running state".red());
            println!();

            match deployment.state {
                shuttle_common::deployment::State::Stopped => {
                    println!("State: Stopped - Deployment was running, but has been stopped by the user.")
                }
                shuttle_common::deployment::State::Completed => {
                    println!("State: Completed - Deployment was running, but stopped running all by itself.")
                }
                shuttle_common::deployment::State::Unknown => {
                    println!("State: Unknown - Deployment was in an unknown state. We never expect this state and entering this state should be considered a bug.")
                }
                shuttle_common::deployment::State::Crashed => {
                    println!(
                        "{}",
                        "State: Crashed - Deployment crashed after startup.".red()
                    );
                }
                state => {
                    debug!("deployment logs stream received state: {state} when it expected to receive running state");
                    println!(
                    "Deployment entered an unexpected state - Please create a ticket to report this."
                );
                }
            }

            println!();
            println!("Run the following for more details");
            println!();
            println!("cargo shuttle logs {}", &deployment.id);

            return Ok(CommandOutcome::DeploymentFailure);
        }

        let service = client.get_service(self.ctx.project_name()).await?;
        let resources = client
            .get_service_resources(self.ctx.project_name())
            .await?;
        let resources = get_resource_tables(&resources, self.ctx.project_name(), false, false);

        println!("{resources}{service}");

        Ok(CommandOutcome::Ok)
    }

    async fn project_start(&self, idle_minutes: u64) -> Result<CommandOutcome> {
        let client = self.client.as_ref().unwrap();
        let config = &project::Config { idle_minutes };

        let p = self.ctx.project_name();
        wait_with_spinner(|i, pb| async move {
            let project = if i == 0 {
                client.create_project(p, config).await?
            } else {
                client.get_project(p).await?
            };
            pb.set_message(format!("{project}"));

            let done = [
                project::State::Ready,
                project::State::Errored {
                    message: Default::default(),
                },
            ]
            .contains(&project.state);

            if done {
                Ok(Some(move || {
                    println!("{project}");
                }))
            } else {
                Ok(None)
            }
        })
        .await
        .map_err(|err| {
            suggestions::project::project_request_failure(
                err,
                "Project creation failed",
                true,
                "the project creation or retrieving the status fails repeatedly",
            )
        })?;

        if idle_minutes > 0 && !self.beta {
            let idle_msg = format!(
                "Your project will sleep if it is idle for {} minutes.",
                idle_minutes
            );
            println!("{}", idle_msg.yellow());
            println!("To change the idle time refer to the docs: {SHUTTLE_IDLE_DOCS_URL}");
            println!();
        }

        println!("Run `cargo shuttle deploy --allow-dirty` to deploy your Shuttle service.");

        Ok(CommandOutcome::Ok)
    }

    async fn project_restart(&self, idle_minutes: u64) -> Result<CommandOutcome> {
        self.project_stop()
            .await
            .map_err(suggestions::project::project_restart_failure)?;
        self.project_start(idle_minutes)
            .await
            .map_err(suggestions::project::project_restart_failure)?;

        Ok(CommandOutcome::Ok)
    }

    async fn projects_list(&self, raw: bool) -> Result<CommandOutcome> {
        let client = self.client.as_ref().unwrap();

        let projects = client.get_projects_list().await.map_err(|err| {
            suggestions::project::project_request_failure(
                err,
                "Getting projects list failed",
                false,
                "getting the projects list fails repeatedly",
            )
        })?;
        let projects_table = project::get_projects_table(&projects, raw);

        println!("{}", "Personal Projects".bold());
        println!("{projects_table}");

<<<<<<< HEAD
        if self.beta {
            println!("Not listing org projects (not implemented yet on beta)");
            return Ok(CommandOutcome::Ok);
        }

        let orgs = client.get_organizations_list().await?;

        for org in orgs {
            let org_projects = client
                .get_organization_projects_list(&org.id)
                .await
                .map_err(|err| {
                    suggestions::project::project_request_failure(
                        err,
                        "Getting organization projects list failed",
                        false,
                        "getting the organization projects list fails repeatedly",
                    )
                })?;
            let org_projects_table = project::get_projects_table(&org_projects, raw);
=======
        let teams = client.get_teams_list().await?;

        for team in teams {
            let mut team_projects =
                client
                    .get_team_projects_list(&team.id)
                    .await
                    .map_err(|err| {
                        suggestions::project::project_request_failure(
                            err,
                            "Getting teams projects list failed",
                            false,
                            "getting the team projects list fails repeatedly",
                        )
                    })?;
            let page_hint = if team_projects.len() == limit as usize {
                team_projects.pop();
                true
            } else {
                false
            };
            let team_projects_table =
                project::get_projects_table(&team_projects, page, raw, page_hint);
>>>>>>> 61ec5303

            println!("{}", format!("{}'s Projects", team.display_name).bold());
            println!("{team_projects_table}");
        }

        Ok(CommandOutcome::Ok)
    }

    async fn project_status(&self, follow: bool) -> Result<CommandOutcome> {
        let client = self.client.as_ref().unwrap();
        if follow {
            let p = self.ctx.project_name();
            wait_with_spinner(|_, pb| async move {
                let project = client.get_project(p).await?;
                pb.set_message(format!("{project}"));

                let done = [
                    project::State::Ready,
                    project::State::Destroyed,
                    project::State::Errored {
                        message: Default::default(),
                    },
                ]
                .contains(&project.state);

                if done {
                    Ok(Some(move || {
                        println!("{project}");
                    }))
                } else {
                    Ok(None)
                }
            })
            .await?;
        } else {
            let project = client
                .get_project(self.ctx.project_name())
                .await
                .map_err(|err| {
                    suggestions::project::project_request_failure(
                        err,
                        "Getting project status failed",
                        false,
                        "getting project status failed repeatedly",
                    )
                })?;
            println!(
                "{project}\nIdle minutes: {}",
                project
                    .idle_minutes
                    .map(|i| i.to_string())
                    .unwrap_or("<unknown>".to_owned())
            );
        }

        Ok(CommandOutcome::Ok)
    }

    async fn project_stop(&self) -> Result<CommandOutcome> {
        let client = self.client.as_ref().unwrap();

        let p = self.ctx.project_name();
        wait_with_spinner(|i, pb| async move {
            let project = if i == 0 {
                client.stop_project(p).await?
            } else {
                client.get_project(p).await?
            };
            pb.set_message(format!("{project}"));

            let done = [
                project::State::Destroyed,
                project::State::Errored {
                    message: Default::default(),
                },
            ]
            .contains(&project.state);

            if done {
                Ok(Some(move || {
                    println!("{project}");
                }))
            } else {
                Ok(None)
            }
        })
        .await
        .map_err(|err| {
            suggestions::project::project_request_failure(
                err,
                "Project stop failed",
                true,
                "stopping the project or getting project status fails repeatedly",
            )
        })?;
        println!("Run `cargo shuttle project start` to recreate project environment on Shuttle.");

        Ok(CommandOutcome::Ok)
    }

    async fn project_delete(&self, no_confirm: bool) -> Result<CommandOutcome> {
        let client = self.client.as_ref().unwrap();

        if !no_confirm {
            println!(
                "{}",
                formatdoc!(
                    r#"
                    WARNING:
                        Are you sure you want to delete "{}"?
                        This will...
                        - Delete any databases, secrets, and shuttle-persist data in this project.
                        - Delete any custom domains linked to this project.
                        - Release the project name from your account.
                        This action is permanent."#,
                    self.ctx.project_name()
                )
                .bold()
                .red()
            );
            if !Confirm::with_theme(&ColorfulTheme::default())
                .with_prompt("Are you sure?")
                .default(false)
                .interact()
                .unwrap()
            {
                return Ok(CommandOutcome::Ok);
            }
        }

        client
            .delete_project(self.ctx.project_name())
            .await
            .map_err(|err| {
                suggestions::project::project_request_failure(
                    err,
                    "Project delete failed",
                    true,
                    "deleting the project or getting project status fails repeatedly",
                )
            })?;

        println!("Deleted project");

        Ok(CommandOutcome::Ok)
    }

    fn make_archive(&self, secrets_file: Option<PathBuf>, zip: bool) -> Result<Vec<u8>> {
        let include_patterns = self.ctx.assets();

        let working_directory = self.ctx.working_directory();

        //
        // Mixing include and exclude overrides messes up the .ignore and .gitignore etc,
        // therefore these "ignore" walk and the "include" walk are separate.
        //
        let mut entries = Vec::new();

        // Default excludes
        let ignore_overrides = OverrideBuilder::new(working_directory)
            .add("!.git/")
            .context("adding override `!.git/`")?
            .add("!target/")
            .context("adding override `!target/`")?
            // these should always be ignored when unpacked in deployment, so ignore them here as well
            .add(&format!("!{EXECUTABLE_DIRNAME}/"))
            .context(format!("adding override `!{EXECUTABLE_DIRNAME}/`"))?
            .add(&format!("!{STORAGE_DIRNAME}/"))
            .context(format!("adding override `!{STORAGE_DIRNAME}/`"))?
            .build()
            .context("building archive override rules")?;
        for r in WalkBuilder::new(working_directory)
            .hidden(false)
            .overrides(ignore_overrides)
            .build()
        {
            entries.push(r.context("list dir entry")?.into_path())
        }

        let mut globs = GlobSetBuilder::new();

        if let Some(secrets_file) = secrets_file.clone() {
            entries.push(secrets_file);
        } else {
            // Default: Include all Secrets.toml files
            globs.add(Glob::new("**/Secrets.toml").unwrap());
        }

        // User provided includes
        if let Some(rules) = include_patterns {
            for r in rules {
                globs.add(Glob::new(r.as_str()).context(format!("parsing glob pattern {:?}", r))?);
            }
        }

        // Find the files
        let globs = globs.build().context("glob glob")?;
        for entry in walkdir::WalkDir::new(working_directory) {
            let path = entry.context("list dir")?.into_path();
            if globs.is_match(
                path.strip_prefix(working_directory)
                    .context("strip prefix of path")?,
            ) {
                entries.push(path);
            }
        }

        let mut archive_files = BTreeMap::new();
        for path in entries {
            // It's not possible to add a directory to an archive
            // and symlinks == chaos
            if path.is_dir() || path.is_symlink() {
                trace!("Skipping {:?}", path);
                continue;
            }

            // zip file puts all files in root, tar puts all files nested in a dir at root level
            let prefix = if zip {
                working_directory
            } else {
                working_directory.parent().context("get parent dir")?
            };
            let mut name = path
                .strip_prefix(prefix)
                .context("strip prefix of path")?
                .to_owned();

            // if this is the custom secrets file, rename it to Secrets.toml
            if secrets_file.as_ref().is_some_and(|sf| sf == &path) {
                name.pop();
                name.push("Secrets.toml");
            }

            archive_files.insert(path, name);
        }

        if archive_files.is_empty() {
            error!("No files included in upload. Aborting...");
            bail!("No files included in upload.");
        }

        let bytes = if zip {
            debug!("making zip archive");
            let mut zip = zip::ZipWriter::new(std::io::Cursor::new(Vec::new()));
            for (path, name) in archive_files {
                debug!("Packing {path:?}");
                zip.start_file(
                    name.to_str().expect("valid filename"),
                    FileOptions::default(),
                )?;
                let mut b = Vec::new();
                File::open(path)?.read_to_end(&mut b)?;
                zip.write_all(&b)?;
            }
            let r = zip.finish().context("finish encoding zip archive")?;

            r.into_inner()
        } else {
            debug!("making tar archive");
            let encoder = GzEncoder::new(Vec::new(), Compression::new(3));
            let mut tar = Builder::new(encoder);
            for (path, name) in archive_files {
                debug!("Packing {path:?}");
                tar.append_path_with_name(path, name)?;
            }
            let encoder = tar.into_inner().context("get encoder from tar archive")?;

            encoder.finish().context("finish encoding tar archive")?
        };
        debug!("Archive size: {} bytes", bytes.len());

        Ok(bytes)
    }
}

// /// Can be used during testing
// async fn get_templates_schema() -> Result<TemplatesSchema> {
//     Ok(toml::from_str(include_str!(
//         "../../examples/templates.toml"
//     ))?)
// }
async fn get_templates_schema() -> Result<TemplatesSchema> {
    let client = reqwest::Client::new();
    Ok(toml::from_str(
        &client
            .get(shuttle_common::constants::EXAMPLES_TEMPLATES_TOML)
            .send()
            .await?
            .text()
            .await?,
    )?)
}

fn is_dirty(repo: &Repository) -> Result<()> {
    let mut status_options = StatusOptions::new();
    status_options.include_untracked(true);
    let statuses = repo
        .statuses(Some(&mut status_options))
        .context("getting status of repository files")?;

    if !statuses.is_empty() {
        let mut error = format!(
            "{} files in the working directory contain changes that were not yet committed into git:\n",
            statuses.len()
        );

        for status in statuses.iter() {
            trace!(
                path = status.path(),
                status = ?status.status(),
                "found file with updates"
            );

            let rel_path = status.path().context("getting path of changed file")?;

            writeln!(error, "{rel_path}").expect("to append error");
        }

        writeln!(error).expect("to append error");
        writeln!(error, "To proceed despite this and include the uncommitted changes, pass the `--allow-dirty` or `--ad` flag").expect("to append error");

        bail!(error);
    }

    Ok(())
}

async fn check_version(runtime_path: &Path) -> Result<()> {
    debug!(
        "Checking version of runtime binary at {}",
        runtime_path.display()
    );

    // should always be a valid semver
    let my_version = semver::Version::from_str(VERSION).unwrap();

    if !runtime_path.try_exists()? {
        bail!("shuttle-runtime binary not found");
    }

    // Get runtime version from shuttle-runtime cli
    // It should print the version and exit immediately, so a timeout is used to not launch servers with non-Shuttle setups
    let stdout = tokio::time::timeout(Duration::from_millis(3000), async move {
        tokio::process::Command::new(runtime_path)
            .arg("--version")
            .kill_on_drop(true) // if the binary does not halt on its own, not killing it will leak child processes
            .output()
            .await
            .context("Failed to run the shuttle-runtime binary to check its version")
            .map(|o| o.stdout)
    })
    .await
    .context("Checking the version of shuttle-runtime timed out. Make sure the executable is using #[shuttle-runtime::main].")??;

    // Parse the version, splitting the version from the name and
    // and pass it to `to_semver()`.
    let runtime_version = semver::Version::from_str(
        std::str::from_utf8(&stdout)
            .context("shuttle-runtime version should be valid utf8")?
            .split_once(' ')
            .context("shuttle-runtime version should be in the `name version` format")?
            .1
            .trim(),
    )
    .context("failed to convert user's runtime version to semver")?;

    if semvers_are_compatible(&my_version, &runtime_version) {
        Ok(())
    } else {
        Err(VersionMismatchError {
            shuttle_runtime: runtime_version,
            cargo_shuttle: my_version,
        })
        .context("shuttle-runtime and cargo-shuttle have incompatible versions")
    }
}

#[derive(Debug)]
struct VersionMismatchError {
    shuttle_runtime: semver::Version,
    cargo_shuttle: semver::Version,
}

impl std::fmt::Display for VersionMismatchError {
    fn fmt(&self, f: &mut std::fmt::Formatter) -> std::fmt::Result {
        write!(
            f,
            "shuttle-runtime {} and cargo-shuttle {} are incompatible",
            self.shuttle_runtime, self.cargo_shuttle
        )
    }
}

impl std::error::Error for VersionMismatchError {}

/// Calls async function `f` in a loop with sleep,
/// while providing iteration count and reference to update the progress bar.
/// `f` returns Some with a cleanup function if done.
/// The cleanup function is called after teardown of progress bar,
/// and its return value is returned from here.
async fn wait_with_spinner<Fut, C, O>(
    f: impl Fn(usize, ProgressBar) -> Fut,
) -> Result<O, anyhow::Error>
where
    Fut: std::future::Future<Output = Result<Option<C>>>,
    C: FnOnce() -> O,
{
    let progress_bar = create_spinner();
    let mut count = 0usize;
    let cleanup = loop {
        if let Some(cleanup) = f(count, progress_bar.clone()).await? {
            break cleanup;
        }
        count += 1;
        sleep(Duration::from_millis(300)).await;
    };
    progress_bar.finish_and_clear();

    Ok(cleanup())
}

fn create_spinner() -> ProgressBar {
    let pb = indicatif::ProgressBar::new_spinner();
    pb.enable_steady_tick(std::time::Duration::from_millis(350));
    pb.set_style(
        indicatif::ProgressStyle::with_template("{spinner:.orange} {msg}")
            .unwrap()
            .tick_strings(&[
                "( ●    )",
                "(  ●   )",
                "(   ●  )",
                "(    ● )",
                "(     ●)",
                "(    ● )",
                "(   ●  )",
                "(  ●   )",
                "( ●    )",
                "(●     )",
                "(●●●●●●)",
            ]),
    );

    pb
}

#[derive(PartialEq)]
pub enum CommandOutcome {
    Ok,
    DeploymentFailure,
}

#[cfg(test)]
mod tests {
    use flate2::read::GzDecoder;
    use tar::Archive;
    use zip::ZipArchive;

    use crate::args::{DeployArgs, ProjectArgs, SecretsArgs};
    use crate::Shuttle;
    use std::fs::{self, canonicalize};
    use std::io::Cursor;
    use std::path::PathBuf;

    pub fn path_from_workspace_root(path: &str) -> PathBuf {
        let path = PathBuf::from(std::env::var("CARGO_MANIFEST_DIR").unwrap())
            .join("..")
            .join(path);

        dunce::canonicalize(path).unwrap()
    }

    fn get_archive_entries(
        project_args: ProjectArgs,
        deploy_args: DeployArgs,
        zip: bool,
    ) -> Vec<String> {
        let mut shuttle = Shuttle::new().unwrap();
        shuttle.load_project(&project_args).unwrap();

        let archive = shuttle
            .make_archive(deploy_args.secret_args.secrets, zip)
            .unwrap();

        if zip {
            let mut zip = ZipArchive::new(Cursor::new(archive)).unwrap();
            (0..zip.len())
                .map(|i| zip.by_index(i).unwrap().name().to_owned())
                .collect()
        } else {
            let tar = GzDecoder::new(&archive[..]);
            let mut archive = Archive::new(tar);

            archive
                .entries()
                .unwrap()
                .map(|entry| {
                    entry
                        .unwrap()
                        .path()
                        .unwrap()
                        .components()
                        .skip(1)
                        .collect::<PathBuf>()
                        .display()
                        .to_string()
                })
                .collect()
        }
    }

    #[test]
    fn make_archive_respect_rules() {
        let working_directory = canonicalize(path_from_workspace_root(
            "cargo-shuttle/tests/resources/archiving",
        ))
        .unwrap();

        fs::write(working_directory.join("Secrets.toml"), "KEY = 'value'").unwrap();
        fs::write(working_directory.join("Secrets.dev.toml"), "KEY = 'dev'").unwrap();
        fs::write(working_directory.join("asset2"), "").unwrap();
        fs::write(working_directory.join("asset4"), "").unwrap();
        fs::create_dir_all(working_directory.join("dist")).unwrap();
        fs::write(working_directory.join("dist").join("dist1"), "").unwrap();

        fs::create_dir_all(working_directory.join("target")).unwrap();
        fs::write(working_directory.join("target").join("binary"), b"12345").unwrap();

        let project_args = ProjectArgs {
            working_directory: working_directory.clone(),
            name: Some("archiving-test".to_owned()),
        };
        let mut entries = get_archive_entries(project_args.clone(), Default::default(), false);
        entries.sort();

        let expected = vec![
            ".gitignore",
            ".ignore",
            "Cargo.toml",
            "Secrets.toml", // always included by default
            "Secrets.toml.example",
            "Shuttle.toml",
            "asset1", // normal file
            "asset2", // .gitignore'd, but included in Shuttle.toml
            // asset3 is .ignore'd
            "asset4",                // .gitignore'd, but un-ignored in .ignore
            "asset5",                // .ignore'd, but included in Shuttle.toml
            "dist/dist1",            // .gitignore'd, but included in Shuttle.toml
            "nested/static/nested1", // normal file
            // nested/static/nestedignore is .gitignore'd
            "src/main.rs",
        ];
        assert_eq!(entries, expected);

        // check that zip behaves the same way
        let mut entries = get_archive_entries(project_args.clone(), Default::default(), true);
        entries.sort();
        assert_eq!(entries, expected);

        fs::remove_file(working_directory.join("Secrets.toml")).unwrap();
        let mut entries = get_archive_entries(
            project_args,
            DeployArgs {
                secret_args: SecretsArgs {
                    secrets: Some(working_directory.join("Secrets.toml.example")),
                },
                ..Default::default()
            },
            false,
        );
        entries.sort();

        assert_eq!(
            entries,
            vec![
                ".gitignore",
                ".ignore",
                "Cargo.toml",
                "Secrets.toml", // got moved here
                // Secrets.toml.example was the given secrets file, so it got moved
                "Shuttle.toml",
                "asset1", // normal file
                "asset2", // .gitignore'd, but included in Shuttle.toml
                // asset3 is .ignore'd
                "asset4",                // .gitignore'd, but un-ignored in .ignore
                "asset5",                // .ignore'd, but included in Shuttle.toml
                "dist/dist1",            // .gitignore'd, but included in Shuttle.toml
                "nested/static/nested1", // normal file
                // nested/static/nestedignore is .gitignore'd
                "src/main.rs",
            ]
        );
    }

    #[test]
    fn finds_workspace_root() {
        let project_args = ProjectArgs {
            working_directory: path_from_workspace_root("examples/axum/hello-world/src"),
            name: None,
        };

        let mut shuttle = Shuttle::new().unwrap();
        shuttle.load_project(&project_args).unwrap();

        assert_eq!(
            project_args.working_directory,
            path_from_workspace_root("examples/axum/hello-world/src")
        );
        assert_eq!(
            project_args.workspace_path().unwrap(),
            path_from_workspace_root("examples/axum/hello-world")
        );
    }
}<|MERGE_RESOLUTION|>--- conflicted
+++ resolved
@@ -2106,52 +2106,26 @@
         println!("{}", "Personal Projects".bold());
         println!("{projects_table}");
 
-<<<<<<< HEAD
         if self.beta {
-            println!("Not listing org projects (not implemented yet on beta)");
+            println!("Not listing team projects (not implemented yet on beta)");
             return Ok(CommandOutcome::Ok);
         }
 
-        let orgs = client.get_organizations_list().await?;
-
-        for org in orgs {
-            let org_projects = client
-                .get_organization_projects_list(&org.id)
+        let teams = client.get_teams_list().await?;
+
+        for team in teams {
+            let team_projects = client
+                .get_team_projects_list(&team.id)
                 .await
                 .map_err(|err| {
                     suggestions::project::project_request_failure(
                         err,
-                        "Getting organization projects list failed",
+                        "Getting teams projects list failed",
                         false,
-                        "getting the organization projects list fails repeatedly",
+                        "getting the team projects list fails repeatedly",
                     )
                 })?;
-            let org_projects_table = project::get_projects_table(&org_projects, raw);
-=======
-        let teams = client.get_teams_list().await?;
-
-        for team in teams {
-            let mut team_projects =
-                client
-                    .get_team_projects_list(&team.id)
-                    .await
-                    .map_err(|err| {
-                        suggestions::project::project_request_failure(
-                            err,
-                            "Getting teams projects list failed",
-                            false,
-                            "getting the team projects list fails repeatedly",
-                        )
-                    })?;
-            let page_hint = if team_projects.len() == limit as usize {
-                team_projects.pop();
-                true
-            } else {
-                false
-            };
-            let team_projects_table =
-                project::get_projects_table(&team_projects, page, raw, page_hint);
->>>>>>> 61ec5303
+            let team_projects_table = project::get_projects_table(&team_projects, raw);
 
             println!("{}", format!("{}'s Projects", team.display_name).bold());
             println!("{team_projects_table}");
