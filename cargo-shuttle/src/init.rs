--- conflicted
+++ resolved
@@ -2,16 +2,11 @@
 use anyhow::Result;
 use cargo::ops::NewOptions;
 use indoc::indoc;
-<<<<<<< HEAD
 use std::collections::HashMap;
 use std::fs::{read_to_string, File};
 use std::io::Write;
 use std::path::{Path, PathBuf};
 use toml_edit::{value, Array, Document, Value};
-=======
-use toml_edit::{value, Array, Document, Table};
-use url::Url;
->>>>>>> 915a53c5
 
 #[derive(Clone, Copy, Debug, PartialEq, Eq, strum::Display, strum::EnumIter)]
 #[strum(serialize_all = "kebab-case")]
@@ -53,25 +48,19 @@
 }
 
 pub trait ShuttleInit {
-    fn get_base_dependencies(&self) -> Vec<&str>;
-    fn get_dependency_attributes(&self) -> HashMap<&str, HashMap<&str, Value>>;
+    fn set_cargo_dependencies(
+        &self,
+        dependencies: &mut Table,
+        manifest_path: &Path,
+        url: &Url,
+        get_dependency_version_fn: GetDependencyVersionFn,
+    );
     fn get_boilerplate_code_for_framework(&self) -> &'static str;
 }
 
 pub struct ShuttleInitActixWeb;
 
 impl ShuttleInit for ShuttleInitActixWeb {
-<<<<<<< HEAD
-    fn get_base_dependencies(&self) -> Vec<&str> {
-        vec!["actix-web"]
-    }
-
-    fn get_dependency_attributes(&self) -> HashMap<&str, HashMap<&str, Value>> {
-        HashMap::from([(
-            "shuttle-service",
-            HashMap::from([("features", Value::from(Array::from_iter(["web-actix-web"])))]),
-        )])
-=======
     fn set_cargo_dependencies(
         &self,
         dependencies: &mut Table,
@@ -88,24 +77,11 @@
             get_dependency_version_fn,
         );
 
-        set_key_value_dependency_version(
-            "shuttle-actix-web",
-            dependencies,
-            manifest_path,
-            url,
-            true,
-            get_dependency_version_fn,
-        );
-
-        set_key_value_dependency_version(
-            "tokio",
-            dependencies,
-            manifest_path,
-            url,
-            true,
-            get_dependency_version_fn,
-        );
->>>>>>> 915a53c5
+    fn get_dependency_attributes(&self) -> HashMap<&str, HashMap<&str, Value>> {
+        HashMap::from([(
+            "shuttle-service",
+            HashMap::from([("features", Value::from(Array::from_iter(["web-actix-web"])))]),
+        )])
     }
 
     fn get_boilerplate_code_for_framework(&self) -> &'static str {
@@ -133,17 +109,6 @@
 pub struct ShuttleInitAxum;
 
 impl ShuttleInit for ShuttleInitAxum {
-<<<<<<< HEAD
-    fn get_base_dependencies(&self) -> Vec<&str> {
-        vec!["axum", "sync_wrapper"]
-    }
-
-    fn get_dependency_attributes(&self) -> HashMap<&str, HashMap<&str, Value>> {
-        HashMap::from([(
-            "shuttle-service",
-            HashMap::from([("features", Value::from(Array::from_iter(["web-axum"])))]),
-        )])
-=======
     fn set_cargo_dependencies(
         &self,
         dependencies: &mut Table,
@@ -160,24 +125,11 @@
             get_dependency_version_fn,
         );
 
-        set_key_value_dependency_version(
-            "shuttle-axum",
-            dependencies,
-            manifest_path,
-            url,
-            true,
-            get_dependency_version_fn,
-        );
-
-        set_key_value_dependency_version(
-            "tokio",
-            dependencies,
-            manifest_path,
-            url,
-            true,
-            get_dependency_version_fn,
-        );
->>>>>>> 915a53c5
+    fn get_dependency_attributes(&self) -> HashMap<&str, HashMap<&str, Value>> {
+        HashMap::from([(
+            "shuttle-service",
+            HashMap::from([("features", Value::from(Array::from_iter(["web-axum"])))]),
+        )])
     }
 
     fn get_boilerplate_code_for_framework(&self) -> &'static str {
@@ -200,17 +152,6 @@
 pub struct ShuttleInitRocket;
 
 impl ShuttleInit for ShuttleInitRocket {
-<<<<<<< HEAD
-    fn get_base_dependencies(&self) -> Vec<&str> {
-        vec!["rocket"]
-    }
-
-    fn get_dependency_attributes(&self) -> HashMap<&str, HashMap<&str, Value>> {
-        HashMap::from([(
-            "shuttle-service",
-            HashMap::from([("features", Value::from(Array::from_iter(["web-rocket"])))]),
-        )])
-=======
     fn set_cargo_dependencies(
         &self,
         dependencies: &mut Table,
@@ -227,24 +168,11 @@
             get_dependency_version_fn,
         );
 
-        set_key_value_dependency_version(
-            "shuttle-rocket",
-            dependencies,
-            manifest_path,
-            url,
-            true,
-            get_dependency_version_fn,
-        );
-
-        set_key_value_dependency_version(
-            "tokio",
-            dependencies,
-            manifest_path,
-            url,
-            true,
-            get_dependency_version_fn,
-        );
->>>>>>> 915a53c5
+    fn get_dependency_attributes(&self) -> HashMap<&str, HashMap<&str, Value>> {
+        HashMap::from([(
+            "shuttle-service",
+            HashMap::from([("features", Value::from(Array::from_iter(["web-rocket"])))]),
+        )])
     }
 
     fn get_boilerplate_code_for_framework(&self) -> &'static str {
@@ -269,7 +197,6 @@
 pub struct ShuttleInitTide;
 
 impl ShuttleInit for ShuttleInitTide {
-<<<<<<< HEAD
     fn get_base_dependencies(&self) -> Vec<&str> {
         vec!["tide"]
     }
@@ -279,41 +206,6 @@
             "shuttle-service",
             HashMap::from([("features", Value::from(Array::from_iter(["web-tide"])))]),
         )])
-=======
-    fn set_cargo_dependencies(
-        &self,
-        dependencies: &mut Table,
-        manifest_path: &Path,
-        url: &Url,
-        get_dependency_version_fn: GetDependencyVersionFn,
-    ) {
-        set_key_value_dependency_version(
-            "shuttle-tide",
-            dependencies,
-            manifest_path,
-            url,
-            true,
-            get_dependency_version_fn,
-        );
-
-        set_key_value_dependency_version(
-            "tokio",
-            dependencies,
-            manifest_path,
-            url,
-            true,
-            get_dependency_version_fn,
-        );
-
-        set_key_value_dependency_version(
-            "tide",
-            dependencies,
-            manifest_path,
-            url,
-            false,
-            get_dependency_version_fn,
-        );
->>>>>>> 915a53c5
     }
 
     fn get_boilerplate_code_for_framework(&self) -> &'static str {
@@ -333,7 +225,6 @@
 pub struct ShuttleInitPoem;
 
 impl ShuttleInit for ShuttleInitPoem {
-<<<<<<< HEAD
     fn get_base_dependencies(&self) -> Vec<&str> {
         vec!["poem"]
     }
@@ -343,41 +234,6 @@
             "shuttle-service",
             HashMap::from([("features", Value::from(Array::from_iter(["web-poem"])))]),
         )])
-=======
-    fn set_cargo_dependencies(
-        &self,
-        dependencies: &mut Table,
-        manifest_path: &Path,
-        url: &Url,
-        get_dependency_version_fn: GetDependencyVersionFn,
-    ) {
-        set_key_value_dependency_version(
-            "poem",
-            dependencies,
-            manifest_path,
-            url,
-            false,
-            get_dependency_version_fn,
-        );
-
-        set_key_value_dependency_version(
-            "shuttle-poem",
-            dependencies,
-            manifest_path,
-            url,
-            true,
-            get_dependency_version_fn,
-        );
-
-        set_key_value_dependency_version(
-            "tokio",
-            dependencies,
-            manifest_path,
-            url,
-            true,
-            get_dependency_version_fn,
-        );
->>>>>>> 915a53c5
     }
 
     fn get_boilerplate_code_for_framework(&self) -> &'static str {
@@ -402,7 +258,6 @@
 pub struct ShuttleInitSalvo;
 
 impl ShuttleInit for ShuttleInitSalvo {
-<<<<<<< HEAD
     fn get_base_dependencies(&self) -> Vec<&str> {
         vec!["salvo"]
     }
@@ -412,41 +267,6 @@
             "shuttle-service",
             HashMap::from([("features", Value::from(Array::from_iter(["web-salvo"])))]),
         )])
-=======
-    fn set_cargo_dependencies(
-        &self,
-        dependencies: &mut Table,
-        manifest_path: &Path,
-        url: &Url,
-        get_dependency_version_fn: GetDependencyVersionFn,
-    ) {
-        set_key_value_dependency_version(
-            "salvo",
-            dependencies,
-            manifest_path,
-            url,
-            false,
-            get_dependency_version_fn,
-        );
-
-        set_key_value_dependency_version(
-            "shuttle-salvo",
-            dependencies,
-            manifest_path,
-            url,
-            true,
-            get_dependency_version_fn,
-        );
-
-        set_key_value_dependency_version(
-            "tokio",
-            dependencies,
-            manifest_path,
-            url,
-            true,
-            get_dependency_version_fn,
-        );
->>>>>>> 915a53c5
     }
 
     fn get_boilerplate_code_for_framework(&self) -> &'static str {
@@ -470,7 +290,6 @@
 pub struct ShuttleInitSerenity;
 
 impl ShuttleInit for ShuttleInitSerenity {
-<<<<<<< HEAD
     fn get_base_dependencies(&self) -> Vec<&str> {
         vec!["anyhow", "shuttle-secrets", "tracing"]
     }
@@ -497,81 +316,6 @@
                 ]),
             ),
         ])
-=======
-    fn set_cargo_dependencies(
-        &self,
-        dependencies: &mut Table,
-        manifest_path: &Path,
-        url: &Url,
-        get_dependency_version_fn: GetDependencyVersionFn,
-    ) {
-        set_key_value_dependency_version(
-            "anyhow",
-            dependencies,
-            manifest_path,
-            url,
-            false,
-            get_dependency_version_fn,
-        );
-
-        set_inline_table_dependency_version(
-            "serenity",
-            dependencies,
-            manifest_path,
-            url,
-            false,
-            get_dependency_version_fn,
-        );
-
-        dependencies["serenity"]["default-features"] = value(false);
-
-        set_inline_table_dependency_features(
-            "serenity",
-            dependencies,
-            vec![
-                "client".into(),
-                "gateway".into(),
-                "rustls_backend".into(),
-                "model".into(),
-            ],
-        );
-
-        set_key_value_dependency_version(
-            "shuttle-secrets",
-            dependencies,
-            manifest_path,
-            url,
-            false,
-            get_dependency_version_fn,
-        );
-
-        set_key_value_dependency_version(
-            "shuttle-serenity",
-            dependencies,
-            manifest_path,
-            url,
-            true,
-            get_dependency_version_fn,
-        );
-
-        set_key_value_dependency_version(
-            "tokio",
-            dependencies,
-            manifest_path,
-            url,
-            true,
-            get_dependency_version_fn,
-        );
-
-        set_key_value_dependency_version(
-            "tracing",
-            dependencies,
-            manifest_path,
-            url,
-            false,
-            get_dependency_version_fn,
-        );
->>>>>>> 915a53c5
     }
 
     fn get_boilerplate_code_for_framework(&self) -> &'static str {
@@ -628,7 +372,6 @@
 pub struct ShuttleInitPoise;
 
 impl ShuttleInit for ShuttleInitPoise {
-<<<<<<< HEAD
     fn get_base_dependencies(&self) -> Vec<&str> {
         vec!["anyhow", "poise", "shuttle-secrets", "tracing"]
     }
@@ -638,68 +381,6 @@
             "shuttle-service",
             HashMap::from([("features", Value::from(Array::from_iter(["bot-poise"])))]),
         )])
-=======
-    fn set_cargo_dependencies(
-        &self,
-        dependencies: &mut Table,
-        manifest_path: &Path,
-        url: &Url,
-        get_dependency_version_fn: GetDependencyVersionFn,
-    ) {
-        set_key_value_dependency_version(
-            "anyhow",
-            dependencies,
-            manifest_path,
-            url,
-            false,
-            get_dependency_version_fn,
-        );
-
-        set_key_value_dependency_version(
-            "poise",
-            dependencies,
-            manifest_path,
-            url,
-            false,
-            get_dependency_version_fn,
-        );
-
-        set_key_value_dependency_version(
-            "shuttle-poise",
-            dependencies,
-            manifest_path,
-            url,
-            true,
-            get_dependency_version_fn,
-        );
-
-        set_key_value_dependency_version(
-            "shuttle-secrets",
-            dependencies,
-            manifest_path,
-            url,
-            false,
-            get_dependency_version_fn,
-        );
-
-        set_key_value_dependency_version(
-            "tokio",
-            dependencies,
-            manifest_path,
-            url,
-            true,
-            get_dependency_version_fn,
-        );
-
-        set_key_value_dependency_version(
-            "tracing",
-            dependencies,
-            manifest_path,
-            url,
-            false,
-            get_dependency_version_fn,
-        );
->>>>>>> 915a53c5
     }
 
     fn get_boilerplate_code_for_framework(&self) -> &'static str {
@@ -752,7 +433,6 @@
 pub struct ShuttleInitTower;
 
 impl ShuttleInit for ShuttleInitTower {
-<<<<<<< HEAD
     fn get_base_dependencies(&self) -> Vec<&str> {
         vec![]
     }
@@ -772,54 +452,6 @@
                 HashMap::from([("features", Value::from(Array::from_iter(["full"])))]),
             ),
         ])
-=======
-    fn set_cargo_dependencies(
-        &self,
-        dependencies: &mut Table,
-        manifest_path: &Path,
-        url: &Url,
-        get_dependency_version_fn: GetDependencyVersionFn,
-    ) {
-        set_inline_table_dependency_version(
-            "hyper",
-            dependencies,
-            manifest_path,
-            url,
-            false,
-            get_dependency_version_fn,
-        );
-
-        set_inline_table_dependency_features("hyper", dependencies, vec!["full".to_string()]);
-
-        set_key_value_dependency_version(
-            "shuttle-tower",
-            dependencies,
-            manifest_path,
-            url,
-            true,
-            get_dependency_version_fn,
-        );
-
-        set_key_value_dependency_version(
-            "tokio",
-            dependencies,
-            manifest_path,
-            url,
-            true,
-            get_dependency_version_fn,
-        );
-
-        set_inline_table_dependency_version(
-            "tower",
-            dependencies,
-            manifest_path,
-            url,
-            false,
-            get_dependency_version_fn,
-        );
-
-        set_inline_table_dependency_features("tower", dependencies, vec!["full".to_string()]);
->>>>>>> 915a53c5
     }
 
     fn get_boilerplate_code_for_framework(&self) -> &'static str {
@@ -866,7 +498,6 @@
 pub struct ShuttleInitWarp;
 
 impl ShuttleInit for ShuttleInitWarp {
-<<<<<<< HEAD
     fn get_base_dependencies(&self) -> Vec<&str> {
         vec!["actix-web"]
     }
@@ -876,52 +507,17 @@
             "shuttle-service",
             HashMap::from([("features", Value::from(Array::from_iter(["web-actix-web"])))]),
         )])
-=======
-    fn set_cargo_dependencies(
-        &self,
-        dependencies: &mut Table,
-        manifest_path: &Path,
-        url: &Url,
-        get_dependency_version_fn: GetDependencyVersionFn,
-    ) {
-        set_key_value_dependency_version(
-            "shuttle-warp",
-            dependencies,
-            manifest_path,
-            url,
-            true,
-            get_dependency_version_fn,
-        );
-
-        set_key_value_dependency_version(
-            "tokio",
-            dependencies,
-            manifest_path,
-            url,
-            true,
-            get_dependency_version_fn,
-        );
-
-        set_key_value_dependency_version(
-            "warp",
-            dependencies,
-            manifest_path,
-            url,
-            false,
-            get_dependency_version_fn,
-        );
->>>>>>> 915a53c5
-    }
-
-    fn get_boilerplate_code_for_framework(&self) -> &'static str {
-        indoc! {r#"
-        use warp::Filter;
-        use warp::Reply;
-        
-        #[shuttle_runtime::main]
-        async fn warp() -> shuttle_warp::ShuttleWarp<(impl Reply,)> {
-            let route = warp::any().map(|| "Hello, World!");
-            Ok(route.boxed().into())
+    }
+
+    fn get_boilerplate_code_for_framework(&self) -> &'static str {
+        indoc! {r#"
+            use warp::Filter;
+            use warp::Reply;
+
+            #[shuttle_service::main]
+            async fn warp() -> shuttle_service::ShuttleWarp<(impl Reply,)> {
+                let route = warp::any().map(|| "Hello, World");
+                Ok(route.boxed())
         }"#}
     }
 }
@@ -929,7 +525,6 @@
 pub struct ShuttleInitThruster;
 
 impl ShuttleInit for ShuttleInitThruster {
-<<<<<<< HEAD
     fn get_base_dependencies(&self) -> Vec<&str> {
         vec![]
     }
@@ -945,47 +540,6 @@
                 HashMap::from([("features", Value::from(Array::from_iter(["hyper_server"])))]),
             ),
         ])
-=======
-    fn set_cargo_dependencies(
-        &self,
-        dependencies: &mut Table,
-        manifest_path: &Path,
-        url: &Url,
-        get_dependency_version_fn: GetDependencyVersionFn,
-    ) {
-        set_key_value_dependency_version(
-            "shuttle-thruster",
-            dependencies,
-            manifest_path,
-            url,
-            true,
-            get_dependency_version_fn,
-        );
-
-        set_inline_table_dependency_version(
-            "thruster",
-            dependencies,
-            manifest_path,
-            url,
-            false,
-            get_dependency_version_fn,
-        );
-
-        set_inline_table_dependency_features(
-            "thruster",
-            dependencies,
-            vec!["hyper_server".to_string()],
-        );
-
-        set_key_value_dependency_version(
-            "tokio",
-            dependencies,
-            manifest_path,
-            url,
-            true,
-            get_dependency_version_fn,
-        );
->>>>>>> 915a53c5
     }
 
     fn get_boilerplate_code_for_framework(&self) -> &'static str {
@@ -994,7 +548,7 @@
             context::basic_hyper_context::{generate_context, BasicHyperContext as Ctx, HyperRequest},
             m, middleware_fn, App, HyperServer, MiddlewareNext, MiddlewareResult, ThrusterServer,
         };
-        
+
         #[middleware_fn]
         async fn hello(mut context: Ctx, _next: MiddlewareNext<Ctx>) -> MiddlewareResult<Ctx> {
             context.body("Hello, World!");
@@ -1014,12 +568,13 @@
 
 pub struct ShuttleInitNoOp;
 impl ShuttleInit for ShuttleInitNoOp {
-    fn get_base_dependencies(&self) -> Vec<&str> {
-        vec![]
-    }
-
-    fn get_dependency_attributes(&self) -> HashMap<&str, HashMap<&str, Value>> {
-        HashMap::from([])
+    fn set_cargo_dependencies(
+        &self,
+        _dependencies: &mut Table,
+        _manifest_path: &Path,
+        _url: &Url,
+        _get_dependency_version_fn: GetDependencyVersionFn,
+    ) {
     }
 
     fn get_boilerplate_code_for_framework(&self) -> &'static str {
@@ -1041,7 +596,6 @@
     Ok(())
 }
 
-<<<<<<< HEAD
 pub fn build_cargo_file(cargo_contents: String, framework: Framework) -> Result<String> {
     let mut cargo_doc = cargo_contents.parse::<Document>()?;
 
@@ -1067,50 +621,10 @@
             );
         }
     }
-=======
-/// Performs shuttle init on the existing files generated by `cargo init [path]`.
-pub fn cargo_shuttle_init(path: PathBuf, framework: Framework) -> Result<()> {
-    let cargo_toml_path = path.join("Cargo.toml");
-    let mut cargo_doc = read_to_string(cargo_toml_path.clone())
-        .unwrap()
-        .parse::<Document>()
-        .unwrap();
-
-    // Add publish: false to avoid accidental `cargo publish`
-    cargo_doc["package"]["publish"] = value(false);
-
-    // Get `[dependencies]` table
-    let dependencies = cargo_doc["dependencies"]
-        .as_table_mut()
-        .expect("manifest to have a dependencies table");
-
-    let manifest_path = find(Some(path.as_path())).unwrap();
-    let url = registry_url(manifest_path.as_path(), None).expect("Could not find registry URL");
-
-    let init_config = framework.init_config();
-
-    set_key_value_dependency_version(
-        "shuttle-runtime",
-        dependencies,
-        &manifest_path,
-        &url,
-        true, // TODO: disallow pre-release when releasing 0.12?
-        get_latest_dependency_version,
-    );
-
-    // Set framework-specific dependencies to the `dependencies` table
-    init_config.set_cargo_dependencies(
-        dependencies,
-        &manifest_path,
-        &url,
-        get_latest_dependency_version,
-    );
->>>>>>> 915a53c5
 
     Ok(cargo_builder.combine(cargo_doc)?.to_string())
 }
 
-<<<<<<< HEAD
 /// Performs shuttle init on the existing files generated by `cargo init --libs [path]`.
 pub fn cargo_shuttle_init(path: PathBuf, framework: Framework) -> Result<()> {
     let cargo_toml_path = path.join("Cargo.toml");
@@ -1122,93 +636,18 @@
     // Write boilerplate to `src/lib.rs` file
     let init_config = framework.init_config();
     let lib_path = path.join("src").join("lib.rs");
-=======
-    cargo_toml.write_all(cargo_doc.to_string().as_bytes())?;
-
-    // Write boilerplate to `src/main.rs` file
-    let main_path = path.join("src").join("main.rs");
->>>>>>> 915a53c5
     let boilerplate = init_config.get_boilerplate_code_for_framework();
     if !boilerplate.is_empty() {
-        write_main_file(boilerplate, &main_path)?;
+        write_lib_file(boilerplate, &lib_path)?;
     }
 
     Ok(())
 }
 
-<<<<<<< HEAD
 /// Writes `boilerplate` code to the specified `lib.rs` file path.
 pub fn write_lib_file(boilerplate: &'static str, lib_path: &Path) -> Result<()> {
     let mut lib_file = File::create(lib_path)?;
     lib_file.write_all(boilerplate.as_bytes())?;
-=======
-/// Sets dependency version for a key-value pair:
-/// `crate_name = "version"`
-fn set_key_value_dependency_version(
-    crate_name: &str,
-    dependencies: &mut Table,
-    manifest_path: &Path,
-    url: &Url,
-    flag_allow_prerelease: bool,
-    get_dependency_version_fn: GetDependencyVersionFn,
-) {
-    let dependency_version =
-        get_dependency_version_fn(crate_name, flag_allow_prerelease, manifest_path, url);
-    dependencies[crate_name] = value(dependency_version);
-}
-
-/// Sets dependency version for an inline table:
-/// `crate_name = { version = "version" }`
-fn set_inline_table_dependency_version(
-    crate_name: &str,
-    dependencies: &mut Table,
-    manifest_path: &Path,
-    url: &Url,
-    flag_allow_prerelease: bool,
-    get_dependency_version_fn: GetDependencyVersionFn,
-) {
-    let dependency_version =
-        get_dependency_version_fn(crate_name, flag_allow_prerelease, manifest_path, url);
-    dependencies[crate_name]["version"] = value(dependency_version);
-}
-
-/// Sets dependency features for an inline table:
-/// `crate_name = { features = ["some-feature"] }`
-fn set_inline_table_dependency_features(
-    crate_name: &str,
-    dependencies: &mut Table,
-    features: Vec<String>,
-) {
-    let features = Array::from_iter(features);
-    dependencies[crate_name]["features"] = value(features);
-}
-
-/// Abstract type for `get_latest_dependency_version` function.
-type GetDependencyVersionFn = fn(&str, bool, &Path, &Url) -> String;
-
-/// Gets the latest version for a dependency of `crate_name`.
-/// This is a wrapper function for `cargo_edit::get_latest_dependency` function.
-fn get_latest_dependency_version(
-    crate_name: &str,
-    flag_allow_prerelease: bool,
-    manifest_path: &Path,
-    url: &Url,
-) -> String {
-    let latest_version =
-        get_latest_dependency(crate_name, flag_allow_prerelease, manifest_path, Some(url))
-            .unwrap_or_else(|_| panic!("Could not query the latest version of {crate_name}"));
-    let latest_version = latest_version
-        .version()
-        .expect("No latest shuttle-service version available");
-
-    latest_version.to_string()
-}
-
-/// Writes `boilerplate` code to the specified `main.rs` file path.
-pub fn write_main_file(boilerplate: &'static str, main_path: &Path) -> Result<()> {
-    let mut main_file = File::create(main_path)?;
-    main_file.write_all(boilerplate.as_bytes())?;
->>>>>>> 915a53c5
 
     Ok(())
 }
@@ -1218,19 +657,14 @@
     use super::*;
     use crate::cargo_builder::CargoSection;
 
-    fn get_framework_cargo_init(framework: Framework) -> Document {
-        let init_config = framework.init_config();
-        let dep_version = Some("1.0".to_owned());
-        let dep_feature_version = Some("2.0".to_owned());
-        let mut cargo_builder = CargoBuilder::new();
-
-<<<<<<< HEAD
-        let dependencies = init_config.get_base_dependencies();
-
-        for &dep in dependencies.iter() {
-            cargo_builder.add_dependency(Dependency::new(dep.to_owned(), dep_version.to_owned()));
-        }
-=======
+    fn cargo_toml_factory() -> Document {
+        indoc! {r#"
+            [dependencies]
+        "#}
+        .parse::<Document>()
+        .unwrap()
+    }
+
     fn mock_get_latest_dependency_version(
         _crate_name: &str,
         _flag_allow_prerelease: bool,
@@ -1244,18 +678,6 @@
     fn test_set_inline_table_dependency_features() {
         let mut cargo_toml = cargo_toml_factory();
         let dependencies = cargo_toml["dependencies"].as_table_mut().unwrap();
-
-        set_inline_table_dependency_features(
-            "shuttle-service",
-            dependencies,
-            vec!["builder".to_string()],
-        );
-
-        let expected = indoc! {r#"
-            [dependencies]
-            shuttle-service = { features = ["builder"] }
-        "#};
->>>>>>> 915a53c5
 
         let dependency_attributes = init_config.get_dependency_attributes();
         for (dependency, attribute) in dependency_attributes {
@@ -1297,34 +719,9 @@
             edition = "2021"
             publish = false
 
-<<<<<<< HEAD
             [dependencies]
             actix-web = "1.0"
             shuttle-service = { features = ["web-actix-web"], version = "2.0" }
-=======
-        set_key_value_dependency_version(
-            "shuttle-runtime",
-            dependencies,
-            &manifest_path,
-            &url,
-            true,
-            mock_get_latest_dependency_version,
-        );
-
-        ShuttleInitActixWeb.set_cargo_dependencies(
-            dependencies,
-            &manifest_path,
-            &url,
-            mock_get_latest_dependency_version,
-        );
-
-        let expected = indoc! {r#"
-            [dependencies]
-            shuttle-runtime = "1.0"
-            actix-web = "1.0"
-            shuttle-actix-web = "1.0"
-            tokio = "1.0"
->>>>>>> 915a53c5
         "#};
 
         let doc = get_framework_cargo_init(framework);
@@ -1333,33 +730,8 @@
     }
 
     #[test]
-<<<<<<< HEAD
     fn init_build_cargo_dependencies_axum() {
         let framework = Framework::Axum;
-=======
-    fn test_set_cargo_dependencies_axum() {
-        let mut cargo_toml = cargo_toml_factory();
-        let dependencies = cargo_toml["dependencies"].as_table_mut().unwrap();
-        let manifest_path = PathBuf::new();
-        let url = Url::parse("https://shuttle.rs").unwrap();
-
-        set_key_value_dependency_version(
-            "shuttle-runtime",
-            dependencies,
-            &manifest_path,
-            &url,
-            true,
-            mock_get_latest_dependency_version,
-        );
-
-        ShuttleInitAxum.set_cargo_dependencies(
-            dependencies,
-            &manifest_path,
-            &url,
-            mock_get_latest_dependency_version,
-        );
-
->>>>>>> 915a53c5
         let expected = indoc! {r#"
             [package]
             name = "myproject"
@@ -1368,16 +740,9 @@
             publish = false
 
             [dependencies]
-<<<<<<< HEAD
             axum = "1.0"
             shuttle-service = { features = ["web-axum"], version = "2.0" }
             sync_wrapper = "1.0"
-=======
-            shuttle-runtime = "1.0"
-            axum = "1.0"
-            shuttle-axum = "1.0"
-            tokio = "1.0"
->>>>>>> 915a53c5
         "#};
 
         let doc = get_framework_cargo_init(framework);
@@ -1386,33 +751,8 @@
     }
 
     #[test]
-<<<<<<< HEAD
     fn init_build_cargo_dependencies_rocket() {
         let framework = Framework::Rocket;
-=======
-    fn test_set_cargo_dependencies_rocket() {
-        let mut cargo_toml = cargo_toml_factory();
-        let dependencies = cargo_toml["dependencies"].as_table_mut().unwrap();
-        let manifest_path = PathBuf::new();
-        let url = Url::parse("https://shuttle.rs").unwrap();
-
-        set_key_value_dependency_version(
-            "shuttle-runtime",
-            dependencies,
-            &manifest_path,
-            &url,
-            true,
-            mock_get_latest_dependency_version,
-        );
-
-        ShuttleInitRocket.set_cargo_dependencies(
-            dependencies,
-            &manifest_path,
-            &url,
-            mock_get_latest_dependency_version,
-        );
-
->>>>>>> 915a53c5
         let expected = indoc! {r#"
             [package]
             name = "myproject"
@@ -1421,15 +761,8 @@
             publish = false
 
             [dependencies]
-<<<<<<< HEAD
             rocket = "1.0"
             shuttle-service = { features = ["web-rocket"], version = "2.0" }
-=======
-            shuttle-runtime = "1.0"
-            rocket = "1.0"
-            shuttle-rocket = "1.0"
-            tokio = "1.0"
->>>>>>> 915a53c5
         "#};
 
         let doc = get_framework_cargo_init(framework);
@@ -1438,33 +771,8 @@
     }
 
     #[test]
-<<<<<<< HEAD
     fn init_build_cargo_dependencies_tide() {
         let framework = Framework::Tide;
-=======
-    fn test_set_cargo_dependencies_tide() {
-        let mut cargo_toml = cargo_toml_factory();
-        let dependencies = cargo_toml["dependencies"].as_table_mut().unwrap();
-        let manifest_path = PathBuf::new();
-        let url = Url::parse("https://shuttle.rs").unwrap();
-
-        set_key_value_dependency_version(
-            "shuttle-runtime",
-            dependencies,
-            &manifest_path,
-            &url,
-            true,
-            mock_get_latest_dependency_version,
-        );
-
-        ShuttleInitTide.set_cargo_dependencies(
-            dependencies,
-            &manifest_path,
-            &url,
-            mock_get_latest_dependency_version,
-        );
-
->>>>>>> 915a53c5
         let expected = indoc! {r#"
             [package]
             name = "myproject"
@@ -1473,13 +781,7 @@
             publish = false
 
             [dependencies]
-<<<<<<< HEAD
             shuttle-service = { features = ["web-tide"], version = "2.0" }
-=======
-            shuttle-runtime = "1.0"
-            shuttle-tide = "1.0"
-            tokio = "1.0"
->>>>>>> 915a53c5
             tide = "1.0"
         "#};
 
@@ -1489,33 +791,8 @@
     }
 
     #[test]
-<<<<<<< HEAD
     fn init_build_cargo_dependencies_tower() {
         let framework = Framework::Tower;
-=======
-    fn test_set_cargo_dependencies_tower() {
-        let mut cargo_toml = cargo_toml_factory();
-        let dependencies = cargo_toml["dependencies"].as_table_mut().unwrap();
-        let manifest_path = PathBuf::new();
-        let url = Url::parse("https://shuttle.rs").unwrap();
-
-        set_key_value_dependency_version(
-            "shuttle-runtime",
-            dependencies,
-            &manifest_path,
-            &url,
-            true,
-            mock_get_latest_dependency_version,
-        );
-
-        ShuttleInitTower.set_cargo_dependencies(
-            dependencies,
-            &manifest_path,
-            &url,
-            mock_get_latest_dependency_version,
-        );
-
->>>>>>> 915a53c5
         let expected = indoc! {r#"
             [package]
             name = "myproject"
@@ -1524,17 +801,9 @@
             publish = false
 
             [dependencies]
-<<<<<<< HEAD
             hyper = { features = ["full"], version = "2.0" }
             shuttle-service = { features = ["web-tower"], version = "2.0" }
             tower = { features = ["full"], version = "2.0" }
-=======
-            shuttle-runtime = "1.0"
-            hyper = { version = "1.0", features = ["full"] }
-            shuttle-tower = "1.0"
-            tokio = "1.0"
-            tower = { version = "1.0", features = ["full"] }
->>>>>>> 915a53c5
         "#};
 
         let doc = get_framework_cargo_init(framework);
@@ -1543,33 +812,8 @@
     }
 
     #[test]
-<<<<<<< HEAD
     fn init_build_cargo_dependencies_poem() {
         let framework = Framework::Poem;
-=======
-    fn test_set_cargo_dependencies_poem() {
-        let mut cargo_toml = cargo_toml_factory();
-        let dependencies = cargo_toml["dependencies"].as_table_mut().unwrap();
-        let manifest_path = PathBuf::new();
-        let url = Url::parse("https://shuttle.rs").unwrap();
-
-        set_key_value_dependency_version(
-            "shuttle-runtime",
-            dependencies,
-            &manifest_path,
-            &url,
-            true,
-            mock_get_latest_dependency_version,
-        );
-
-        ShuttleInitPoem.set_cargo_dependencies(
-            dependencies,
-            &manifest_path,
-            &url,
-            mock_get_latest_dependency_version,
-        );
-
->>>>>>> 915a53c5
         let expected = indoc! {r#"
             [package]
             name = "myproject"
@@ -1578,15 +822,8 @@
             publish = false
 
             [dependencies]
-<<<<<<< HEAD
             poem = "1.0"
             shuttle-service = { features = ["web-poem"], version = "2.0" }
-=======
-            shuttle-runtime = "1.0"
-            poem = "1.0"
-            shuttle-poem = "1.0"
-            tokio = "1.0"
->>>>>>> 915a53c5
         "#};
 
         let doc = get_framework_cargo_init(framework);
@@ -1595,33 +832,8 @@
     }
 
     #[test]
-<<<<<<< HEAD
     fn init_build_cargo_dependencies_salvo() {
         let framework = Framework::Salvo;
-=======
-    fn test_set_cargo_dependencies_salvo() {
-        let mut cargo_toml = cargo_toml_factory();
-        let dependencies = cargo_toml["dependencies"].as_table_mut().unwrap();
-        let manifest_path = PathBuf::new();
-        let url = Url::parse("https://shuttle.rs").unwrap();
-
-        set_key_value_dependency_version(
-            "shuttle-runtime",
-            dependencies,
-            &manifest_path,
-            &url,
-            true,
-            mock_get_latest_dependency_version,
-        );
-
-        ShuttleInitSalvo.set_cargo_dependencies(
-            dependencies,
-            &manifest_path,
-            &url,
-            mock_get_latest_dependency_version,
-        );
-
->>>>>>> 915a53c5
         let expected = indoc! {r#"
             [package]
             name = "myproject"
@@ -1630,15 +842,8 @@
             publish = false
 
             [dependencies]
-<<<<<<< HEAD
             salvo = "1.0"
             shuttle-service = { features = ["web-salvo"], version = "2.0" }
-=======
-            shuttle-runtime = "1.0"
-            salvo = "1.0"
-            shuttle-salvo = "1.0"
-            tokio = "1.0"
->>>>>>> 915a53c5
         "#};
 
         let doc = get_framework_cargo_init(framework);
@@ -1647,33 +852,8 @@
     }
 
     #[test]
-<<<<<<< HEAD
     fn init_build_cargo_dependencies_serenity() {
         let framework = Framework::Serenity;
-=======
-    fn test_set_cargo_dependencies_serenity() {
-        let mut cargo_toml = cargo_toml_factory();
-        let dependencies = cargo_toml["dependencies"].as_table_mut().unwrap();
-        let manifest_path = PathBuf::new();
-        let url = Url::parse("https://shuttle.rs").unwrap();
-
-        set_key_value_dependency_version(
-            "shuttle-runtime",
-            dependencies,
-            &manifest_path,
-            &url,
-            true,
-            mock_get_latest_dependency_version,
-        );
-
-        ShuttleInitSerenity.set_cargo_dependencies(
-            dependencies,
-            &manifest_path,
-            &url,
-            mock_get_latest_dependency_version,
-        );
-
->>>>>>> 915a53c5
         let expected = indoc! {r#"
             [package]
             name = "myproject"
@@ -1682,14 +862,9 @@
             publish = false
 
             [dependencies]
-<<<<<<< HEAD
-=======
-            shuttle-runtime = "1.0"
->>>>>>> 915a53c5
             anyhow = "1.0"
             serenity = { default-features = false, features = ["client", "gateway", "rustls_backend", "model"], version = "2.0" }
             shuttle-secrets = "1.0"
-<<<<<<< HEAD
             shuttle-service = { features = ["bot-serenity"], version = "2.0" }
             tracing = "1.0"
         "#};
@@ -1702,77 +877,7 @@
     #[test]
     fn init_build_cargo_dependencies_poise() {
         let framework = Framework::Poise;
-=======
-            shuttle-serenity = "1.0"
-            tokio = "1.0"
-            tracing = "1.0"
-        "#};
-
-        assert_eq!(cargo_toml.to_string(), expected);
-    }
-
-    #[test]
-    fn test_set_cargo_dependencies_poise() {
-        let mut cargo_toml = cargo_toml_factory();
-        let dependencies = cargo_toml["dependencies"].as_table_mut().unwrap();
-        let manifest_path = PathBuf::new();
-        let url = Url::parse("https://shuttle.rs").unwrap();
-
-        set_key_value_dependency_version(
-            "shuttle-runtime",
-            dependencies,
-            &manifest_path,
-            &url,
-            true,
-            mock_get_latest_dependency_version,
-        );
-
-        ShuttleInitPoise.set_cargo_dependencies(
-            dependencies,
-            &manifest_path,
-            &url,
-            mock_get_latest_dependency_version,
-        );
-
         let expected = indoc! {r#"
-            [dependencies]
-            shuttle-runtime = "1.0"
-            anyhow = "1.0"
-            poise = "1.0"
-            shuttle-poise = "1.0"
-            shuttle-secrets = "1.0"
-            tokio = "1.0"
-            tracing = "1.0"
-		"#};
-
-        assert_eq!(cargo_toml.to_string(), expected);
-    }
-
-    #[test]
-    fn test_set_cargo_dependencies_warp() {
-        let mut cargo_toml = cargo_toml_factory();
-        let dependencies = cargo_toml["dependencies"].as_table_mut().unwrap();
-        let manifest_path = PathBuf::new();
-        let url = Url::parse("https://shuttle.rs").unwrap();
-
-        set_key_value_dependency_version(
-            "shuttle-runtime",
-            dependencies,
-            &manifest_path,
-            &url,
-            true,
-            mock_get_latest_dependency_version,
-        );
-
-        ShuttleInitWarp.set_cargo_dependencies(
-            dependencies,
-            &manifest_path,
-            &url,
-            mock_get_latest_dependency_version,
-        );
-
->>>>>>> 915a53c5
-        let expected = indoc! {r#"
             [package]
             name = "myproject"
             version = "0.1.0"
@@ -1780,18 +885,11 @@
             publish = false
 
             [dependencies]
-<<<<<<< HEAD
             anyhow = "1.0"
             poise = "1.0"
             shuttle-secrets = "1.0"
             shuttle-service = { features = ["bot-poise"], version = "2.0" }
             tracing = "1.0"
-=======
-            shuttle-runtime = "1.0"
-            shuttle-warp = "1.0"
-            tokio = "1.0"
-            warp = "1.0"
->>>>>>> 915a53c5
         "#};
 
         let doc = get_framework_cargo_init(framework);
@@ -1800,33 +898,8 @@
     }
 
     #[test]
-<<<<<<< HEAD
     fn init_build_cargo_dependencies_thruster() {
         let framework = Framework::Thruster;
-=======
-    fn test_set_cargo_dependencies_thruster() {
-        let mut cargo_toml = cargo_toml_factory();
-        let dependencies = cargo_toml["dependencies"].as_table_mut().unwrap();
-        let manifest_path = PathBuf::new();
-        let url = Url::parse("https://shuttle.rs").unwrap();
-
-        set_key_value_dependency_version(
-            "shuttle-runtime",
-            dependencies,
-            &manifest_path,
-            &url,
-            true,
-            mock_get_latest_dependency_version,
-        );
-
-        ShuttleInitThruster.set_cargo_dependencies(
-            dependencies,
-            &manifest_path,
-            &url,
-            mock_get_latest_dependency_version,
-        );
-
->>>>>>> 915a53c5
         let expected = indoc! {r#"
             [package]
             name = "myproject"
@@ -1835,57 +908,12 @@
             publish = false
 
             [dependencies]
-<<<<<<< HEAD
             shuttle-service = { features = ["web-thruster"], version = "2.0" }
             thruster = { features = ["hyper_server"], version = "2.0" }
-=======
-            shuttle-runtime = "1.0"
-            shuttle-thruster = "1.0"
-            thruster = { version = "1.0", features = ["hyper_server"] }
-            tokio = "1.0"
->>>>>>> 915a53c5
         "#};
 
         let doc = get_framework_cargo_init(framework);
 
-<<<<<<< HEAD
         assert_eq!(doc.to_string(), expected);
-=======
-    // TODO: unignore this test when we publish shuttle-rocket
-    #[ignore]
-    #[test]
-    /// Makes sure that Rocket uses allow_prerelease flag when fetching the latest version
-    fn test_get_latest_dependency_version_rocket() {
-        let mut cargo_toml = cargo_toml_factory();
-        let dependencies = cargo_toml["dependencies"].as_table_mut().unwrap();
-        let manifest_path = PathBuf::new();
-        let url = Url::parse("https://github.com/rust-lang/crates.io-index").unwrap();
-
-        set_key_value_dependency_version(
-            "shuttle-runtime",
-            dependencies,
-            &manifest_path,
-            &url,
-            true,
-            mock_get_latest_dependency_version,
-        );
-
-        ShuttleInitRocket.set_cargo_dependencies(
-            dependencies,
-            &manifest_path,
-            &url,
-            get_latest_dependency_version,
-        );
-
-        let version = dependencies["rocket"].as_str().unwrap();
-
-        let expected = get_latest_dependency("rocket", true, &manifest_path, Some(&url))
-            .expect("Could not query the latest version of rocket")
-            .version()
-            .expect("no rocket version found")
-            .to_string();
-
-        assert_eq!(version, expected);
->>>>>>> 915a53c5
     }
 }