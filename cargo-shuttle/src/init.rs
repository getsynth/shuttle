--- conflicted
+++ resolved
@@ -7,16 +7,6 @@
 };
 
 use anyhow::{Context, Result};
-<<<<<<< HEAD
-=======
-use regex::Regex;
-use tempfile::{Builder, TempDir};
-use toml_edit::{value, Document};
-use url::Url;
-
-use core::sync::atomic::AtomicBool;
-
->>>>>>> 042c736a
 use gix::clone::PrepareFetch;
 use gix::create::{self, Kind};
 use gix::remote::fetch::Shallow;
@@ -29,18 +19,7 @@
 
 use crate::args::TemplateLocation;
 
-<<<<<<< HEAD
-pub fn generate_project(
-    dest: PathBuf,
-    name: &ProjectName,
-    temp_loc: TemplateLocation,
-) -> Result<()> {
-=======
-const SHUTTLE_EXAMPLES_README: &str = "https://github.com/shuttle\
-		     -hq/shuttle-examples#how-to-clone-run-and-deploy-an-example";
-
 pub fn generate_project(dest: PathBuf, name: &str, temp_loc: TemplateLocation) -> Result<()> {
->>>>>>> 042c736a
     println!(r#"Creating project "{name}" in "{}""#, dest.display());
 
     let temp_dir: TempDir = setup_template(&temp_loc.auto_path)
