use std::collections::HashMap;
use std::time::Duration;

use anyhow::{Context, Result};
use headers::{Authorization, HeaderMapExt};
use percent_encoding::utf8_percent_encode;
use reqwest::header::HeaderMap;
use reqwest::{RequestBuilder, Response};
use serde::{Deserialize, Serialize};
use shuttle_common::constants::headers::X_CARGO_SHUTTLE_VERSION;
use shuttle_common::log::LogsRange;
use shuttle_common::models::deployment::DeploymentRequest;
use shuttle_common::models::organization;
use shuttle_common::models::{deployment, project, service, ToJson};
use shuttle_common::{resource, ApiKey, LogItem, VersionInfo};
use tokio::net::TcpStream;
use tokio_tungstenite::tungstenite::client::IntoClientRequest;
use tokio_tungstenite::{connect_async, MaybeTlsStream, WebSocketStream};
use tracing::error;
use uuid::Uuid;

#[derive(Clone)]
pub struct ShuttleApiClient {
    client: reqwest::Client,
    api_url: String,
    api_key: Option<ApiKey>,
    /// alter behaviour to interact with the new platform
    beta: bool,
}

impl ShuttleApiClient {
    pub fn new(api_url: String, api_key: Option<ApiKey>, beta: bool) -> Self {
        Self {
            client: reqwest::Client::builder()
                .default_headers(
                    HeaderMap::try_from(&HashMap::from([(
                        X_CARGO_SHUTTLE_VERSION.clone(),
                        crate::VERSION.to_owned(),
                    )]))
                    .unwrap(),
                )
                .timeout(Duration::from_secs(60))
                .build()
                .unwrap(),
            api_url,
            api_key,
            beta,
        }
    }

    pub fn set_api_key(&mut self, api_key: ApiKey) {
        self.api_key = Some(api_key);
    }

    fn set_auth_bearer(&self, builder: RequestBuilder) -> RequestBuilder {
        if let Some(ref api_key) = self.api_key {
            builder.bearer_auth(api_key.as_ref())
        } else {
            builder
        }
    }

    pub async fn get_api_versions(&self) -> Result<VersionInfo> {
        let url = format!("{}/versions", self.api_url);

        self.client
            .get(url)
            .send()
            .await?
            .json()
            .await
            .context("parsing API version info")
    }

    pub async fn check_project_name(&self, project_name: &str) -> Result<bool> {
        let url = format!("{}/projects/name/{project_name}", self.api_url);

        self.client
            .get(url)
            .send()
            .await
            .context("failed to check project name availability")?
            .to_json()
            .await
            .context("parsing name check response")
    }

    pub async fn deploy(
        &self,
        project: &str,
        deployment_req: DeploymentRequest,
    ) -> Result<deployment::Response> {
        let path = format!("/projects/{project}/services/{project}");
        let deployment_req = rmp_serde::to_vec(&deployment_req)
            .context("serialize DeploymentRequest as a MessagePack byte vector")?;

        let url = format!("{}{}", self.api_url, path);
        let mut builder = self.client.post(url);
        builder = self.set_auth_bearer(builder);

        builder
            .header("Transfer-Encoding", "chunked")
            .body(deployment_req)
            .send()
            .await
            .context("failed to send deployment to the Shuttle server")?
            .to_json()
            .await
    }

    pub async fn deploy_beta(
        &self,
        project: &str,
        deployment_req: DeploymentRequest,
    ) -> Result<deployment::EcsResponse> {
        let path = format!("/projects/{project}");
        let deployment_req = rmp_serde::to_vec(&deployment_req)
            .context("serialize DeploymentRequest as a MessagePack byte vector")?;

        let url = format!("{}{}", self.api_url, path);
        let mut builder = self.client.put(url);
        builder = self.set_auth_bearer(builder);

        builder
            .header("Transfer-Encoding", "chunked")
            .body(deployment_req)
            .send()
            .await
            .context("failed to send deployment to the Shuttle server")?
            .to_json()
            .await
    }

    pub async fn stop_service(&self, project: &str) -> Result<service::Summary> {
        let path = format!("/projects/{project}/services/{project}");

        self.delete(path).await
    }

    pub async fn get_service(&self, project: &str) -> Result<service::Summary> {
        let path = format!("/projects/{project}/services/{project}");

        self.get(path).await
    }

    pub async fn get_service_resources(&self, project: &str) -> Result<Vec<resource::Response>> {
        let path = if self.beta {
            format!("/projects/{project}/resources")
        } else {
            format!("/projects/{project}/services/{project}/resources")
        };

        self.get(path).await
    }

    pub async fn delete_service_resource(
        &self,
        project: &str,
        resource_type: &resource::Type,
    ) -> Result<()> {
        let r#type = resource_type.to_string();

        let r#type = utf8_percent_encode(&r#type, percent_encoding::NON_ALPHANUMERIC).to_owned();

        let path = if self.beta {
            format!("/projects/{project}/resources/{}", r#type)
        } else {
            format!(
                "/projects/{project}/services/{project}/resources/{}",
                r#type
            )
        };

        self.delete(path).await
    }

    pub async fn create_project(
        &self,
        project: &str,
        config: &project::Config,
    ) -> Result<project::Response> {
        let path = format!("/projects/{project}");

        self.post(path, Some(config))
            .await
            .context("failed to make create project request")?
            .to_json()
            .await
    }

    pub async fn clean_project(&self, project: &str) -> Result<String> {
        let path = format!("/projects/{project}/clean");

        self.post(path, Option::<String>::None)
            .await
            .context("failed to get clean output")?
            .to_json()
            .await
    }

    pub async fn get_project(&self, project: &str) -> Result<project::Response> {
        let path = format!("/projects/{project}");

        self.get(path).await
    }

    pub async fn get_projects_list(&self) -> Result<Vec<project::Response>> {
        self.get("/projects".to_owned()).await
    }

    pub async fn stop_project(&self, project: &str) -> Result<project::Response> {
        let path = format!("/projects/{project}");

        self.delete(path).await
    }

    pub async fn delete_project(&self, project: &str) -> Result<String> {
        let path = if self.beta {
            format!("/projects/{project}")
        } else {
            format!("/projects/{project}/delete")
        };

        self.delete(path).await
    }

    pub async fn get_organizations_list(&self) -> Result<Vec<organization::Response>> {
        self.get("/organizations".to_string()).await
    }

    pub async fn get_organization_projects_list(
        &self,
        org_id: &str,
    ) -> Result<Vec<project::Response>> {
        let path = format!("/organizations/{org_id}/projects");

        self.get(path).await
    }

    pub async fn get_logs(
        &self,
        project: &str,
        deployment_id: &Uuid,
        range: LogsRange,
    ) -> Result<Vec<LogItem>> {
        let mut path = format!("/projects/{project}/deployments/{deployment_id}/logs");
        Self::add_range_query(range, &mut path);

        self.get(path)
            .await
            .context("Failed parsing logs. Is your cargo-shuttle outdated?")
    }

    pub async fn get_logs_ws(
        &self,
        project: &str,
        deployment_id: &Uuid,
        range: LogsRange,
    ) -> Result<WebSocketStream<MaybeTlsStream<TcpStream>>> {
        let mut path = format!("/projects/{project}/ws/deployments/{deployment_id}/logs");
        Self::add_range_query(range, &mut path);

        self.ws_get(path).await
    }

<<<<<<< HEAD
    pub async fn deployments_beta(&self, project: &str) -> Result<Vec<deployment::EcsResponse>> {
        let path = format!("/projects/{project}/deployments",);

        self.get(path).await
=======
    fn add_range_query(range: LogsRange, path: &mut String) {
        match range {
            LogsRange::Head(n) => {
                path.push_str("?head=");
                path.push_str(&n.to_string())
            }
            LogsRange::Tail(n) => {
                path.push_str("?tail=");
                path.push_str(&n.to_string())
            }
            _ => {}
        };
>>>>>>> 8a1b1cee
    }

    pub async fn get_deployments(
        &self,
        project: &str,
        page: u32,
        limit: u32,
    ) -> Result<Vec<deployment::Response>> {
        let path = format!(
            "/projects/{project}/deployments?page={}&limit={}",
            page.saturating_sub(1),
            limit,
        );

        self.get(path).await
    }

    pub async fn deployment_status(
        &self,
        project: &str,
        deployment_id: &str,
    ) -> Result<deployment::EcsResponse> {
        let path = format!("/projects/{project}/deployments/{deployment_id}");

        self.get(path).await
    }

    pub async fn get_deployment_details(
        &self,
        project: &str,
        deployment_id: &Uuid,
    ) -> Result<deployment::Response> {
        let path = format!("/projects/{project}/deployments/{deployment_id}");

        self.get(path).await
    }

    pub async fn reset_api_key(&self) -> Result<Response> {
        self.put("/users/reset-api-key".into(), Option::<()>::None)
            .await
    }

    async fn ws_get(&self, path: String) -> Result<WebSocketStream<MaybeTlsStream<TcpStream>>> {
        let ws_url = self.api_url.clone().replace("http", "ws");
        let url = format!("{ws_url}{path}");
        let mut request = url.into_client_request()?;

        if let Some(ref api_key) = self.api_key {
            let auth_header = Authorization::bearer(api_key.as_ref())?;
            request.headers_mut().typed_insert(auth_header);
        }

        let (stream, _) = connect_async(request).await.with_context(|| {
            error!("failed to connect to websocket");
            "could not connect to websocket"
        })?;

        Ok(stream)
    }

    async fn get<M>(&self, path: String) -> Result<M>
    where
        M: for<'de> Deserialize<'de>,
    {
        let url = format!("{}{}", self.api_url, path);

        let mut builder = self.client.get(url);
        builder = self.set_auth_bearer(builder);

        builder
            .send()
            .await
            .context("failed to make get request")?
            .to_json()
            .await
    }

    async fn post<T: Serialize>(&self, path: String, body: Option<T>) -> Result<Response> {
        let url = format!("{}{}", self.api_url, path);

        let mut builder = self.client.post(url);
        builder = self.set_auth_bearer(builder);

        if let Some(body) = body {
            let body = serde_json::to_string(&body)?;
            builder = builder.body(body);
            builder = builder.header("Content-Type", "application/json");
        }

        Ok(builder.send().await?)
    }

    async fn put<T: Serialize>(&self, path: String, body: Option<T>) -> Result<Response> {
        let url = format!("{}{}", self.api_url, path);

        let mut builder = self.client.put(url);
        builder = self.set_auth_bearer(builder);

        if let Some(body) = body {
            let body = serde_json::to_string(&body)?;
            builder = builder.body(body);
            builder = builder.header("Content-Type", "application/json");
        }

        Ok(builder.send().await?)
    }

    async fn delete<M>(&self, path: String) -> Result<M>
    where
        M: for<'de> Deserialize<'de>,
    {
        let url = format!("{}{}", self.api_url, path);

        let mut builder = self.client.delete(url);
        builder = self.set_auth_bearer(builder);

        builder
            .send()
            .await
            .context("failed to make delete request")?
            .to_json()
            .await
    }
}<|MERGE_RESOLUTION|>--- conflicted
+++ resolved
@@ -263,12 +263,6 @@
         self.ws_get(path).await
     }
 
-<<<<<<< HEAD
-    pub async fn deployments_beta(&self, project: &str) -> Result<Vec<deployment::EcsResponse>> {
-        let path = format!("/projects/{project}/deployments",);
-
-        self.get(path).await
-=======
     fn add_range_query(range: LogsRange, path: &mut String) {
         match range {
             LogsRange::Head(n) => {
@@ -281,7 +275,12 @@
             }
             _ => {}
         };
->>>>>>> 8a1b1cee
+    }
+
+    pub async fn deployments_beta(&self, project: &str) -> Result<Vec<deployment::EcsResponse>> {
+        let path = format!("/projects/{project}/deployments",);
+
+        self.get(path).await
     }
 
     pub async fn get_deployments(
