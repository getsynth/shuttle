--- conflicted
+++ resolved
@@ -111,32 +111,7 @@
     /// Stop this Shuttle service
     Stop,
     /// View the logs of a deployment in this Shuttle service
-<<<<<<< HEAD
-    Logs {
-        /// Deployment ID to get logs for. Defaults to currently running deployment
-        id: Option<Uuid>,
-        #[arg(short, long)]
-        /// View logs from the most recent deployment (which is not always the latest running one)
-        latest: bool,
-        #[arg(short, long)]
-        /// Follow log output
-        follow: bool,
-        #[arg(long)]
-        /// Don't display timestamps and log origin tags
-        raw: bool,
-        /// Views First N line of the logs
-        #[arg(long, group = "output_mode")]
-        head: Option<u32>,
-        /// Views Last N line of the logs
-        #[arg(long, group = "output_mode")]
-        tail: Option<u32>,
-        /// Views all line of the logs
-        #[arg(long, group = "output_mode")]
-        all: bool,
-    },
-=======
     Logs(LogsArgs),
->>>>>>> 4eda51f6
     /// List or manage projects on Shuttle
     #[command(subcommand)]
     Project(ProjectCommand),
@@ -442,6 +417,15 @@
     /// Don't display timestamps and log origin tags
     #[arg(long)]
     pub raw: bool,
+    /// Views First N line of the logs
+    #[arg(long, group = "output_mode")]
+    head: Option<u32>,
+    /// Views Last N line of the logs
+    #[arg(long, group = "output_mode")]
+    tail: Option<u32>,
+    /// Views all line of the logs
+    #[arg(long, group = "output_mode")]
+    all: bool,
 }
 
 /// Helper function to parse and return the absolute path
