--- conflicted
+++ resolved
@@ -10,12 +10,8 @@
 use shuttle_proto::{
     provisioner::{
         provisioner_server::{Provisioner, ProvisionerServer},
-<<<<<<< HEAD
         DatabaseDeletionResponse, DatabaseRequest, DatabaseResponse, DynamoDbDeletionResponse,
-        DynamoDbRequest, DynamoDbResponse,
-=======
-        DatabaseDeletionResponse, DatabaseRequest, DatabaseResponse, Ping, Pong,
->>>>>>> 9ee11ed0
+        DynamoDbRequest, DynamoDbResponse,  Ping, Pong,
     },
     runtime::{self, runtime_client::RuntimeClient},
 };
@@ -111,7 +107,6 @@
         panic!("did not expect any runtime test to delete dbs")
     }
 
-<<<<<<< HEAD
     async fn provision_dynamo_db(
         &self,
         _request: Request<DynamoDbRequest>,
@@ -124,9 +119,9 @@
         _request: Request<DynamoDbRequest>,
     ) -> Result<Response<DynamoDbDeletionResponse>, Status> {
         panic!("no run tests should delete a dynamodb");
-=======
+    }
+
     async fn health_check(&self, _request: Request<Ping>) -> Result<Response<Pong>, Status> {
         panic!("did not expect any runtime test to do a provisioner health check")
->>>>>>> 9ee11ed0
     }
 }