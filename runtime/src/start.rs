use crate::{
    __internals::{Loader, Runner},
    rt,
};

#[derive(Default)]
struct Args {
    /// Enable compatibility with beta platform [env: SHUTTLE_BETA]
    beta: bool,
}

impl Args {
    // uses simple arg parsing logic instead of clap to reduce dependency weight
    fn parse() -> anyhow::Result<Self> {
        let mut args = Self::default();

        // The first argument is the path of the executable
        let mut args_iter = std::env::args().skip(1);
        if args_iter.any(|arg| arg.as_str() == "--port") {
            return Err(anyhow::anyhow!(
                "Outdated argument detected (--port). Upgrade your Shuttle CLI."
            ));
        }

        args.beta = std::env::var("SHUTTLE_BETA").is_ok();

        if std::env::var("SHUTTLE_ENV").is_err() {
            return Err(anyhow::anyhow!(
                "SHUTTLE_ENV is required to be set on shuttle.dev"
            ));
        }

        Ok(args)
    }
}

pub async fn start(
    loader: impl Loader + Send + 'static,
    runner: impl Runner + Send + 'static,
    #[cfg_attr(not(feature = "setup-otel-exporter"), allow(unused_variables))]
    crate_name: &'static str,
    #[cfg_attr(not(feature = "setup-otel-exporter"), allow(unused_variables))]
    package_version: &'static str,
) {
    // `--version` overrides any other arguments. Used by cargo-shuttle to check compatibility on local runs.
    if std::env::args().any(|arg| arg == "--version") {
        println!("{}", crate::VERSION_STRING);
        return;
    }

    println!(
        "{} starting: {} {}",
        crate::VERSION_STRING,
        crate_name,
        package_version
    );

    let args = match Args::parse() {
        Ok(args) => args,
        Err(e) => {
            eprintln!("ERROR: Runtime failed to parse args: {e}");
            let help_str = "[HINT]: Run your Shuttle app with `shuttle run` or `cargo shuttle run`";
            let wrapper_str = "-".repeat(help_str.len());
            eprintln!("{wrapper_str}\n{help_str}\n{wrapper_str}");
            return;
        }
    };

    // this is handled after arg parsing to not interfere with --version above
    #[cfg(all(feature = "setup-tracing", not(feature = "setup-otel-exporter")))]
    {
        use tracing_subscriber::{fmt, prelude::*, registry, EnvFilter};
        registry()
            .with(fmt::layer().without_time())
            .with(
                // let user override RUST_LOG in local run if they want to
                EnvFilter::try_from_default_env().unwrap_or_else(|_| {
                    // otherwise use our default
                    Into::into(format!(
                        "{},{}=debug",
                        if args.beta {
                            "info"
                        } else {
                            "info,shuttle=trace"
                        },
                        crate_name
                    ))
                }),
            )
            .init();
    }

<<<<<<< HEAD
        tracing::warn!(
            "Default tracing subscriber initialized (https://docs.shuttle.dev/docs/logs)"
        );
=======
    #[cfg(feature = "setup-otel-exporter")]
    let _guard = crate::telemetry::init_tracing_subscriber(crate_name, package_version);

    #[cfg(any(feature = "setup-tracing", feature = "setup-otel-exporter"))]
    if args.beta {
        tracing::warn!(
            "Default tracing subscriber initialized (https://docs.shuttle.dev/docs/logs)"
        );
    } else {
        tracing::warn!(
            "Default tracing subscriber initialized (https://docs.shuttle.rs/configuration/logs)"
        );
>>>>>>> f225ecb8
    }

    rt::start(loader, runner).await
}<|MERGE_RESOLUTION|>--- conflicted
+++ resolved
@@ -90,25 +90,11 @@
             .init();
     }
 
-<<<<<<< HEAD
-        tracing::warn!(
-            "Default tracing subscriber initialized (https://docs.shuttle.dev/docs/logs)"
-        );
-=======
     #[cfg(feature = "setup-otel-exporter")]
     let _guard = crate::telemetry::init_tracing_subscriber(crate_name, package_version);
 
     #[cfg(any(feature = "setup-tracing", feature = "setup-otel-exporter"))]
-    if args.beta {
-        tracing::warn!(
-            "Default tracing subscriber initialized (https://docs.shuttle.dev/docs/logs)"
-        );
-    } else {
-        tracing::warn!(
-            "Default tracing subscriber initialized (https://docs.shuttle.rs/configuration/logs)"
-        );
->>>>>>> f225ecb8
-    }
+    tracing::warn!("Default tracing subscriber initialized (https://docs.shuttle.dev/docs/logs)");
 
     rt::start(loader, runner).await
 }