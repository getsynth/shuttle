--- conflicted
+++ resolved
@@ -27,17 +27,10 @@
 //! be a binary crate with a few dependencies including `shuttle-runtime` and `shuttle-axum`.
 //!
 //! ```toml
-<<<<<<< HEAD
 //! axum = "0.6.20"
-//! shuttle-axum = "0.30.0"
-//! shuttle-runtime = "0.30.0"
+//! shuttle-axum = "0.30.1"
+//! shuttle-runtime = "0.30.1"
 //! tokio = "1.28.2"
-=======
-//! shuttle-runtime = "0.30.1"
-//! axum = "0.6.10"
-//! shuttle-axum = "0.30.1"
-//! tokio = "1.26"
->>>>>>> ccdb6349
 //! ```
 //!
 //! A boilerplate code for your axum project can also be found in `src/main.rs`:
