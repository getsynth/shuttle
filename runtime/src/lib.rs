#![doc(
    html_logo_url = "https://raw.githubusercontent.com/shuttle-hq/shuttle/main/assets/logo-square-transparent.png",
    html_favicon_url = "https://raw.githubusercontent.com/shuttle-hq/shuttle/main/assets/favicon.ico"
)]
//! # Shuttle - Deploy Rust apps with a single Cargo subcommand
//! <div style="display: flex; margin-top: 30px; margin-bottom: 30px;">
//! <img src="https://raw.githubusercontent.com/shuttle-hq/shuttle/main/assets/logo-rectangle-transparent.png" width="400px" style="margin-left: auto; margin-right: auto;"/>
//! </div>
//!
//! Hello, and welcome to the <span style="font-family: Sans-Serif;"><a href="https://shuttle.rs">shuttle</a></span> API documentation!
//!
//! Shuttle is an open-source app platform that uses traits and annotations to configure your backend deployments.
//!
//! ## Usage
//! Start by installing the [`cargo shuttle`](https://docs.rs/crate/cargo-shuttle/latest) subcommand by running the following in a terminal:
//!
//! ```bash
//! $ cargo install cargo-shuttle
//! ```
//!
//! Now that shuttle is installed, you can initialize a project with Axum boilerplate:
//! ```bash
//! $ cargo shuttle init --template axum my-axum-app
//! ```
//!
//! By looking at the `Cargo.toml` file of the generated `my-axum-app` project you will see it has been made to
//! be a binary crate with a few dependencies including `shuttle-runtime` and `shuttle-axum`.
//!
//! ```toml
<<<<<<< HEAD
//! axum = "0.6.20"
//! shuttle-axum = "0.35.2"
//! shuttle-runtime = "0.35.2"
=======
//! axum = "0.7.3"
//! shuttle-axum = "0.36.0"
//! shuttle-runtime = "0.36.0"
>>>>>>> ad0f0440
//! tokio = "1.28.2"
//! ```
//!
//! A boilerplate code for your axum project can also be found in `src/main.rs`:
//!
//! ```rust,no_run
//! use axum::{routing::get, Router};
//!
//! async fn hello_world() -> &'static str {
//!     "Hello, world!"
//! }
//!
//! #[shuttle_runtime::main]
//! async fn main() -> shuttle_axum::ShuttleAxum {
//!     let router = Router::new().route("/", get(hello_world));
//!
//!     Ok(router.into())
//! }
//! ```
//!
//! Check out [our docs](https://docs.shuttle.rs/introduction/welcome) to see all the frameworks we support, or
//! our [examples](https://github.com/shuttle-hq/shuttle-examples) if you prefer that format.
//!
//! ## Running locally
//! To test your app locally before deploying, use:
//!
//! ```bash
//! $ cargo shuttle run
//! ```
//!
//! You should see your app build and start on the default port 8000. You can test this using;
//!
//! ```bash
//! $ curl http://localhost:8000/
//! Hello, world!
//! ```
//!
//! ## Deploying
//!
//! You can deploy your service with the [`cargo shuttle`](https://docs.rs/crate/cargo-shuttle/latest) subcommand too.
//! But, you will need to authenticate with the shuttle service first using:
//!
//! ```bash
//! $ cargo shuttle login
//! ```
//!
//! This will open a browser window and prompt you to connect using your GitHub account.
//!
//! Before you can deploy, you have to create a project. This will start a deployer container for your
//! project under the hood, ensuring isolation from other users' projects. PS. you don't have to do this
//! now if you did in in the `cargo shuttle init` flow.
//!
//! ```bash
//! $ cargo shuttle project start
//! ```
//!
//! Then, deploy the service with:
//!
//! ```bash
//! $ cargo shuttle deploy
//! ```
//!
//! Your service will immediately be available at `{crate_name}.shuttleapp.rs`. For example:
//!
//! ```bash
//! $ curl https://my-axum-app.shuttleapp.rs/
//! Hello, world!
//! ```
//!
//! ## Using `sqlx`
//!
//! Here is a quick example to deploy a rocket service that uses a postgres database and [sqlx](http://docs.rs/sqlx):
//!
//! Initialize a project with Rocket boilerplate:
//! ```bash
//! $ cargo shuttle init --template rocket my-rocket-app
//! ```
//!
//! Add `shuttle-shared-db` as a dependency with the `postgres` feature, and add `sqlx` as a dependency with the
//! `runtime-tokio-native-tls` and `postgres` features inside `Cargo.toml`:
//!
//! ```toml
<<<<<<< HEAD
//! shuttle-shared-db = { version = "0.35.2", features = ["postgres"] }
=======
//! shuttle-shared-db = { version = "0.36.0", features = ["postgres"] }
>>>>>>> ad0f0440
//! sqlx = "0.7.1"
//! ```
//!
//! Now update the `#[shuttle_runtime::main]` function to take in a `PgPool`:
//!
//! ```rust,no_run
//! #[macro_use]
//! extern crate rocket;
//!
//! use rocket::State;
//! use sqlx::PgPool;
//! use shuttle_rocket::ShuttleRocket;
//!
//! struct MyState(PgPool);
//!
//! #[get("/")]
//! fn hello(state: &State<MyState>) -> &'static str {
//!     // Do things with `state.0`...
//!     "Hello, Postgres!"
//! }
//!
//! #[shuttle_runtime::main]
//! async fn rocket(#[shuttle_shared_db::Postgres] pool: PgPool) -> ShuttleRocket {
//!     let state = MyState(pool);
//!     let rocket = rocket::build().manage(state).mount("/", routes![hello]);
//!
//!     Ok(rocket.into())
//! }
//! ```
//!
//! For a local run, shuttle will automatically provision a Postgres instance inside a [Docker](https://www.docker.com/) container on your machine and connect it to the `PgPool`.
//!
//! For deploys, shuttle will provision a database for your application and connect it to the `PgPool` on your behalf.
//!
//! To learn more about shuttle managed resources, see our [resource docs](https://docs.shuttle.rs/resources/shuttle-shared-db).
//!
//! ## Configuration
//!
//! The `cargo shuttle` command can be customized by creating a `Shuttle.toml` in the same location as your `Cargo.toml`.
//!
//! ##### Change the name of your service
//!
//! To have your service deployed with a different name, add a `name` entry in the `Shuttle.toml`:
//!
//! ```toml
//! name = "hello-world"
//! ```
//!
//! If the `name` key is not specified, the service's name will be the same as the crate's name.
//!
//! Alternatively, you can override the project name on the command-line, by passing the --name argument to any subcommand like so:
//!
//! ```bash
//! $ cargo shuttle deploy --name=$PROJECT_NAME
//! ```
//!
//! ##### Using Podman instead of Docker
//! If you are using [Podman](https://podman.io/) instead of Docker, then `cargo shuttle run` will give
//! `got unexpected error while inspecting docker container: error trying to connect: No such file or directory` error.
//!
//! To fix this error you will need to expose a rootless socket for Podman first. This can be done using:
//!
//! ```bash
//! podman system service --time=0 unix:///tmp/podman.sock
//! ```
//!
//! Now set the `DOCKER_HOST` environment variable to point to this socket using:
//!
//! ```bash
//! export DOCKER_HOST=unix:///tmp/podman.sock
//! ```
//!
//! Now all `cargo shuttle run` commands will work against Podman.
//!
//! ## Getting API keys
//!
//! After you've installed the [cargo-shuttle](https://docs.rs/crate/cargo-shuttle/latest) command, run:
//!
//! ```bash
//! $ cargo shuttle login
//! ```
//!
//! this will open a browser window and prompt you to connect using your GitHub account.
//!
//! ## Join Discord
//!
//! If you have any questions, [join our Discord server](https://discord.gg/shuttle). There's always someone on there that can help!
//!
//! You can also [open an issue or a discussion on GitHub](https://github.com/shuttle-hq/shuttle).

// Public API
pub use shuttle_codegen::main;
pub use shuttle_service::{CustomError, Error, Factory, ResourceBuilder, Service};

// Useful re-exports
pub use async_trait::async_trait;
pub use tokio;

mod alpha;
mod args;
#[cfg(feature = "next")]
mod next;
mod provisioner_factory;
mod resource_tracker;

const NAME: &str = env!("CARGO_PKG_NAME");
const VERSION: &str = env!("CARGO_PKG_VERSION");

// Not part of public API
#[doc(hidden)]
pub mod __internals {
    // Internals used by the codegen
    pub use crate::alpha::{start, Alpha};
    #[cfg(feature = "next")]
    pub use crate::next::{AxumWasm, NextArgs};
    pub use crate::provisioner_factory::ProvisionerFactory;
    pub use crate::resource_tracker::{get_resource, ResourceTracker};

    // Dependencies required by the codegen
    pub use anyhow::Context;
    #[cfg(feature = "setup-tracing")]
    pub use colored;
    pub use strfmt::strfmt;
    #[cfg(feature = "setup-tracing")]
    pub use tracing_subscriber;

    // Print the version of the runtime.
    pub fn print_version() {
        println!("{} {}", crate::NAME, crate::VERSION);
    }
}<|MERGE_RESOLUTION|>--- conflicted
+++ resolved
@@ -27,15 +27,9 @@
 //! be a binary crate with a few dependencies including `shuttle-runtime` and `shuttle-axum`.
 //!
 //! ```toml
-<<<<<<< HEAD
-//! axum = "0.6.20"
-//! shuttle-axum = "0.35.2"
-//! shuttle-runtime = "0.35.2"
-=======
 //! axum = "0.7.3"
 //! shuttle-axum = "0.36.0"
 //! shuttle-runtime = "0.36.0"
->>>>>>> ad0f0440
 //! tokio = "1.28.2"
 //! ```
 //!
@@ -118,11 +112,7 @@
 //! `runtime-tokio-native-tls` and `postgres` features inside `Cargo.toml`:
 //!
 //! ```toml
-<<<<<<< HEAD
-//! shuttle-shared-db = { version = "0.35.2", features = ["postgres"] }
-=======
 //! shuttle-shared-db = { version = "0.36.0", features = ["postgres"] }
->>>>>>> ad0f0440
 //! sqlx = "0.7.1"
 //! ```
 //!
