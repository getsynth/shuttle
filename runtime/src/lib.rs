--- conflicted
+++ resolved
@@ -113,13 +113,8 @@
 //! `runtime-tokio-native-tls` and `postgres` features inside `Cargo.toml`:
 //!
 //! ```toml
-<<<<<<< HEAD
 //! shuttle-shared-db = { version = "0.22.0", features = ["postgres"] }
-//! sqlx = { version = "0.6.2", features = ["runtime-tokio-native-tls", "postgres"] }
-=======
-//! shuttle-shared-db = { version = "0.21.0", features = ["postgres"] }
 //! sqlx = { version = "0.7.1", features = ["runtime-tokio-native-tls", "postgres"] }
->>>>>>> c3c5d4c1
 //! ```
 //!
 //! Now update the `#[shuttle_runtime::main]` function to take in a `PgPool`:
