--- conflicted
+++ resolved
@@ -319,13 +319,8 @@
             .get(&mut store, "axum", "__SHUTTLE_Axum_call")
             .context("wasm module should be loaded and the router function should be available")?
             .into_func()
-<<<<<<< HEAD
             .context("router function should be a function")?
-            .typed::<(RawFd, RawFd, RawFd, RawFd), ()>(&store)?
-=======
-            .expect("router function should be a function")
             .typed::<(RawFd, RawFd, RawFd), ()>(&store)?
->>>>>>> 35c06603
             .call(
                 &mut store,
                 (LOGS_FD as i32, PARTS_FD as i32, BODY_FD as i32),
