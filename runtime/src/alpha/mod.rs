use std::{
    collections::BTreeMap,
    iter::FromIterator,
    net::{Ipv4Addr, SocketAddr},
    ops::DerefMut,
    str::FromStr,
    sync::{Arc, Mutex},
    time::Duration,
};

use anyhow::Context;
use async_trait::async_trait;
use core::future::Future;
use shuttle_common::{
    backends::{
        auth::{AuthPublicKey, JwtAuthenticationLayer},
        tracing::ExtractPropagationLayer,
    },
    claims::{Claim, ClaimLayer, InjectPropagationLayer},
    resource,
};
use shuttle_proto::{
    provisioner::provisioner_client::ProvisionerClient,
    runtime::{
        runtime_server::{Runtime, RuntimeServer},
        LoadRequest, LoadResponse, StartRequest, StartResponse, StopReason, StopRequest,
        StopResponse, SubscribeStopRequest, SubscribeStopResponse,
    },
};
use shuttle_service::{Environment, Factory, ProjectName, Service};
use tokio::sync::{
    broadcast::{self, Sender},
    mpsc, oneshot,
};
use tokio_stream::wrappers::ReceiverStream;
use tonic::{
    transport::{Endpoint, Server},
    Request, Response, Status,
};
use tower::ServiceBuilder;

use crate::{print_version, provisioner_factory::ProvisionerFactory, ResourceTracker};

use self::args::Args;

mod args;

pub async fn start(loader: impl Loader<ProvisionerFactory> + Send + 'static) {
    // `--version` overrides any other arguments.
    if std::env::args().any(|arg| arg == "--version") {
        print_version();
        return;
    }

    let args = match Args::parse() {
        Ok(args) => args,
        Err(e) => {
            eprintln!("Runtime received malformed or incorrect args, {e}");
            let help_str = "[HINT]: Run shuttle with `cargo shuttle run`";
            let wrapper_str = "-".repeat(help_str.len());
            eprintln!("{wrapper_str}\n{help_str}\n{wrapper_str}");
            return;
        }
    };

    // this is handled after arg parsing to not interfere with --version above
    #[cfg(feature = "setup-tracing")]
    {
        use colored::Colorize;
        use tracing_subscriber::prelude::*;

        colored::control::set_override(true); // always apply color

        tracing_subscriber::registry()
            .with(tracing_subscriber::fmt::layer().without_time())
            .with(
                // let user override RUST_LOG in local run if they want to
                tracing_subscriber::EnvFilter::try_from_default_env()
                    // otherwise use our default
                    .or_else(|_| tracing_subscriber::EnvFilter::try_new("info,shuttle=trace"))
                    .unwrap(),
            )
            .init();

        println!(
            "{}\n\
            {}\n\
            To disable the subscriber and use your own,\n\
            turn off the default features for {}:\n\
            \n\
            {}\n\
            {}",
            "=".repeat(63).yellow(),
            "Shuttle's default tracing subscriber is initialized!"
                .yellow()
                .bold(),
            "shuttle-runtime".italic(),
            r#"shuttle-runtime = { version = "...", default-features = false }"#.italic(),
            "=".repeat(63).yellow(),
        );
    }

    let addr = SocketAddr::new(Ipv4Addr::LOCALHOST.into(), args.port);

    let provisioner_address = args.provisioner_address;
    let mut server_builder = Server::builder()
        .http2_keepalive_interval(Some(Duration::from_secs(60)))
        .layer(JwtAuthenticationLayer::new(AuthPublicKey::new(
            args.auth_uri,
        )))
        .layer(ExtractPropagationLayer);

    let router = {
        let alpha = Alpha::new(provisioner_address, loader, args.env);

        let svc = RuntimeServer::new(alpha);
        server_builder.add_service(svc)
    };

    match router.serve(addr).await {
        Ok(_) => {}
        Err(e) => panic!("Error while serving address {addr}: {e}"),
    };
}

pub struct Alpha<L, S> {
    // Mutexes are for interior mutability
    stopped_tx: Sender<(StopReason, String)>,
    provisioner_address: Endpoint,
    kill_tx: Mutex<Option<oneshot::Sender<String>>>,
    loader: Mutex<Option<L>>,
    service: Mutex<Option<S>>,
    env: Environment,
}

impl<L, S> Alpha<L, S> {
<<<<<<< HEAD
    pub fn new(provisioner_address: Endpoint, loader: L, env: Environment) -> Self {
        let (tx, rx) = mpsc::unbounded_channel();
=======
    pub fn new(
        provisioner_address: Endpoint,
        loader: L,
        storage_manager: Arc<dyn StorageManager>,
        env: Environment,
    ) -> Self {
>>>>>>> 2c5a0bb3
        let (stopped_tx, _stopped_rx) = broadcast::channel(10);

        Self {
            stopped_tx,
            kill_tx: Mutex::new(None),
            provisioner_address,
            loader: Mutex::new(Some(loader)),
            service: Mutex::new(None),
            env,
        }
    }
}

#[async_trait]
pub trait Loader<Fac>
where
    Fac: Factory,
{
    type Service: Service;

    async fn load(
        self,
        factory: Fac,
        resource_tracker: ResourceTracker,
        deployment_id: String,
    ) -> Result<Self::Service, shuttle_service::Error>;
}

#[async_trait]
impl<F, O, Fac, S> Loader<Fac> for F
where
    F: FnOnce(Fac, ResourceTracker, String) -> O + Send,
    O: Future<Output = Result<S, shuttle_service::Error>> + Send,
    Fac: Factory + 'static,
    S: Service,
{
    type Service = S;

    async fn load(
        self,
        factory: Fac,
        resource_tracker: ResourceTracker,
        deployment_id: String,
    ) -> Result<Self::Service, shuttle_service::Error> {
        (self)(factory, resource_tracker, deployment_id).await
    }
}

#[async_trait]
impl<L, S> Runtime for Alpha<L, S>
where
    L: Loader<ProvisionerFactory, Service = S> + Send + 'static,
    S: Service + Send + 'static,
{
    async fn load(&self, request: Request<LoadRequest>) -> Result<Response<LoadResponse>, Status> {
        let claim = request.extensions().get::<Claim>().map(Clone::clone);

        let LoadRequest {
            path,
            resources,
            secrets,
            service_name,
            deployment_id,
        } = request.into_inner();
        println!("loading alpha service at {path}");

        let channel = self
            .provisioner_address
            .clone()
            .connect()
            .await
            .context("failed to connect to provisioner")
            .map_err(|err| Status::internal(err.to_string()))?;
        let channel = ServiceBuilder::new()
            .layer(ClaimLayer)
            .layer(InjectPropagationLayer)
            .service(channel);

        let provisioner_client = ProvisionerClient::new(channel);

        let service_name = ProjectName::from_str(service_name.as_str())
            .map_err(|err| Status::from_error(Box::new(err)))?;

        let past_resources = resources
            .into_iter()
            .map(resource::Response::from_bytes)
            .collect();
        let new_resources = Arc::new(Mutex::new(Vec::new()));
        let resource_tracker = ResourceTracker::new(past_resources, new_resources.clone());

<<<<<<< HEAD
        // Sorts secrets by key
        let secrets = BTreeMap::from_iter(secrets);

        let factory =
            ProvisionerFactory::new(provisioner_client, service_name, secrets, self.env, claim);
        trace!("got factory");

        let logger = Logger::new(self.logs_tx.clone());
=======
        let factory = ProvisionerFactory::new(
            provisioner_client,
            service_name,
            secrets,
            self.storage_manager.clone(),
            self.env,
            claim,
        );
>>>>>>> 2c5a0bb3

        let loader = self.loader.lock().unwrap().deref_mut().take().unwrap();

        // send to new thread to catch panics
        let service =
            match tokio::spawn(loader.load(factory, resource_tracker, deployment_id)).await {
                Ok(res) => match res {
                    Ok(service) => service,
                    Err(error) => {
                        println!("loading service failed: {error}");

                        let message = LoadResponse {
                            success: false,
                            message: error.to_string(),
                            resources: new_resources
                                .lock()
                                .expect("to get lock no new resources")
                                .iter()
                                .map(resource::Response::to_bytes)
                                .collect(),
                        };
                        return Ok(Response::new(message));
                    }
                },
                Err(error) => {
                    let resources = new_resources
                        .lock()
                        .expect("to get lock no new resources")
                        .iter()
                        .map(resource::Response::to_bytes)
                        .collect();

                    if error.is_panic() {
                        let panic = error.into_panic();
                        let msg = match panic.downcast_ref::<String>() {
                            Some(msg) => msg.to_string(),
                            None => match panic.downcast_ref::<&str>() {
                                Some(msg) => msg.to_string(),
                                None => "<no panic message>".to_string(),
                            },
                        };

                        println!("loading service panicked: {msg}");

                        let message = LoadResponse {
                            success: false,
                            message: msg,
                            resources,
                        };
                        return Ok(Response::new(message));
                    } else {
                        println!("loading service crashed: {error}");
                        let message = LoadResponse {
                            success: false,
                            message: error.to_string(),
                            resources,
                        };
                        return Ok(Response::new(message));
                    }
                }
            };

        *self.service.lock().unwrap() = Some(service);

        let message = LoadResponse {
            success: true,
            message: String::new(),
            resources: new_resources
                .lock()
                .expect("to get lock no new resources")
                .iter()
                .map(resource::Response::to_bytes)
                .collect(),
        };
        Ok(Response::new(message))
    }

    async fn start(
        &self,
        request: Request<StartRequest>,
    ) -> Result<Response<StartResponse>, Status> {
        println!("alpha runtime starting");
        let service = self.service.lock().unwrap().deref_mut().take();
        let service = service.unwrap();

        let StartRequest { ip, .. } = request.into_inner();
        let service_address = SocketAddr::from_str(&ip)
            .context("invalid socket address")
            .map_err(|err| Status::invalid_argument(err.to_string()))?;

        println!("starting on {service_address}");

        let (kill_tx, kill_rx) = tokio::sync::oneshot::channel();
        *self.kill_tx.lock().unwrap() = Some(kill_tx);

        let stopped_tx = self.stopped_tx.clone();

        let handle = tokio::runtime::Handle::current();

        // start service as a background task with a kill receiver
        tokio::spawn(async move {
            let mut background = handle.spawn(service.bind(service_address));

            tokio::select! {
                res = &mut background => {
                    match res {
                        Ok(_) => {
                            println!("service stopped all on its own");
                            let _ = stopped_tx
                                .send((StopReason::End, String::new()))
                                .map_err(|e| println!("{e}"));
                        },
                        Err(error) => {
                            if error.is_panic() {
                                let panic = error.into_panic();
                                let msg = match panic.downcast_ref::<String>() {
                                    Some(msg) => msg.to_string(),
                                    None => match panic.downcast_ref::<&str>() {
                                        Some(msg) => msg.to_string(),
                                        None => "<no panic message>".to_string(),
                                    },
                                };

                                println!("service panicked: {msg}");

                                let _ = stopped_tx
                                    .send((StopReason::Crash, msg))
                                    .map_err(|e| println!("{e}"));
                            } else {
                                println!("service crashed: {error}");
                                let _ = stopped_tx
                                    .send((StopReason::Crash, error.to_string()))
                                    .map_err(|e| println!("{e}"));
                            }
                        },
                    }
                },
                message = kill_rx => {
                    match message {
                        Ok(_) => {
                            let _ = stopped_tx
                                .send((StopReason::Request, String::new()))
                                .map_err(|e| println!("{e}"));
                        }
                        Err(_) => println!("the kill sender dropped")
                    };

                    println!("will now abort the service");
                    background.abort();
                    background.await.unwrap().expect("to stop service");
                }
            }
        });

        let message = StartResponse { success: true };

        Ok(Response::new(message))
    }

    async fn stop(&self, _request: Request<StopRequest>) -> Result<Response<StopResponse>, Status> {
        let kill_tx = self.kill_tx.lock().unwrap().deref_mut().take();

        if let Some(kill_tx) = kill_tx {
            if kill_tx.send("stopping deployment".to_owned()).is_err() {
                println!("the kill receiver dropped");
                return Err(Status::internal("failed to stop deployment"));
            }

            Ok(Response::new(StopResponse { success: true }))
        } else {
            println!("failed to stop deployment");

            Ok(tonic::Response::new(StopResponse { success: false }))
        }
    }

    type SubscribeStopStream = ReceiverStream<Result<SubscribeStopResponse, Status>>;

    async fn subscribe_stop(
        &self,
        _request: Request<SubscribeStopRequest>,
    ) -> Result<Response<Self::SubscribeStopStream>, Status> {
        let mut stopped_rx = self.stopped_tx.subscribe();
        let (tx, rx) = mpsc::channel(1);

        // Move the stop channel into a stream to be returned
        tokio::spawn(async move {
            while let Ok((reason, message)) = stopped_rx.recv().await {
                tx.send(Ok(SubscribeStopResponse {
                    reason: reason as i32,
                    message,
                }))
                .await
                .unwrap();
            }
        });

        Ok(Response::new(ReceiverStream::new(rx)))
    }
}<|MERGE_RESOLUTION|>--- conflicted
+++ resolved
@@ -134,17 +134,7 @@
 }
 
 impl<L, S> Alpha<L, S> {
-<<<<<<< HEAD
     pub fn new(provisioner_address: Endpoint, loader: L, env: Environment) -> Self {
-        let (tx, rx) = mpsc::unbounded_channel();
-=======
-    pub fn new(
-        provisioner_address: Endpoint,
-        loader: L,
-        storage_manager: Arc<dyn StorageManager>,
-        env: Environment,
-    ) -> Self {
->>>>>>> 2c5a0bb3
         let (stopped_tx, _stopped_rx) = broadcast::channel(10);
 
         Self {
@@ -235,25 +225,11 @@
         let new_resources = Arc::new(Mutex::new(Vec::new()));
         let resource_tracker = ResourceTracker::new(past_resources, new_resources.clone());
 
-<<<<<<< HEAD
         // Sorts secrets by key
         let secrets = BTreeMap::from_iter(secrets);
 
         let factory =
             ProvisionerFactory::new(provisioner_client, service_name, secrets, self.env, claim);
-        trace!("got factory");
-
-        let logger = Logger::new(self.logs_tx.clone());
-=======
-        let factory = ProvisionerFactory::new(
-            provisioner_client,
-            service_name,
-            secrets,
-            self.storage_manager.clone(),
-            self.env,
-            claim,
-        );
->>>>>>> 2c5a0bb3
 
         let loader = self.loader.lock().unwrap().deref_mut().take().unwrap();
 
