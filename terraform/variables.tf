variable "service_cpu" {
  type    = number
  default = 4096
}

variable "service_memory" {
  type    = number
  default = 16384
}

variable "desired_count" {
  type    = number
  default = 0
}

variable "api_container_port" {
  type    = number
  default = 8001
}

variable "api_fqdn" {
  type = string
  description = "Fully qualified domain name where the api will be reachable at"
}

variable "postgres_container_port" {
  type    = number
  default = 5432
}

variable "postgres_password" {
  type        = string
  description = "Root password for postgres instance"
}

variable "proxy_container_port" {
  type    = number
  default = 8000
}

<<<<<<< HEAD
resource "random_string" "initial_key" {
  length  = 16
  special = false
  lower   = true
  number  = true
  upper   = true
=======
variable "shuttle_admin_secret" {
  type        = string
  description = "Secret for the shuttle admin user"
>>>>>>> 448c62f1
}<|MERGE_RESOLUTION|>--- conflicted
+++ resolved
@@ -19,7 +19,7 @@
 }
 
 variable "api_fqdn" {
-  type = string
+  type        = string
   description = "Fully qualified domain name where the api will be reachable at"
 }
 
@@ -38,16 +38,7 @@
   default = 8000
 }
 
-<<<<<<< HEAD
-resource "random_string" "initial_key" {
-  length  = 16
-  special = false
-  lower   = true
-  number  = true
-  upper   = true
-=======
 variable "shuttle_admin_secret" {
   type        = string
   description = "Secret for the shuttle admin user"
->>>>>>> 448c62f1
 }