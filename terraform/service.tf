--- conflicted
+++ resolved
@@ -36,11 +36,7 @@
 }
 
 resource "aws_instance" "backend" {
-<<<<<<< HEAD
-  ami           = "ami-09f17957a215f09e2" # unveil-backend-ami-20220313
-=======
-  ami           = "ami-072db068702487a87"  # unveil-backend-ami-20220313
->>>>>>> 448c62f1
+  ami           = "ami-072db068702487a87" # unveil-backend-ami-20220313
   instance_type = "c6g.4xlarge"
 
   monitoring = true
@@ -72,7 +68,8 @@
       data_dir             = local.data_dir,
       docker_image         = local.docker_image,
       pg_password          = var.postgres_password,
-      shuttle_admin_secret = var.shuttle_admin_secret
+      shuttle_admin_secret = var.shuttle_admin_secret,
+      shuttle_initial_key  = random_string.initial_key.result
     }
   )
 }
