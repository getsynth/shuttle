resource "aws_network_interface" "backend" {
  subnet_id = aws_subnet.backend_b.id
}

resource "aws_eip" "backend" {
  vpc               = true
  network_interface = aws_network_interface.backend.id
}

resource "aws_network_interface_sg_attachment" "backend" {
  security_group_id    = aws_security_group.unreasonable.id
  network_interface_id = aws_network_interface.backend.id
}

resource "aws_iam_instance_profile" "backend" {
  name = "backend-profile"
  role = "BackendAPIRole"
}

resource "aws_lb_target_group_attachment" "api" {
  target_group_arn = aws_lb_target_group.api.arn
  target_id        = aws_instance.backend.id
  port             = var.api_container_port
}

resource "aws_lb_target_group_attachment" "user" {
  target_group_arn = aws_lb_target_group.user.arn
  target_id        = aws_instance.backend.id
  port             = var.proxy_container_port
}

resource "aws_lb_target_group_attachment" "postgres" {
  target_group_arn = aws_lb_target_group.postgres.arn
  target_id        = aws_instance.backend.id
  port             = var.postgres_container_port
}

resource "aws_instance" "backend" {
  ami           = "ami-072db068702487a87" # unveil-backend-ami-20220313
  instance_type = "c6g.4xlarge"

  monitoring = true

  availability_zone = "eu-west-2b"

  iam_instance_profile = aws_iam_instance_profile.backend.id

  network_interface {
    network_interface_id = aws_network_interface.backend.id
    device_index         = 0
  }

<<<<<<< HEAD
  root_block_device {
    delete_on_termination = true
    encrypted             = false
    volume_size           = 64
    volume_type           = "gp2"
=======
  user_data                   = data.cloudinit_config.backend.rendered
  user_data_replace_on_change = false
}

locals {
  opt_shuttle_content = templatefile(
    "${path.module}/systemd/system/opt-shuttle.mount.tftpl",
    {
      dns_name = aws_efs_file_system.user_data.dns_name,
      data_dir = local.data_dir
    }
  )
  shuttle_backend_content = templatefile(
    "${path.module}/systemd/system/shuttle-backend.service.tftpl",
    {
      data_dir             = local.data_dir,
      docker_image         = local.docker_image,
      pg_password          = var.postgres_password,
      shuttle_admin_secret = var.shuttle_admin_secret,
      proxy_fqdn           = var.proxy_fqdn,
      shuttle_initial_key  = random_string.initial_key.result
    }
  )
}

data "cloudinit_config" "backend" {
  gzip          = false
  base64_encode = false

  part {
    content_type = "text/cloud-config"
    content = templatefile(
      "${path.module}/misc/cloud-config.yaml",
      {
        opt_shuttle_content     = base64encode(local.opt_shuttle_content),
        shuttle_backend_content = base64encode(local.shuttle_backend_content)
      }
    )
    filename = "cloud-config.yaml"
>>>>>>> 2db73d12
  }
}<|MERGE_RESOLUTION|>--- conflicted
+++ resolved
@@ -50,13 +50,13 @@
     device_index         = 0
   }
 
-<<<<<<< HEAD
   root_block_device {
     delete_on_termination = true
     encrypted             = false
     volume_size           = 64
     volume_type           = "gp2"
-=======
+  }
+
   user_data                   = data.cloudinit_config.backend.rendered
   user_data_replace_on_change = false
 }
@@ -96,6 +96,5 @@
       }
     )
     filename = "cloud-config.yaml"
->>>>>>> 2db73d12
   }
 }