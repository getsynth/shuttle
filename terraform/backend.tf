--- conflicted
+++ resolved
@@ -8,19 +8,15 @@
   required_providers {
     aws = {
       source  = "hashicorp/aws"
-<<<<<<< HEAD
-      version = "~> 3.0"
-    }
-    random = {
-      source  = "hashicorp/random"
-      version = "~> 3.0"
-=======
       version = "~> 4.0"
     }
     cloudinit = {
       source  = "hashicorp/cloudinit"
       version = "~> 2.0"
->>>>>>> 448c62f1
+    }
+    random = {
+      source  = "hashicorp/random"
+      version = "~> 3.0"
     }
   }
 
