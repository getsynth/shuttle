[workspace]
members = [
  "admin",
  "auth",
  "cargo-shuttle",
  "codegen",
  "common",
  "deployer",
  "gateway",
  "proto",
  "provisioner",
  "runtime",
  "service",
]

exclude = [
  "e2e",
  "examples",
  "resources/aws-rds",
  "resources/persist",
  "resources/secrets",
  "resources/shared-db",
  "resources/static-folder",
  "services",
]

[workspace.package]
version = "0.12.0"
edition = "2021"
license = "Apache-2.0"
repository = "https://github.com/shuttle-hq/shuttle"

# https://doc.rust-lang.org/cargo/reference/workspaces.html#the-workspacedependencies-table
[workspace.dependencies]
shuttle-codegen = { path = "codegen", version = "0.12.0" }
shuttle-common = { path = "common", version = "0.12.0" }
shuttle-proto = { path = "proto", version = "0.12.0" }
shuttle-service = { path = "service", version = "0.12.0" }

anyhow = "1.0.66"
async-trait = "0.1.58"
axum = { version = "0.6.0", default-features = false }
<<<<<<< HEAD
base64 = "0.13.1"
bytes = "1.4.0"
cap-std = "1.0.2"
=======
cargo = "0.69.0"
cargo_metadata = "0.15.3"
>>>>>>> 2859205b
chrono = { version = "0.4.23", default-features = false }
clap = { version = "4.0.27", features = ["derive"] }
crossbeam-channel = "0.5.7"
crossterm = "0.25.0"
ctor = "0.1.26"
dirs = "5.0.0"
flate2 = "1.0.25"
fqdn = "0.2.3"
futures = "0.3.27"
headers = "0.3.8"
home = "0.5.4"
http = "0.2.8"
hyper = "0.14.23"
jsonwebtoken = { version = "8.2.0" }
once_cell = "1.16.0"
opentelemetry = { version = "0.18.0", features = ["rt-tokio"] }
opentelemetry-http = "0.7.0"
pin-project = "1.0.12"
pipe = "0.4.0"
portpicker = "0.1.1"
prost = "0.11.8"
prost-types = "0.11.0"
rand = "0.8.5"
reqwest = "0.11.13"
ring = "0.16.20"
rmp-serde = "1.1.1"
serde = { version = "1.0.148", default-features = false }
serde_json = "1.0.89"
sqlx = "0.6.2"
strum = { version = "0.24.1", features = ["derive"] }
tempfile = "3.4.0"
thiserror = "1.0.37"
tar = "0.4.38"
tokio = { version = "1.22.0" }
toml = "0.5.9"
toml_edit = "0.15.0"
tonic = "0.8.3"
tonic-build = "0.8.3"
tower = "0.4.13"
tower-http = { version = "0.4.0", features = ["trace"] }
tracing = { version = "0.1.37", default-features = false }
tracing-opentelemetry = "0.18.0"
tracing-subscriber = { version = "0.3.16", default-features = false, features = [
  "registry",
  "std",
] }
ttl_cache = "0.5.1"
uuid = "1.2.2"<|MERGE_RESOLUTION|>--- conflicted
+++ resolved
@@ -40,14 +40,11 @@
 anyhow = "1.0.66"
 async-trait = "0.1.58"
 axum = { version = "0.6.0", default-features = false }
-<<<<<<< HEAD
 base64 = "0.13.1"
 bytes = "1.4.0"
 cap-std = "1.0.2"
-=======
 cargo = "0.69.0"
 cargo_metadata = "0.15.3"
->>>>>>> 2859205b
 chrono = { version = "0.4.23", default-features = false }
 clap = { version = "4.0.27", features = ["derive"] }
 crossbeam-channel = "0.5.7"
