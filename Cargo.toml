--- conflicted
+++ resolved
@@ -86,16 +86,10 @@
 tempfile = "3.4.0"
 thiserror = "1.0.37"
 tar = "0.4.38"
-<<<<<<< HEAD
 tokio = "1.22.0"
+tokio-stream = "0.1.11"
 toml = "0.7.6"
 toml_edit = "0.19.14"
-=======
-tokio = { version = "1.22.0" }
-tokio-stream = "0.1.11"
-toml = "0.5.9"
-toml_edit = "0.16.0"
->>>>>>> 2c5a0bb3
 tonic = "0.8.3"
 tonic-build = "0.8.3"
 tower = "0.4.13"
