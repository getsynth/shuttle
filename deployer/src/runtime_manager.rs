use std::{
    collections::HashMap,
    path::{Path, PathBuf},
    sync::Arc,
};

use anyhow::Context;
use chrono::Utc;
use prost_types::Timestamp;
use shuttle_common::{
    claims::{ClaimService, InjectPropagation},
    log::Backend,
};
<<<<<<< HEAD
use shuttle_service::Environment;
use tokio::{process, sync::Mutex};
=======
use shuttle_proto::{
    logger::{logger_client::LoggerClient, Batcher, LogItem, LogLine},
    runtime::{self, runtime_client::RuntimeClient, StopRequest},
};
use tokio::{io::AsyncBufReadExt, io::BufReader, process, sync::Mutex};
>>>>>>> 2c5a0bb3
use tonic::transport::Channel;
use tracing::{debug, info, trace};
use uuid::Uuid;

const MANIFEST_DIR: &str = env!("CARGO_MANIFEST_DIR");

type Runtimes = Arc<
    std::sync::Mutex<
        HashMap<
            Uuid,
            (
                process::Child,
                RuntimeClient<ClaimService<InjectPropagation<Channel>>>,
            ),
        >,
    >,
>;

/// Manager that can start up mutliple runtimes. This is needed so that two runtimes can be up when a new deployment is made:
/// One runtime for the new deployment being loaded; another for the currently active deployment
#[derive(Clone)]
pub struct RuntimeManager {
    runtimes: Runtimes,
    provisioner_address: String,
    logger_client: Batcher<
        LoggerClient<
            shuttle_common::claims::ClaimService<
                shuttle_common::claims::InjectPropagation<tonic::transport::Channel>,
            >,
        >,
    >,
    auth_uri: Option<String>,
}

impl RuntimeManager {
    pub fn new(
        provisioner_address: String,
        logger_client: Batcher<
            LoggerClient<
                shuttle_common::claims::ClaimService<
                    shuttle_common::claims::InjectPropagation<tonic::transport::Channel>,
                >,
            >,
        >,
        auth_uri: Option<String>,
    ) -> Arc<Mutex<Self>> {
        Arc::new(Mutex::new(Self {
            runtimes: Default::default(),
            provisioner_address,
            logger_client,
            auth_uri,
        }))
    }

    pub async fn get_runtime_client(
        &mut self,
        id: Uuid,
<<<<<<< HEAD
        project_path: &Path,
=======
        service_name: String,
>>>>>>> 2c5a0bb3
        alpha_runtime_path: Option<PathBuf>,
    ) -> anyhow::Result<RuntimeClient<ClaimService<InjectPropagation<Channel>>>> {
        trace!("making new client");

        let port = portpicker::pick_unused_port().context("failed to find available port")?;
        let is_next = alpha_runtime_path.is_none();

        let runtime_executable = if let Some(alpha_runtime) = alpha_runtime_path {
            debug!(
                "Starting alpha runtime at: {}",
                alpha_runtime
                    .clone()
                    .into_os_string()
                    .into_string()
                    .unwrap_or_default()
            );
            alpha_runtime
        } else {
            if cfg!(debug_assertions) {
                debug!("Installing shuttle-next runtime in debug mode from local source");
                // If we're running deployer natively, install shuttle-runtime using the
                // version of runtime from the calling repo.
                let path = std::fs::canonicalize(format!("{MANIFEST_DIR}/../runtime"));

                // The path will not be valid if we are in a deployer container, in which
                // case we don't try to install and use the one installed in deploy.sh.
                if let Ok(path) = path {
                    std::process::Command::new("cargo")
                        .arg("install")
                        .arg("shuttle-runtime")
                        .arg("--path")
                        .arg(path)
                        .arg("--bin")
                        .arg("shuttle-next")
                        .arg("--features")
                        .arg("next")
                        .output()
                        .expect("failed to install the local version of shuttle-runtime");
                }
            }

            debug!("Returning path to shuttle-next runtime");
            // If we're in a deployer built with the containerfile, the runtime will have
            // been installed in deploy.sh.
            home::cargo_home()
                .expect("failed to find path to cargo home")
                .join("bin/shuttle-next")
        };

        let (mut process, runtime_client) = runtime::start(
            is_next,
            Environment::Deployment,
            &self.provisioner_address,
            self.auth_uri.as_ref(),
            port,
            runtime_executable,
            project_path,
        )
        .await
        .context("failed to start shuttle runtime")?;

        let stdout = process
            .stdout
            .take()
            .context("child process did not have a handle to stdout")?;

        self.runtimes
            .lock()
            .unwrap()
            .insert(id, (process, runtime_client.clone()));

        let mut reader = BufReader::new(stdout).lines();
        let logger_client = self.logger_client.clone();
        tokio::spawn(async move {
            while let Some(line) = reader.next_line().await.unwrap() {
                let utc = Utc::now();
                let log = LogItem {
                    deployment_id: id.to_string(),
                    log_line: Some(LogLine {
                        service_name: Backend::Runtime(service_name.clone()).to_string(),
                        tx_timestamp: Some(Timestamp {
                            seconds: utc.timestamp(),
                            nanos: utc.timestamp_subsec_nanos().try_into().unwrap_or_default(),
                        }),
                        data: line.as_bytes().to_vec(),
                    }),
                };
                logger_client.send(log);
            }
        });

        Ok(runtime_client)
    }

    /// Send a kill / stop signal for a deployment to its running runtime
    pub async fn kill(&mut self, id: &Uuid) -> bool {
        let value = self.runtimes.lock().unwrap().remove(id);

        if let Some((mut process, mut runtime_client)) = value {
            trace!(%id, "sending stop signal for deployment");

            let stop_request = tonic::Request::new(StopRequest {});
            let response = runtime_client.stop(stop_request).await.unwrap();

            trace!(?response, "stop deployment response");

            let result = response.into_inner().success;
            let _ = process.start_kill();

            result
        } else {
            trace!("no client running");
            true
        }
    }
}

impl Drop for RuntimeManager {
    fn drop(&mut self) {
        info!("runtime manager shutting down");

        for (process, _runtime_client) in self.runtimes.lock().unwrap().values_mut() {
            let _ = process.start_kill();
        }
    }
}<|MERGE_RESOLUTION|>--- conflicted
+++ resolved
@@ -11,16 +11,12 @@
     claims::{ClaimService, InjectPropagation},
     log::Backend,
 };
-<<<<<<< HEAD
-use shuttle_service::Environment;
-use tokio::{process, sync::Mutex};
-=======
 use shuttle_proto::{
     logger::{logger_client::LoggerClient, Batcher, LogItem, LogLine},
     runtime::{self, runtime_client::RuntimeClient, StopRequest},
 };
+use shuttle_service::Environment;
 use tokio::{io::AsyncBufReadExt, io::BufReader, process, sync::Mutex};
->>>>>>> 2c5a0bb3
 use tonic::transport::Channel;
 use tracing::{debug, info, trace};
 use uuid::Uuid;
@@ -78,11 +74,8 @@
     pub async fn get_runtime_client(
         &mut self,
         id: Uuid,
-<<<<<<< HEAD
         project_path: &Path,
-=======
         service_name: String,
->>>>>>> 2c5a0bb3
         alpha_runtime_path: Option<PathBuf>,
     ) -> anyhow::Result<RuntimeClient<ClaimService<InjectPropagation<Channel>>>> {
         trace!("making new client");
