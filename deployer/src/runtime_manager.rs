use std::{convert::TryInto, path::PathBuf, sync::Arc};

use anyhow::Context;
use shuttle_proto::runtime::{
    self, runtime_client::RuntimeClient, StopRequest, SubscribeLogsRequest,
};
use tokio::{process, sync::Mutex};
use tonic::transport::Channel;
use tracing::{info, instrument, trace};
use uuid::Uuid;

use crate::deployment::deploy_layer;

const MANIFEST_DIR: &str = env!("CARGO_MANIFEST_DIR");

#[derive(Clone)]
pub struct RuntimeManager {
    legacy: Option<RuntimeClient<Channel>>,
    legacy_process: Option<Arc<std::sync::Mutex<process::Child>>>,
    next: Option<RuntimeClient<Channel>>,
    next_process: Option<Arc<std::sync::Mutex<process::Child>>>,
    artifacts_path: PathBuf,
    provisioner_address: String,
    log_sender: crossbeam_channel::Sender<deploy_layer::Log>,
}

impl RuntimeManager {
    pub fn new(
        artifacts_path: PathBuf,
        provisioner_address: String,
        log_sender: crossbeam_channel::Sender<deploy_layer::Log>,
    ) -> Arc<Mutex<Self>> {
        Arc::new(Mutex::new(Self {
            legacy: None,
            legacy_process: None,
            next: None,
            next_process: None,
            artifacts_path,
            provisioner_address,
            log_sender,
        }))
    }

    pub async fn get_runtime_client(
        &mut self,
        is_next: bool,
    ) -> anyhow::Result<RuntimeClient<Channel>> {
        if is_next {
            Self::get_runtime_client_helper(
                &mut self.next,
                &mut self.next_process,
                is_next,
                self.artifacts_path.clone(),
                &self.provisioner_address,
                self.log_sender.clone(),
            )
            .await
        } else {
            Self::get_runtime_client_helper(
                &mut self.legacy,
                &mut self.legacy_process,
                is_next,
                self.artifacts_path.clone(),
                &self.provisioner_address,
                self.log_sender.clone(),
            )
            .await
        }
    }

    /// Send a kill / stop signal for a deployment to any runtimes currently running
    pub async fn kill(&mut self, id: &Uuid) -> bool {
        let success_legacy = if let Some(legacy_client) = &mut self.legacy {
            trace!(%id, "sending stop signal to legacy for deployment");

            let stop_request = tonic::Request::new(StopRequest {
                deployment_id: id.as_bytes().to_vec(),
            });
            let response = legacy_client.stop(stop_request).await.unwrap();

            response.into_inner().success
        } else {
            trace!("no legacy client running");
            true
        };

        let success_next = if let Some(next_client) = &mut self.next {
            trace!(%id, "sending stop signal to next for deployment");

            let stop_request = tonic::Request::new(StopRequest {
                deployment_id: id.as_bytes().to_vec(),
            });
            let response = next_client.stop(stop_request).await.unwrap();

            response.into_inner().success
        } else {
            trace!("no next client running");
            true
        };

        success_legacy && success_next
    }

    #[instrument(skip(runtime_option, process_option, log_sender))]
    async fn get_runtime_client_helper(
        runtime_option: &mut Option<RuntimeClient<Channel>>,
        process_option: &mut Option<Arc<std::sync::Mutex<process::Child>>>,
        is_next: bool,
        artifacts_path: PathBuf,
        provisioner_address: &str,
        log_sender: crossbeam_channel::Sender<deploy_layer::Log>,
    ) -> anyhow::Result<RuntimeClient<Channel>> {
        if let Some(runtime_client) = runtime_option {
            trace!("returning previous client");
            Ok(runtime_client.clone())
        } else {
            trace!("making new client");
<<<<<<< HEAD
            let port = portpicker::pick_unused_port().context("failed to find available port")?;
=======

            let get_runtime_executable = || {
                if cfg!(debug_assertions) {
                    // If we're running deployer natively, install shuttle-runtime using the
                    // version of runtime from the calling repo.
                    let path = std::fs::canonicalize(format!("{MANIFEST_DIR}/../runtime"));

                    // The path will not be valid if we are in a deployer container, in which
                    // case we don't try to install and use the one installed in deploy.sh.
                    if let Ok(path) = path {
                        std::process::Command::new("cargo")
                            .arg("install")
                            .arg("shuttle-runtime")
                            .arg("--path")
                            .arg(path)
                            .output()
                            .expect("failed to install the local version of shuttle-runtime");
                    }
                }

                // If we're in a deployer built with the containerfile, the runtime will have
                // been installed in deploy.sh.
                home::cargo_home()
                    .expect("failed to find path to cargo home")
                    .join("bin/shuttle-runtime")
            };
>>>>>>> d191d66a

            let (process, runtime_client) = runtime::start(
                is_next,
                runtime::StorageManagerType::Artifacts(artifacts_path),
                provisioner_address,
                port,
                get_runtime_executable,
            )
            .await
            .context("failed to start shuttle runtime")?;

            let sender = log_sender;
            let mut stream = runtime_client
                .clone()
                .subscribe_logs(tonic::Request::new(SubscribeLogsRequest {}))
                .await
                .context("subscribing to runtime logs stream")?
                .into_inner();

            tokio::spawn(async move {
                while let Ok(Some(log)) = stream.message().await {
                    if let Ok(log) = log.try_into() {
                        sender.send(log).expect("to send log to persistence");
                    }
                }
            });

            *runtime_option = Some(runtime_client.clone());
            *process_option = Some(Arc::new(std::sync::Mutex::new(process)));

            // Safe to unwrap as it was just set
            Ok(runtime_client)
        }
    }
}

impl Drop for RuntimeManager {
    fn drop(&mut self) {
        info!("runtime manager shutting down");

        if let Some(ref process) = self.legacy_process.take() {
            let _ = process.lock().unwrap().start_kill();
        }

        if let Some(ref process) = self.next_process.take() {
            let _ = process.lock().unwrap().start_kill();
        }
    }
}<|MERGE_RESOLUTION|>--- conflicted
+++ resolved
@@ -115,9 +115,8 @@
             Ok(runtime_client.clone())
         } else {
             trace!("making new client");
-<<<<<<< HEAD
+
             let port = portpicker::pick_unused_port().context("failed to find available port")?;
-=======
 
             let get_runtime_executable = || {
                 if cfg!(debug_assertions) {
@@ -144,7 +143,6 @@
                     .expect("failed to find path to cargo home")
                     .join("bin/shuttle-runtime")
             };
->>>>>>> d191d66a
 
             let (process, runtime_client) = runtime::start(
                 is_next,
