use std::sync::Arc;

pub use persistence::Persistence;
pub use runtime_manager::RuntimeManager;
use shuttle_common::log::LogRecorder;
<<<<<<< HEAD
use shuttle_proto::{builder, logger, provisioner};
=======
use shuttle_proto::logger;
>>>>>>> acddd827
use tokio::sync::Mutex;
use tracing::info;
use ulid::Ulid;

mod args;
pub mod deployment;
pub mod error;
pub mod handlers;
pub mod persistence;
mod runtime_manager;

pub use crate::args::Args;
pub use crate::deployment::state_change_layer::StateChangeLayer;
use crate::deployment::DeploymentManager;
use shuttle_common::backends::client::gateway;

const VERSION: &str = env!("CARGO_PKG_VERSION");

pub async fn start(
    persistence: Persistence,
    runtime_manager: Arc<Mutex<RuntimeManager>>,
    log_recorder: impl LogRecorder,
    log_fetcher: logger::Client,
    args: Args,
) {
    // when _set is dropped once axum exits, the deployment tasks will be aborted.
    let deployment_manager = DeploymentManager::builder()
        .build_log_recorder(log_recorder)
        .active_deployment_getter(persistence.clone())
        .artifacts_path(args.artifacts_path)
        .runtime(runtime_manager)
        .deployment_updater(persistence.clone())
        .resource_manager(persistence.clone())
<<<<<<< HEAD
        .builder_client(builder_client)
        .provisioner_client(provisioner::get_client(args.provisioner_address).await)
=======
>>>>>>> acddd827
        .queue_client(gateway::Client::new(
            args.gateway_uri.clone(),
            args.gateway_uri,
        ))
        .log_fetcher(log_fetcher)
        .build();

    persistence.cleanup_invalid_states().await.unwrap();

    let runnable_deployments = persistence.get_all_runnable_deployments().await.unwrap();
    info!(count = %runnable_deployments.len(), "stopping all but last running deploy");

    // Make sure we don't stop the last running deploy. This works because they are returned in descending order.
    let project_id = Ulid::from_string(args.project_id.as_str())
        .expect("to have a valid ULID as project_id arg");
    for existing_deployment in runnable_deployments.into_iter().skip(1) {
        persistence
            .stop_running_deployment(existing_deployment)
            .await
            .unwrap();
    }

    let mut builder = handlers::RouterBuilder::new(
        persistence,
        deployment_manager,
        args.project,
        project_id,
        args.auth_uri,
    );

    if args.local {
        // If the --local flag is passed, setup an auth layer in deployer
        builder = builder.with_local_admin_layer()
    } else {
        builder = builder.with_admin_secret_layer(args.admin_secret)
    };

    let router = builder.into_router();

    info!(address=%args.api_address, "Binding to and listening at address");

    axum::Server::bind(&args.api_address)
        .serve(router.into_make_service())
        .await
        .unwrap_or_else(|_| panic!("Failed to bind to address: {}", args.api_address));
}<|MERGE_RESOLUTION|>--- conflicted
+++ resolved
@@ -3,11 +3,7 @@
 pub use persistence::Persistence;
 pub use runtime_manager::RuntimeManager;
 use shuttle_common::log::LogRecorder;
-<<<<<<< HEAD
-use shuttle_proto::{builder, logger, provisioner};
-=======
-use shuttle_proto::logger;
->>>>>>> acddd827
+use shuttle_proto::{logger, provisioner};
 use tokio::sync::Mutex;
 use tracing::info;
 use ulid::Ulid;
@@ -41,11 +37,7 @@
         .runtime(runtime_manager)
         .deployment_updater(persistence.clone())
         .resource_manager(persistence.clone())
-<<<<<<< HEAD
-        .builder_client(builder_client)
         .provisioner_client(provisioner::get_client(args.provisioner_address).await)
-=======
->>>>>>> acddd827
         .queue_client(gateway::Client::new(
             args.gateway_uri.clone(),
             args.gateway_uri,
