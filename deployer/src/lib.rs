--- conflicted
+++ resolved
@@ -63,13 +63,9 @@
         args.admin_secret,
         args.auth_uri,
         args.project,
-<<<<<<< HEAD
-    );
-=======
     )
     .await;
     let make_service = router.into_make_service();
->>>>>>> 4e88558d
 
     info!(address=%args.api_address, "Binding to and listening at address");
 
