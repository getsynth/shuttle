use axum::body::Body;
use axum::extract::ws::WebSocket;
use axum::extract::{ws, Extension, Path, Query};
use axum::routing::{get, Router};
use axum::{extract::BodyStream, Json};
<<<<<<< HEAD
use chrono::{TimeZone, Utc};
use futures::TryStreamExt;
use shuttle_common::BuildLog;
use tracing::error;
=======
use chrono::Utc;
use futures::TryStreamExt;
use uuid::Uuid;
>>>>>>> 4078ad75

use crate::deployment::{DeploymentManager, Queued, State};
use crate::error::{Error, Result};
use crate::persistence::{Deployment, Persistence};

use std::collections::HashMap;

pub fn make_router(
    persistence: Persistence,
    deployment_manager: DeploymentManager,
) -> Router<Body> {
    Router::new()
        .route("/services", get(list_services))
        .route(
            "/services/:name",
            get(get_service).post(post_service).delete(delete_service),
        )
        .route(
<<<<<<< HEAD
            "/services/:name/build-logs-subscribe",
            get(get_build_logs_subscribe),
        )
        .route("/services/:name/build-logs", get(get_build_logs))
=======
            "/deployments/:id",
            get(get_deployment).delete(delete_deployment),
        )
>>>>>>> 4078ad75
        .layer(Extension(persistence))
        .layer(Extension(deployment_manager))
}

async fn list_services(
    Extension(persistence): Extension<Persistence>,
) -> Result<Json<Vec<String>>> {
    persistence.get_all_services().await.map(Json)
}

async fn get_service(
    Extension(persistence): Extension<Persistence>,
    Path(name): Path<String>,
) -> Result<Json<Vec<Deployment>>> {
    persistence.get_deployments(&name).await.map(Json)
}

async fn post_service(
    Extension(persistence): Extension<Persistence>,
    Extension(deployment_manager): Extension<DeploymentManager>,
    Path(name): Path<String>,
    Query(params): Query<HashMap<String, String>>,
    stream: BodyStream,
) -> Result<Json<Deployment>> {
    let id = Uuid::new_v4();

    let deployment = Deployment {
        id: id.clone(),
        name: name.clone(),
        state: State::Queued,
        last_update: Utc::now(),
    };

    persistence.insert_deployment(deployment.clone()).await?;

    let queued = Queued {
        id,
        name,
        data_stream: Box::pin(stream.map_err(Error::Streaming)),
        will_run_tests: !params.contains_key("no-testing"),
    };

    deployment_manager.queue_push(queued).await;

    Ok(Json(deployment))
}

async fn delete_service(
    Extension(persistence): Extension<Persistence>,
    Extension(deployment_manager): Extension<DeploymentManager>,
    Path(name): Path<String>,
) -> Result<Json<Vec<Deployment>>> {
    let old_deployments = persistence.delete_service(&name).await?;

    for deployment in old_deployments.iter() {
        deployment_manager.kill(deployment.id).await;
    }

    Ok(Json(old_deployments))
}

async fn get_deployment(
    Extension(persistence): Extension<Persistence>,
    Path(id): Path<Uuid>,
) -> Result<Json<Option<Deployment>>> {
    persistence.get_deployment(&id).await.map(Json)
}

async fn delete_deployment(
    Extension(persistence): Extension<Persistence>,
    Extension(deployment_manager): Extension<DeploymentManager>,
    Path(id): Path<Uuid>,
) -> Result<Json<Option<Deployment>>> {
    deployment_manager.kill(id).await;

<<<<<<< HEAD
    Ok(Json(old_info))
}

async fn get_build_logs(
    Extension(persistence): Extension<Persistence>,
    Path(name): Path<String>,
) -> Result<Json<Vec<BuildLog>>> {
    persistence.get_build_logs(&name).await.map(Json)
}

async fn get_build_logs_subscribe(
    Extension(persistence): Extension<Persistence>,
    Path(name): Path<String>,
    ws_upgrade: ws::WebSocketUpgrade,
) -> axum::response::Response {
    ws_upgrade.on_upgrade(move |s| websocket_handler(s, persistence, name))
}

async fn websocket_handler(mut s: WebSocket, persistence: Persistence, name: String) {
    let mut log_recv = persistence.get_build_log_subscriber();
    let backlog = match persistence.get_build_logs(&name).await {
        Ok(backlog) => backlog,
        Err(error) => {
            error!(
                error = &error as &dyn std::error::Error,
                "failed to get backlog build logs"
            );

            let _ = s
                .send(ws::Message::Text("failed to get build logs".to_string()))
                .await;
            let _ = s.close().await;
            return;
        }
    };
    let mut last_timestamp = Utc.timestamp(0, 0);

    for log in backlog {
        let sent = s.send(ws::Message::Text(log.message)).await;
        last_timestamp = log.timestamp;

        // Client disconnected?
        if sent.is_err() {
            return;
        }
    }

    while let Ok(msg) = log_recv.recv().await {
        if msg.name == name && msg.timestamp > last_timestamp {
            let sent = s.send(ws::Message::Text(msg.message)).await;

            // Client disconnected?
            if sent.is_err() {
                return;
            }
        }
    }

    let _ = s.close().await;
=======
    persistence.get_deployment(&id).await.map(Json)
>>>>>>> 4078ad75
}<|MERGE_RESOLUTION|>--- conflicted
+++ resolved
@@ -3,16 +3,11 @@
 use axum::extract::{ws, Extension, Path, Query};
 use axum::routing::{get, Router};
 use axum::{extract::BodyStream, Json};
-<<<<<<< HEAD
 use chrono::{TimeZone, Utc};
 use futures::TryStreamExt;
 use shuttle_common::BuildLog;
 use tracing::error;
-=======
-use chrono::Utc;
-use futures::TryStreamExt;
 use uuid::Uuid;
->>>>>>> 4078ad75
 
 use crate::deployment::{DeploymentManager, Queued, State};
 use crate::error::{Error, Result};
@@ -31,16 +26,14 @@
             get(get_service).post(post_service).delete(delete_service),
         )
         .route(
-<<<<<<< HEAD
-            "/services/:name/build-logs-subscribe",
-            get(get_build_logs_subscribe),
-        )
-        .route("/services/:name/build-logs", get(get_build_logs))
-=======
             "/deployments/:id",
             get(get_deployment).delete(delete_deployment),
         )
->>>>>>> 4078ad75
+        .route(
+            "/deployments/:id/build-logs-subscribe",
+            get(get_build_logs_subscribe),
+        )
+        .route("/deployments/:id/build-logs", get(get_build_logs))
         .layer(Extension(persistence))
         .layer(Extension(deployment_manager))
 }
@@ -116,28 +109,27 @@
 ) -> Result<Json<Option<Deployment>>> {
     deployment_manager.kill(id).await;
 
-<<<<<<< HEAD
-    Ok(Json(old_info))
+    persistence.get_deployment(&id).await.map(Json)
 }
 
 async fn get_build_logs(
     Extension(persistence): Extension<Persistence>,
-    Path(name): Path<String>,
+    Path(id): Path<Uuid>,
 ) -> Result<Json<Vec<BuildLog>>> {
-    persistence.get_build_logs(&name).await.map(Json)
+    persistence.get_build_logs(&id).await.map(Json)
 }
 
 async fn get_build_logs_subscribe(
     Extension(persistence): Extension<Persistence>,
-    Path(name): Path<String>,
+    Path(id): Path<Uuid>,
     ws_upgrade: ws::WebSocketUpgrade,
 ) -> axum::response::Response {
-    ws_upgrade.on_upgrade(move |s| websocket_handler(s, persistence, name))
+    ws_upgrade.on_upgrade(move |s| websocket_handler(s, persistence, id))
 }
 
-async fn websocket_handler(mut s: WebSocket, persistence: Persistence, name: String) {
+async fn websocket_handler(mut s: WebSocket, persistence: Persistence, id: Uuid) {
     let mut log_recv = persistence.get_build_log_subscriber();
-    let backlog = match persistence.get_build_logs(&name).await {
+    let backlog = match persistence.get_build_logs(&id).await {
         Ok(backlog) => backlog,
         Err(error) => {
             error!(
@@ -165,7 +157,7 @@
     }
 
     while let Ok(msg) = log_recv.recv().await {
-        if msg.name == name && msg.timestamp > last_timestamp {
+        if msg.id == id && msg.timestamp > last_timestamp {
             let sent = s.send(ws::Message::Text(msg.message)).await;
 
             // Client disconnected?
@@ -176,7 +168,4 @@
     }
 
     let _ = s.close().await;
-=======
-    persistence.get_deployment(&id).await.map(Json)
->>>>>>> 4078ad75
 }