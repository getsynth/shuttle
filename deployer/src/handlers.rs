use crate::deployment::{BuildLogReceiver, DeploymentInfo, DeploymentManager};
use crate::error::{Error, Result};
use crate::persistence::Persistence;

use axum::body::Body;
use axum::extract::ws;
use axum::extract::{ws::WebSocket, BodyStream, Extension, Path};
use axum::routing::{get, Router};
use axum::Json;

<<<<<<< HEAD
use futures::TryStreamExt;
=======
use crate::deployment::{DeploymentInfo, DeploymentManager, Queued};
use crate::error::{Error, Result};
use crate::persistence::Persistence;
>>>>>>> 1bf0e7f3

pub fn make_router(
    persistence: Persistence,
    deployment_manager: DeploymentManager,
) -> Router<Body> {
    Router::new()
        .route("/services", get(list_services))
        .route(
            "/services/:name",
            get(get_service).post(post_service).delete(delete_service),
        )
        .route(
            "/services/:name/build-logs-subscribe",
            get(get_build_logs_subscribe),
        )
        .route("/services/:name/build-logs", get(get_build_logs))
        .layer(Extension(persistence))
        .layer(Extension(deployment_manager))
}

async fn list_services(
    Extension(persistence): Extension<Persistence>,
) -> Result<Json<Vec<DeploymentInfo>>> {
    persistence.get_all_deployments().await.map(Json)
}

async fn get_service(
    Extension(persistence): Extension<Persistence>,
    Path(name): Path<String>,
) -> Result<Json<Option<DeploymentInfo>>> {
    persistence.get_deployment(&name).await.map(Json)
}

async fn post_service(
    Extension(deployment_manager): Extension<DeploymentManager>,
    Path(name): Path<String>,
    stream: BodyStream,
) -> Result<Json<DeploymentInfo>> {
<<<<<<< HEAD
    let info = deployment_manager
        .queue_push(name, stream.map_err(Error::Streaming))
        .await;
    persistence.update_deployment(info.clone()).await?;
=======
    let queued = Queued {
        name,
        data_stream: Box::pin(stream.map_err(Error::Streaming)),
    };
    let info = DeploymentInfo::from(&queued);

    deployment_manager.queue_push(queued).await;
>>>>>>> 1bf0e7f3

    Ok(Json(info))
}

async fn delete_service(
    Extension(persistence): Extension<Persistence>,
    Extension(deployment_manager): Extension<DeploymentManager>,
    Path(name): Path<String>,
) -> Result<Json<Option<DeploymentInfo>>> {
    let old_info = persistence.delete_deployment(&name).await?;
    deployment_manager.kill(name).await;

    Ok(Json(old_info))
}

async fn get_build_logs(
    Extension(deployment_manager): Extension<DeploymentManager>,
    Path(name): Path<String>,
) -> Json<Option<Vec<String>>> {
    Json(deployment_manager.build_logs_so_far(&name).await)
}

async fn get_build_logs_subscribe(
    Extension(deployment_manager): Extension<DeploymentManager>,
    Path(name): Path<String>,
    ws_upgrade: ws::WebSocketUpgrade,
) -> axum::response::Response {
    let log_recv = deployment_manager.build_logs_subscribe(&name).await;

    ws_upgrade.on_upgrade(move |s| websocket_handler(s, log_recv))
}

async fn websocket_handler(mut s: WebSocket, log_recv: Option<BuildLogReceiver>) {
    if let Some(mut log_recv) = log_recv {
        while let Ok(msg) = log_recv.recv().await {
            let sent = s.send(ws::Message::Text(msg)).await;

            // Client disconnected?
            if sent.is_err() {
                return;
            }
        }
    }
    let _ = s.close().await;
}<|MERGE_RESOLUTION|>--- conflicted
+++ resolved
@@ -8,13 +8,10 @@
 use axum::routing::{get, Router};
 use axum::Json;
 
-<<<<<<< HEAD
 use futures::TryStreamExt;
-=======
 use crate::deployment::{DeploymentInfo, DeploymentManager, Queued};
 use crate::error::{Error, Result};
 use crate::persistence::Persistence;
->>>>>>> 1bf0e7f3
 
 pub fn make_router(
     persistence: Persistence,
@@ -53,20 +50,9 @@
     Path(name): Path<String>,
     stream: BodyStream,
 ) -> Result<Json<DeploymentInfo>> {
-<<<<<<< HEAD
     let info = deployment_manager
         .queue_push(name, stream.map_err(Error::Streaming))
         .await;
-    persistence.update_deployment(info.clone()).await?;
-=======
-    let queued = Queued {
-        name,
-        data_stream: Box::pin(stream.map_err(Error::Streaming)),
-    };
-    let info = DeploymentInfo::from(&queued);
-
-    deployment_manager.queue_push(queued).await;
->>>>>>> 1bf0e7f3
 
     Ok(Json(info))
 }
