//! This is a layer for [tracing] to capture the state transition of deploys
//!
//! The idea is as follow: as a deployment moves through the [super::DeploymentManager] a set of functions will be invoked.
//! These functions are clear markers for the deployment entering a new state so we would want to change the state as soon as entering these functions.
//! But rather than passing a persistence layer around to be able record the state in these functions we can rather use [tracing].
//!
//! This is very similar to Aspect Oriented Programming where we use the annotations from the function to trigger the recording of a new state.
//! This annotation is a [#[instrument]](https://docs.rs/tracing-attributes/latest/tracing_attributes/attr.instrument.html) with an `id` and `state` field as follow:
//! ```no-test
//! #[instrument(fields(deployment_id = %built.id, state = %State::Built))]
//! pub async fn new_state_fn(built: Built) {
//!     // Get built ready for starting
//! }
//! ```
//!
//! Here the `id` is extracted from the `built` argument and the `state` is taken from the [State] enum (the special `%` is needed to use the `Display` trait to convert the values to a str).
//!
//! **Warning** Don't log out sensitive info in functions with these annotations

use std::str::FromStr;

use tracing::{field::Visit, span, warn, Metadata, Subscriber};
use tracing_subscriber::Layer;
use uuid::Uuid;

use shuttle_common::{
    log::{Backend, ColoredLevel, LogRecorder},
    LogItem,
};

use crate::persistence::{DeploymentState, State, StateRecorder};

/// Tracing subscriber layer which keeps track of a deployment's state.
/// Logs a special line when entering a span tagged with deployment id and state.
pub struct StateChangeLayer<R, SR>
where
    R: LogRecorder + Send + Sync,
    SR: StateRecorder + Send + Sync,
{
    pub log_recorder: R,
    pub state_recorder: SR,
}

impl<R, S, SR> Layer<S> for StateChangeLayer<R, SR>
where
    S: Subscriber + for<'lookup> tracing_subscriber::registry::LookupSpan<'lookup>,
    R: LogRecorder + Send + Sync + 'static,
    SR: StateRecorder,
{
    fn on_new_span(
        &self,
        attrs: &span::Attributes<'_>,
        _id: &span::Id,
        _ctx: tracing_subscriber::layer::Context<'_, S>,
    ) {
        // We only care about spans that change the state
        if !NewStateVisitor::is_valid(attrs.metadata()) {
            return;
        }

        let mut visitor = NewStateVisitor::default();
        attrs.record(&mut visitor);

        if visitor.deployment_id.is_nil() {
            warn!("scope details does not have a valid deployment id");
            return;
        }

        // To deployer persistence
        let res = self.state_recorder.record_state(DeploymentState {
            id: visitor.deployment_id,
            state: visitor.state,
        });

        let log_line = match res {
            Ok(_) => format!(
                "{} Entering {} state",
                tracing::Level::INFO.colored(),
                visitor.state, // make blue?
            ),
            Err(_) => format!(
                "{} The deployer failed while recording the new state: {}",
                tracing::Level::ERROR.colored(),
                visitor.state
            ),
        };

        // To logger
        self.log_recorder.record(LogItem::new(
            visitor.deployment_id,
            Backend::Deployer,
            log_line,
        ));
    }
}

/// To extract `deployment_id` and `state` fields for scopes that have them
#[derive(Default)]
struct NewStateVisitor {
    deployment_id: Uuid,
    state: State,
}

impl NewStateVisitor {
    /// Field containing the deployment identifier
    const ID_IDENT: &'static str = "deployment_id";

    /// Field containing the deployment state identifier
    const STATE_IDENT: &'static str = "state";

    fn is_valid(metadata: &Metadata) -> bool {
        metadata.is_span()
            && metadata.fields().field(Self::ID_IDENT).is_some()
            && metadata.fields().field(Self::STATE_IDENT).is_some()
    }
}

impl Visit for NewStateVisitor {
    fn record_debug(&mut self, field: &tracing::field::Field, value: &dyn std::fmt::Debug) {
        if field.name() == Self::STATE_IDENT {
            self.state = State::from_str(&format!("{value:?}")).unwrap_or_default();
        } else if field.name() == Self::ID_IDENT {
            self.deployment_id = Uuid::try_parse(&format!("{value:?}")).unwrap_or_default();
        }
    }
}

#[cfg(test)]
mod tests {
    use std::{
        fs::read_dir,
        path::PathBuf,
        sync::{Arc, Mutex},
        time::Duration,
    };

    use crate::{
        persistence::{
            resource::ResourceManager, DeploymentState, DeploymentUpdater, StateRecorder,
        },
        RuntimeManager,
    };
    use async_trait::async_trait;
    use axum::body::Bytes;
    use ctor::ctor;
    use flate2::{write::GzEncoder, Compression};
    use shuttle_common::claims::Claim;
<<<<<<< HEAD
    use shuttle_common_tests::{
        builder::get_mocked_builder_client, logger::get_mocked_logger_client,
        provisioner::get_mocked_provisioner_client,
    };
=======
    use shuttle_common_tests::logger::get_mocked_logger_client;
>>>>>>> acddd827
    use shuttle_proto::{
        logger::{
            self, logger_server::Logger, Batcher, LogLine, LogsRequest, LogsResponse,
            StoreLogsRequest, StoreLogsResponse,
        },
        provisioner::{
            provisioner_server::Provisioner, DatabaseDeletionResponse, DatabaseRequest,
            DatabaseResponse, Ping, Pong,
        },
        resource_recorder::{ResourceResponse, ResourcesResponse, ResultResponse},
    };
    use tokio::{select, sync::mpsc, time::sleep};
    use tokio_stream::wrappers::ReceiverStream;
    use tonic::{Request, Response, Status};
    use tracing_subscriber::{fmt, prelude::*, EnvFilter};
    use ulid::Ulid;
    use uuid::Uuid;

    use crate::{
        deployment::{
            gateway_client::BuildQueueClient, ActiveDeploymentsGetter, Built, DeploymentManager,
            Queued,
        },
        persistence::State,
    };

    use super::{LogItem, StateChangeLayer};

    use shuttle_common::log::LogRecorder;

    #[ctor]
    static RECORDER: RecorderMock = {
        let recorder = RecorderMock::new();

        // Copied from the test-log crate
        let event_filter = {
            use ::tracing_subscriber::fmt::format::FmtSpan;

            match ::std::env::var("RUST_LOG_SPAN_EVENTS") {
                Ok(value) => {
                    value
                        .to_ascii_lowercase()
                        .split(',')
                        .map(|filter| match filter.trim() {
                            "new" => FmtSpan::NEW,
                            "enter" => FmtSpan::ENTER,
                            "exit" => FmtSpan::EXIT,
                            "close" => FmtSpan::CLOSE,
                            "active" => FmtSpan::ACTIVE,
                            "full" => FmtSpan::FULL,
                            _ => panic!("test-log: RUST_LOG_SPAN_EVENTS must contain filters separated by `,`.\n\t\
                                         For example: `active` or `new,close`\n\t\
                                         Supported filters: new, enter, exit, close, active, full\n\t\
                                         Got: {}", value),
                        })
                        .fold(FmtSpan::NONE, |acc, filter| filter | acc)
                },
                Err(::std::env::VarError::NotUnicode(_)) =>
                    panic!("test-log: RUST_LOG_SPAN_EVENTS must contain a valid UTF-8 string"),
                Err(::std::env::VarError::NotPresent) => FmtSpan::NONE,
            }
        };
        let fmt_layer = fmt::layer()
            .with_test_writer()
            .with_span_events(event_filter);
        let filter_layer = EnvFilter::try_from_default_env()
            .or_else(|_| EnvFilter::try_new("shuttle_deployer"))
            .unwrap();

        tracing_subscriber::registry()
            .with(StateChangeLayer {
                log_recorder: recorder.clone(),
                state_recorder: recorder.clone(),
            })
            .with(filter_layer)
            .with(fmt_layer)
            .init();

        recorder
    };

    #[derive(Clone)]
    struct RecorderMock {
        states: Arc<Mutex<Vec<MockStateLog>>>,
    }

    #[derive(Clone, Debug, PartialEq)]
    struct MockStateLog {
        id: Uuid,
        state: State,
    }

    impl From<DeploymentState> for MockStateLog {
        fn from(log: DeploymentState) -> Self {
            Self {
                id: log.id,
                state: log.state,
            }
        }
    }

    impl RecorderMock {
        fn new() -> Self {
            Self {
                states: Arc::new(Mutex::new(Vec::new())),
            }
        }

        fn get_deployment_states(&self, id: &Uuid) -> Vec<MockStateLog> {
            self.states
                .lock()
                .unwrap()
                .iter()
                .filter(|log| log.id == *id)
                .cloned()
                .collect()
        }
    }

    impl LogRecorder for RecorderMock {
        fn record(&self, _: LogItem) {}
    }

    #[derive(thiserror::Error, Debug)]
    pub enum MockError {}

    impl StateRecorder for RecorderMock {
        type Err = MockError;

        fn record_state(&self, event: DeploymentState) -> Result<(), MockError> {
            self.states.lock().unwrap().push(event.into());
            Ok(())
        }
    }

    #[async_trait]
    impl Logger for RecorderMock {
        async fn store_logs(
            &self,
            _: Request<StoreLogsRequest>,
        ) -> Result<Response<StoreLogsResponse>, Status> {
            Ok(Response::new(StoreLogsResponse { success: true }))
        }

        async fn get_logs(
            &self,
            _: Request<LogsRequest>,
        ) -> Result<Response<LogsResponse>, Status> {
            Ok(Response::new(LogsResponse {
                log_items: Vec::new(),
            }))
        }

        type GetLogsStreamStream = ReceiverStream<Result<LogLine, Status>>;

        async fn get_logs_stream(
            &self,
            _: Request<LogsRequest>,
        ) -> Result<Response<Self::GetLogsStreamStream>, Status> {
            let (_, rx) = mpsc::channel(1);
            Ok(Response::new(ReceiverStream::new(rx)))
        }
    }

    struct ProvisionerMock;

    #[async_trait]
    impl Provisioner for ProvisionerMock {
        async fn provision_database(
            &self,
            _request: tonic::Request<DatabaseRequest>,
        ) -> Result<tonic::Response<DatabaseResponse>, tonic::Status> {
            panic!("no deploy layer tests should request a db");
        }

        async fn delete_database(
            &self,
            _request: tonic::Request<DatabaseRequest>,
        ) -> Result<tonic::Response<DatabaseDeletionResponse>, tonic::Status> {
            panic!("no deploy layer tests should request delete a db");
        }

        async fn health_check(
            &self,
            _request: tonic::Request<Ping>,
        ) -> Result<tonic::Response<Pong>, tonic::Status> {
            panic!("no run tests should do a health check");
        }
    }

    async fn get_runtime_manager(
        logger_client: Batcher<logger::Client>,
    ) -> Arc<tokio::sync::Mutex<RuntimeManager>> {
        RuntimeManager::new(logger_client)
    }

    #[derive(Clone)]
    struct StubDeploymentUpdater;

    #[async_trait::async_trait]
    impl DeploymentUpdater for StubDeploymentUpdater {
        type Err = std::io::Error;

        async fn set_is_next(&self, _id: &Uuid, _is_next: bool) -> Result<(), Self::Err> {
            Ok(())
        }
    }

    #[derive(Clone)]
    struct StubActiveDeploymentGetter;

    #[async_trait::async_trait]
    impl ActiveDeploymentsGetter for StubActiveDeploymentGetter {
        type Err = std::io::Error;

        async fn get_active_deployments(
            &self,
            _service_id: &Ulid,
        ) -> std::result::Result<Vec<Uuid>, Self::Err> {
            Ok(vec![])
        }
    }

    #[derive(Clone)]
    struct StubBuildQueueClient;

    #[async_trait::async_trait]
    impl BuildQueueClient for StubBuildQueueClient {
        async fn get_slot(
            &self,
            _id: Uuid,
        ) -> Result<bool, shuttle_common::backends::client::Error> {
            Ok(true)
        }

        async fn release_slot(
            &self,
            _id: Uuid,
        ) -> Result<(), shuttle_common::backends::client::Error> {
            Ok(())
        }
    }

    #[derive(Clone)]
    struct StubResourceManager;

    #[async_trait]
    impl ResourceManager for StubResourceManager {
        type Err = std::io::Error;

        async fn insert_resources(
            &mut self,
            _resource: Vec<shuttle_proto::resource_recorder::record_request::Resource>,
            _service_id: &ulid::Ulid,
            _claim: Claim,
        ) -> Result<ResultResponse, Self::Err> {
            Ok(ResultResponse {
                success: true,
                message: "dummy impl".to_string(),
            })
        }
        async fn get_resources(
            &mut self,
            _service_id: &ulid::Ulid,
            _claim: Claim,
        ) -> Result<ResourcesResponse, Self::Err> {
            Ok(ResourcesResponse {
                success: true,
                message: "dummy impl".to_string(),
                resources: Vec::new(),
            })
        }

        async fn get_resource(
            &mut self,
            _service_id: &ulid::Ulid,
            _type: shuttle_common::resource::Type,
            _claim: Claim,
        ) -> Result<ResourceResponse, Self::Err> {
            Ok(ResourceResponse {
                success: true,
                message: "dummy impl".to_string(),
                resource: None,
            })
        }

        async fn delete_resource(
            &mut self,
            _project_name: String,
            _service_id: &ulid::Ulid,
            _type: shuttle_common::resource::Type,
            _claim: Claim,
        ) -> Result<ResultResponse, Self::Err> {
            Ok(ResultResponse {
                success: true,
                message: "dummy impl".to_string(),
            })
        }
    }

    async fn test_states(id: &Uuid, expected_states: Vec<MockStateLog>) {
        loop {
            let states = RECORDER.get_deployment_states(id);
            if states == expected_states {
                return;
            }

            for (actual, expected) in states.iter().zip(&expected_states) {
                if actual != expected {
                    return;
                }
            }

            sleep(Duration::from_millis(250)).await;
        }
    }

    const STATE_TEST_TIMEOUT_SECS: u64 = 600;

    #[tokio::test(flavor = "multi_thread")]
    async fn deployment_to_be_queued() {
        let deployment_manager = get_deployment_manager().await;

        let queued = get_queue("sleep-async");
        let id = queued.id;
        deployment_manager.queue_push(queued).await;

        let test = test_states(
            &id,
            vec![
                MockStateLog {
                    id,
                    state: State::Queued,
                },
                MockStateLog {
                    id,
                    state: State::Building,
                },
                MockStateLog {
                    id,
                    state: State::Built,
                },
                MockStateLog {
                    id,
                    state: State::Loading,
                },
                MockStateLog {
                    id,
                    state: State::Running,
                },
            ],
        );

        select! {
            _ = sleep(Duration::from_secs(STATE_TEST_TIMEOUT_SECS)) => {
                let states = RECORDER.get_deployment_states(&id);
                panic!("states should go into 'Running' for a valid service: {:#?}", states);
            },
            _ = test => {}
        };

        // Send kill signal
        deployment_manager.kill(id).await;

        let test = test_states(
            &id,
            vec![
                MockStateLog {
                    id,
                    state: State::Queued,
                },
                MockStateLog {
                    id,
                    state: State::Building,
                },
                MockStateLog {
                    id,
                    state: State::Built,
                },
                MockStateLog {
                    id,
                    state: State::Loading,
                },
                MockStateLog {
                    id,
                    state: State::Running,
                },
                MockStateLog {
                    id,
                    state: State::Stopped,
                },
                MockStateLog {
                    id,
                    state: State::Stopped,
                },
            ],
        );

        select! {
            _ = sleep(Duration::from_secs(60)) => {
                let states = RECORDER.get_deployment_states(&id);
                panic!("states should go into 'Stopped' for a valid service: {:#?}", states);
            },
            _ = test => {}
        };
    }

    #[tokio::test(flavor = "multi_thread")]
    async fn deployment_self_stop() {
        let deployment_manager = get_deployment_manager().await;

        let queued = get_queue("self-stop");
        let id = queued.id;
        deployment_manager.queue_push(queued).await;

        let test = test_states(
            &id,
            vec![
                MockStateLog {
                    id,
                    state: State::Queued,
                },
                MockStateLog {
                    id,
                    state: State::Building,
                },
                MockStateLog {
                    id,
                    state: State::Built,
                },
                MockStateLog {
                    id,
                    state: State::Loading,
                },
                MockStateLog {
                    id,
                    state: State::Running,
                },
                MockStateLog {
                    id,
                    state: State::Completed,
                },
            ],
        );

        select! {
            _ = sleep(Duration::from_secs(STATE_TEST_TIMEOUT_SECS)) => {
                let states = RECORDER.get_deployment_states(&id);
                panic!("states should go into 'Completed' when a service stops by itself: {:#?}", states);
            }
            _ = test => {}
        }
    }

    #[tokio::test(flavor = "multi_thread")]
    async fn deployment_bind_panic() {
        let deployment_manager = get_deployment_manager().await;

        let queued = get_queue("bind-panic");
        let id = queued.id;
        deployment_manager.queue_push(queued).await;

        let test = test_states(
            &id,
            vec![
                MockStateLog {
                    id,
                    state: State::Queued,
                },
                MockStateLog {
                    id,
                    state: State::Building,
                },
                MockStateLog {
                    id,
                    state: State::Built,
                },
                MockStateLog {
                    id,
                    state: State::Loading,
                },
                MockStateLog {
                    id,
                    state: State::Running,
                },
                MockStateLog {
                    id,
                    state: State::Crashed,
                },
            ],
        );

        select! {
            _ = sleep(Duration::from_secs(STATE_TEST_TIMEOUT_SECS)) => {
                let states = RECORDER.get_deployment_states(&id);
                panic!("states should go into 'Crashed' panicking in bind: {:#?}", states);
            }
            _ = test => {}
        }
    }

    #[tokio::test(flavor = "multi_thread")]
    async fn deployment_main_panic() {
        let deployment_manager = get_deployment_manager().await;

        let queued = get_queue("main-panic");
        let id = queued.id;
        deployment_manager.queue_push(queued).await;

        let test = test_states(
            &id,
            vec![
                MockStateLog {
                    id,
                    state: State::Queued,
                },
                MockStateLog {
                    id,
                    state: State::Building,
                },
                MockStateLog {
                    id,
                    state: State::Built,
                },
                MockStateLog {
                    id,
                    state: State::Loading,
                },
                MockStateLog {
                    id,
                    state: State::Crashed,
                },
            ],
        );

        select! {
            _ = sleep(Duration::from_secs(STATE_TEST_TIMEOUT_SECS)) => {
                let states = RECORDER.get_deployment_states(&id);
                panic!("states should go into 'Crashed' when panicking in main: {:#?}", states);
            }
            _ = test => {}
        }
    }

    #[tokio::test]
    async fn deployment_from_run() {
        let deployment_manager = get_deployment_manager().await;

        let id = Uuid::new_v4();
        deployment_manager
            .run_push(Built {
                id,
                service_name: "run-test".to_string(),
                service_id: Ulid::new(),
                project_id: Ulid::new(),
                tracing_context: Default::default(),
                is_next: false,
                claim: Default::default(),
                secrets: Default::default(),
            })
            .await;

        let test = test_states(
            &id,
            vec![
                MockStateLog {
                    id,
                    state: State::Built,
                },
                MockStateLog {
                    id,
                    state: State::Loading,
                },
                MockStateLog {
                    id,
                    state: State::Crashed,
                },
            ],
        );

        select! {
            _ = sleep(Duration::from_secs(50)) => {
                let states = RECORDER.get_deployment_states(&id);
                panic!("from running should start in built and end in crash for invalid: {:#?}", states)
            },
            _ = test => {}
        };
    }

    #[tokio::test]
    async fn scope_with_nil_id() {
        let deployment_manager = get_deployment_manager().await;

        let id = Uuid::nil();
        deployment_manager
            .queue_push(Queued {
                id,
                service_name: "nil_id".to_string(),
                service_id: Ulid::new(),
                project_id: Ulid::new(),
                data: Bytes::from("violets are red").to_vec(),
                will_run_tests: false,
                tracing_context: Default::default(),
                claim: Default::default(),
            })
            .await;

        // Give it a small time to start up
        tokio::time::sleep(std::time::Duration::from_secs(1)).await;

        let states = RECORDER.get_deployment_states(&id);

        assert!(
            states.is_empty(),
            "no logs should be recorded when the scope id is invalid:\n\t{states:#?}"
        );
    }

    async fn get_deployment_manager() -> DeploymentManager {
        let logger_client = get_mocked_logger_client(RecorderMock::new()).await;
        DeploymentManager::builder()
            .build_log_recorder(RECORDER.clone())
            .active_deployment_getter(StubActiveDeploymentGetter)
            .artifacts_path(PathBuf::from("/tmp"))
            .resource_manager(StubResourceManager)
            .log_fetcher(logger_client.clone())
            .runtime(get_runtime_manager(Batcher::wrap(logger_client)).await)
            .deployment_updater(StubDeploymentUpdater)
            .queue_client(StubBuildQueueClient)
            .provisioner_client(get_mocked_provisioner_client(ProvisionerMock).await)
            .build()
    }

    fn get_queue(name: &str) -> Queued {
        let enc = GzEncoder::new(Vec::new(), Compression::fast());
        let mut tar = tar::Builder::new(enc);

        for dir_entry in read_dir(format!("tests/deploy_layer/{name}")).unwrap() {
            let dir_entry = dir_entry.unwrap();
            if dir_entry.file_name() != "target" {
                let path = format!("{name}/{}", dir_entry.file_name().to_str().unwrap());

                if dir_entry.file_type().unwrap().is_dir() {
                    tar.append_dir_all(path, dir_entry.path()).unwrap();
                } else {
                    tar.append_path_with_name(dir_entry.path(), path).unwrap();
                }
            }
        }

        let enc = tar.into_inner().unwrap();
        let bytes = enc.finish().unwrap();

        println!("{name}: finished getting archive for test");

        Queued {
            id: Uuid::new_v4(),
            service_name: format!("deploy-layer-{name}"),
            service_id: Ulid::new(),
            project_id: Ulid::new(),
            data: bytes,
            will_run_tests: false,
            tracing_context: Default::default(),
            claim: Default::default(),
        }
    }
}<|MERGE_RESOLUTION|>--- conflicted
+++ resolved
@@ -145,14 +145,9 @@
     use ctor::ctor;
     use flate2::{write::GzEncoder, Compression};
     use shuttle_common::claims::Claim;
-<<<<<<< HEAD
     use shuttle_common_tests::{
-        builder::get_mocked_builder_client, logger::get_mocked_logger_client,
-        provisioner::get_mocked_provisioner_client,
+        logger::get_mocked_logger_client, provisioner::get_mocked_provisioner_client,
     };
-=======
-    use shuttle_common_tests::logger::get_mocked_logger_client;
->>>>>>> acddd827
     use shuttle_proto::{
         logger::{
             self, logger_server::Logger, Batcher, LogLine, LogsRequest, LogsResponse,
