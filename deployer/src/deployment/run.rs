--- conflicted
+++ resolved
@@ -10,14 +10,11 @@
 use portpicker::pick_unused_port;
 use shuttle_common::{
     claims::{Claim, ClaimService, InjectPropagation},
-<<<<<<< HEAD
     constants::EXECUTABLE_DIRNAME,
-=======
     deployment::{
         DEPLOYER_END_MSG_COMPLETED, DEPLOYER_END_MSG_CRASHED, DEPLOYER_END_MSG_STARTUP_ERR,
         DEPLOYER_END_MSG_STOPPED, DEPLOYER_RUNTIME_START_RESPONSE,
     },
->>>>>>> 2c5a0bb3
     resource,
 };
 
@@ -221,11 +218,11 @@
 }
 
 impl Built {
-<<<<<<< HEAD
-    #[instrument(skip(self, secret_getter, resource_manager, runtime_manager, deployment_updater, kill_old_deployments, cleanup), fields(id = %self.id, state = %State::Loading))]
-=======
-    #[instrument(name = "Loading resources", skip(self, storage_manager, secret_getter, resource_manager, runtime_manager, deployment_updater, kill_old_deployments, cleanup), fields(deployment_id = %self.id, state = %State::Loading))]
->>>>>>> 2c5a0bb3
+    #[instrument(
+        name = "Loading resources",
+        skip(self, secret_getter, resource_manager, runtime_manager, deployment_updater, kill_old_deployments, cleanup),
+        fields(deployment_id = %self.id, state = %State::Loading)
+    )]
     #[allow(clippy::too_many_arguments)]
     async fn handle(
         self,
@@ -266,15 +263,12 @@
         let runtime_client = runtime_manager
             .lock()
             .await
-<<<<<<< HEAD
-            .get_runtime_client(self.id, project_path.as_path(), alpha_runtime_path)
-=======
             .get_runtime_client(
                 self.id,
+                project_path.as_path(),
                 self.service_name.clone(),
-                alpha_runtime_path.clone(),
+                alpha_runtime_path,
             )
->>>>>>> 2c5a0bb3
             .await
             .map_err(Error::Runtime)?;
 
@@ -469,12 +463,8 @@
 
     use async_trait::async_trait;
     use portpicker::pick_unused_port;
-<<<<<<< HEAD
     use shuttle_common::{claims::Claim, constants::EXECUTABLE_DIRNAME};
-=======
-    use shuttle_common::{claims::Claim, storage_manager::ArtifactsStorageManager};
     use shuttle_common_tests::logger::mocked_logger_client;
->>>>>>> 2c5a0bb3
     use shuttle_proto::{
         logger::{
             logger_server::Logger, Batcher, LogLine, LogsRequest, LogsResponse, StoreLogsRequest,
@@ -488,12 +478,8 @@
         runtime::{StopReason, SubscribeStopResponse},
     };
     use tokio::{
-<<<<<<< HEAD
         process::Command,
-        sync::{oneshot, Mutex},
-=======
         sync::{mpsc, oneshot, Mutex},
->>>>>>> 2c5a0bb3
         time::sleep,
     };
     use tokio_stream::wrappers::ReceiverStream;
@@ -583,25 +569,9 @@
                 .unwrap();
         });
 
-<<<<<<< HEAD
-        let (tx, rx) = crossbeam_channel::unbounded();
-=======
-        let tmp_dir = Builder::new().prefix("shuttle_run_test").tempdir().unwrap();
-        let path = tmp_dir.into_path();
->>>>>>> 2c5a0bb3
-
         let logger_client = Batcher::wrap(mocked_logger_client(MockedLogger).await);
 
-<<<<<<< HEAD
-        RuntimeManager::new(format!("http://{}", provisioner_addr), None, tx)
-=======
-        RuntimeManager::new(
-            path,
-            format!("http://{}", provisioner_addr),
-            logger_client,
-            None,
-        )
->>>>>>> 2c5a0bb3
+        RuntimeManager::new(format!("http://{}", provisioner_addr), logger_client, None)
     }
 
     #[derive(Clone)]
@@ -710,13 +680,8 @@
     // This test does not use a kill signal to stop the service. Rather the service decided to stop on its own without errors
     #[tokio::test]
     async fn self_stop() {
-<<<<<<< HEAD
         let (built, path) = make_and_built("sleep-async").await;
-        let runtime_manager = get_runtime_manager();
-=======
-        let (built, storage_manager) = make_and_built("sleep-async");
         let runtime_manager = get_runtime_manager().await;
->>>>>>> 2c5a0bb3
         let (cleanup_send, cleanup_recv) = oneshot::channel();
 
         let handle_cleanup = |response: Option<SubscribeStopResponse>| {
@@ -755,13 +720,8 @@
     // Test for panics in Service::bind
     #[tokio::test]
     async fn panic_in_bind() {
-<<<<<<< HEAD
         let (built, path) = make_and_built("bind-panic").await;
-        let runtime_manager = get_runtime_manager();
-=======
-        let (built, storage_manager) = make_and_built("bind-panic");
         let runtime_manager = get_runtime_manager().await;
->>>>>>> 2c5a0bb3
         let (cleanup_send, cleanup_recv) = oneshot::channel();
 
         let handle_cleanup = |response: Option<SubscribeStopResponse>| {
@@ -803,13 +763,8 @@
     #[tokio::test]
     #[should_panic(expected = "Load(\"main panic\")")]
     async fn panic_in_main() {
-<<<<<<< HEAD
         let (built, path) = make_and_built("main-panic").await;
-        let runtime_manager = get_runtime_manager();
-=======
-        let (built, storage_manager) = make_and_built("main-panic");
         let runtime_manager = get_runtime_manager().await;
->>>>>>> 2c5a0bb3
 
         let handle_cleanup = |_result| panic!("service should never be started");
 
