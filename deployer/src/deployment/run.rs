--- conflicted
+++ resolved
@@ -457,13 +457,8 @@
 
     use async_trait::async_trait;
     use portpicker::pick_unused_port;
-<<<<<<< HEAD
     use shuttle_common::{claims::Claim, constants::EXECUTABLE_DIRNAME};
-    use shuttle_common_tests::logger::mocked_logger_client;
-=======
-    use shuttle_common::{claims::Claim, storage_manager::ArtifactsStorageManager};
     use shuttle_common_tests::logger::{mocked_logger_client, MockedLogger};
->>>>>>> c7ac99b5
     use shuttle_proto::{
         logger::Batcher,
         provisioner::{
@@ -474,12 +469,8 @@
         runtime::{StopReason, SubscribeStopResponse},
     };
     use tokio::{
-<<<<<<< HEAD
         process::Command,
         sync::{mpsc, oneshot, Mutex},
-=======
-        sync::{oneshot, Mutex},
->>>>>>> c7ac99b5
         time::sleep,
     };
     use tonic::transport::Server;
