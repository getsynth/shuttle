--- conflicted
+++ resolved
@@ -11,7 +11,10 @@
 use tracing::{debug, error, info, instrument};
 use uuid::Uuid;
 
-use super::{provisioner_factory, runtime_logger, KillReceiver, KillSender, RunReceiver, State};
+use super::{
+    provisioner_factory, queue::LIBS_PATH, runtime_logger, KillReceiver, KillSender, RunReceiver,
+    State,
+};
 use crate::error::Result;
 
 /// Run a task which takes runnable deploys from a channel and starts them up with a factory provided by the
@@ -34,53 +37,51 @@
 
         let port = pick_unused_port().unwrap();
         let addr = SocketAddr::new(Ipv4Addr::LOCALHOST.into(), port);
-        let mut factory = abstract_factory.get_factory(ProjectName::from_str(&name).unwrap());
-        let logger = logger_factory.get_logger(name.clone());
-        let cleanup_name = name.clone();
-        let cleanup = move |result: std::result::Result<anyhow::Result<()>, JoinError>| match result
-        {
+        let mut factory = abstract_factory.get_factory(ProjectName::from_str(&built.name).unwrap());
+        let logger = logger_factory.get_logger(id);
+        let cleanup = move |result: std::result::Result<
+            std::result::Result<(), shuttle_service::Error>,
+            JoinError,
+        >| match result {
             Ok(inner) => match inner {
-                Ok(()) => completed_cleanup(&cleanup_name),
-                Err(err) => crashed_cleanup(&cleanup_name, err),
+                Ok(()) => completed_cleanup(&id),
+                Err(err) => crashed_cleanup(&id, err),
             },
-            Err(err) if err.is_cancelled() => stopped_cleanup(&cleanup_name),
-            Err(err) => start_crashed_cleanup(&cleanup_name, err),
+            Err(err) if err.is_cancelled() => stopped_cleanup(&id),
+            Err(err) => start_crashed_cleanup(&id, err),
         };
 
         tokio::spawn(async move {
-<<<<<<< HEAD
             if let Err(err) = built
                 .handle(addr, &mut factory, logger, kill_recv, cleanup)
                 .await
             {
-                start_crashed_cleanup(&name, err)
-=======
-            if let Err(e) = built.handle(kill_recv).await {
-                error!("Error during running of deployment '{}' - {e}", id);
->>>>>>> 23718ad7
+                start_crashed_cleanup(&id, err)
             }
         });
     }
 }
 
-#[instrument(fields(name = _name, state = %State::Completed))]
-fn completed_cleanup(_name: &str) {
+#[instrument(fields(id = %_id, state = %State::Completed))]
+fn completed_cleanup(_id: &Uuid) {
     info!("service finished all on its own");
 }
 
-#[instrument(fields(name = _name, state = %State::Stopped))]
-fn stopped_cleanup(_name: &str) {
+#[instrument(fields(id = %_id, state = %State::Stopped))]
+fn stopped_cleanup(_id: &Uuid) {
     info!("service was stopped by the user");
 }
 
-#[instrument(fields(name = _name, state = %State::Crashed))]
-fn crashed_cleanup(_name: &str, err: anyhow::Error) {
-    let error: &dyn std::error::Error = err.as_ref();
-    error!(error, "service encountered an error");
-}
-
-#[instrument(fields(name = _name, state = %State::Crashed))]
-fn start_crashed_cleanup(_name: &str, err: impl std::error::Error + 'static) {
+#[instrument(fields(id = %_id, state = %State::Crashed))]
+fn crashed_cleanup(_id: &Uuid, err: impl std::error::Error + 'static) {
+    error!(
+        error = &err as &dyn std::error::Error,
+        "service encountered an error"
+    );
+}
+
+#[instrument(fields(id = %_id, state = %State::Crashed))]
+fn start_crashed_cleanup(_id: &Uuid, err: impl std::error::Error + 'static) {
     error!(
         error = &err as &dyn std::error::Error,
         "service startup encountered an error"
@@ -89,49 +90,35 @@
 
 #[derive(Debug)]
 pub struct Built {
-<<<<<<< HEAD
+    pub id: Uuid,
     pub name: String,
-    pub so_path: PathBuf,
 }
 
 impl Built {
-    #[instrument(skip(self, factory, logger, cleanup), fields(name = self.name.as_str(), state = %State::Running))]
+    #[instrument(skip(self, factory, logger, cleanup), fields(id = %self.id, state = %State::Running))]
     async fn handle(
         self,
         addr: SocketAddr,
         factory: &mut dyn Factory,
         logger: Box<dyn log::Log>,
         mut kill_recv: KillReceiver,
-        cleanup: impl FnOnce(std::result::Result<anyhow::Result<()>, JoinError>) + Send + 'static,
+        cleanup: impl FnOnce(std::result::Result<std::result::Result<(), shuttle_service::Error>, JoinError>)
+            + Send
+            + 'static,
     ) -> Result<()> {
-        let loader = Loader::from_so_file(self.so_path.clone())?;
-=======
-    pub id: Uuid,
-}
-
-impl Built {
-    #[instrument(skip(self), fields(id = %self.id, state = %State::Running))]
-    async fn handle(self, mut kill_recv: KillReceiver) -> Result<()> {
-        // Load service into memory:
-        // TODO
-        let mut execute_future = Box::pin(async {
-            loop {
-                tokio::time::sleep(std::time::Duration::from_secs(1)).await;
-            }
-        }); // placeholder
->>>>>>> 23718ad7
+        let so_path = PathBuf::from(LIBS_PATH).join(self.id.to_string());
+        let loader = Loader::from_so_file(so_path)?;
 
         let (mut handle, library) = loader.load(factory, addr, logger).await?;
 
-<<<<<<< HEAD
         // Execute loaded service
         tokio::spawn(async move {
             let result;
             loop {
                 tokio::select! {
-                     Ok(name) = kill_recv.recv() => {
-                         if name == self.name {
-                             debug!("Service {name} killed");
+                     Ok(id) = kill_recv.recv() => {
+                         if id == self.id {
+                             debug!("deployment '{id}' killed");
                              handle.abort();
                              result = handle.await;
                              break;
@@ -141,15 +128,6 @@
                          result = rsl;
                          break;
                      }
-=======
-        loop {
-            tokio::select! {
-                Ok(id) = kill_recv.recv() => {
-                    if id == self.id {
-                        debug!("deployment {id} killed");
-                        break;
-                    }
->>>>>>> 23718ad7
                 }
             }
 
@@ -171,14 +149,16 @@
         time::Duration,
     };
 
+    use shuttle_common::database;
     use shuttle_service::Factory;
     use tokio::{
         sync::{broadcast, oneshot},
         task::JoinError,
         time::sleep,
     };
-
-    use crate::error::Error;
+    use uuid::Uuid;
+
+    use crate::{deployment::queue::LIBS_PATH, error::Error};
 
     use super::Built;
 
@@ -190,6 +170,7 @@
     impl Factory for StubFactory {
         async fn get_sql_connection_string(
             &mut self,
+            _db_type: database::Type,
         ) -> core::result::Result<String, shuttle_service::Error> {
             panic!("no run test should get an sql connection");
         }
@@ -210,10 +191,14 @@
     #[tokio::test]
     async fn can_be_killed() {
         let built = make_so_create_and_built("sleep-async");
+        let id = built.id;
         let (kill_send, kill_recv) = broadcast::channel(1);
         let (cleanup_send, cleanup_recv) = oneshot::channel();
 
-        let handle_cleanup = |result: std::result::Result<anyhow::Result<()>, JoinError>| {
+        let handle_cleanup = |result: std::result::Result<
+            std::result::Result<(), shuttle_service::Error>,
+            JoinError,
+        >| {
             assert!(
                 result.unwrap_err().is_cancelled(),
                 "handle should have been cancelled"
@@ -233,7 +218,7 @@
         sleep(Duration::from_secs(1)).await;
 
         // Send kill signal
-        kill_send.send("sleep-async".to_string()).unwrap();
+        kill_send.send(id).unwrap();
 
         tokio::select! {
             _ = sleep(Duration::from_secs(1)) => panic!("cleanup should have been called"),
@@ -248,7 +233,10 @@
         let (_kill_send, kill_recv) = broadcast::channel(1);
         let (cleanup_send, cleanup_recv) = oneshot::channel();
 
-        let handle_cleanup = |result: std::result::Result<anyhow::Result<()>, JoinError>| {
+        let handle_cleanup = |result: std::result::Result<
+            std::result::Result<(), shuttle_service::Error>,
+            JoinError,
+        >| {
             let result = result.unwrap();
             assert!(
                 result.is_ok(),
@@ -277,32 +265,18 @@
     async fn panic_in_bind() {
         let built = make_so_create_and_built("bind-panic");
         let (_kill_send, kill_recv) = broadcast::channel(1);
-
-        let handle_cleanup = |_result| panic!("handle from service should never start");
-        let addr = SocketAddr::new(Ipv4Addr::LOCALHOST.into(), 8001);
-        let mut factory = StubFactory;
-        let logger = Box::new(StubLogger);
-
-        let result = built
-            .handle(addr, &mut factory, logger, kill_recv, handle_cleanup)
-            .await;
-
-        assert_eq!(
-            result.unwrap_err().to_string(),
-            "Run error: Panic occurred in `Service::bind`: panic in bind"
-        );
-    }
-
-    // Test for panics in handle returned from Service::bind
-    #[tokio::test]
-    async fn panic_in_bind_handle() {
-        let built = make_so_create_and_built("handle-panic");
-        let (_kill_send, kill_recv) = broadcast::channel(1);
-        let (cleanup_send, cleanup_recv) = oneshot::channel();
-
-        let handle_cleanup = |result: std::result::Result<anyhow::Result<()>, JoinError>| {
+        let (cleanup_send, cleanup_recv): (oneshot::Sender<()>, _) = oneshot::channel();
+
+        let handle_cleanup = |result: std::result::Result<
+            std::result::Result<(), shuttle_service::Error>,
+            JoinError,
+        >| {
             let result = result.unwrap();
-            assert!(result.is_err(), "expected inner error from handle");
+            assert!(
+                result.is_err(),
+                "expected inner error from handle: {:?}",
+                result
+            );
             cleanup_send.send(()).unwrap();
         };
         let addr = SocketAddr::new(Ipv4Addr::LOCALHOST.into(), 8001);
@@ -320,15 +294,33 @@
         }
     }
 
+    // Test for panics in the main function
+    #[tokio::test]
+    async fn panic_in_main() {
+        let built = make_so_create_and_built("handle-panic");
+        let (_kill_send, kill_recv) = broadcast::channel(1);
+
+        let handle_cleanup = |_result| panic!("the service shouldn't even start");
+        let addr = SocketAddr::new(Ipv4Addr::LOCALHOST.into(), 8001);
+        let mut factory = StubFactory;
+        let logger = Box::new(StubLogger);
+
+        let result = built
+            .handle(addr, &mut factory, logger, kill_recv, handle_cleanup)
+            .await;
+
+        assert!(result.is_err(), "expected inner error from handle");
+    }
+
     #[tokio::test]
     async fn missing_so() {
         let built = Built {
+            id: Uuid::new_v4(),
             name: "test".to_string(),
-            so_path: PathBuf::from("missing.so"),
         };
         let (_kill_send, kill_recv) = broadcast::channel(1);
 
-        let handle_cleanup = |_built| {};
+        let handle_cleanup = |_result| panic!("no service means no cleanup");
         let addr = SocketAddr::new(Ipv4Addr::LOCALHOST.into(), 8001);
         let mut factory = StubFactory;
         let logger = Box::new(StubLogger);
@@ -359,11 +351,15 @@
             format!("lib{}.so", dashes_replaced)
         };
 
+        let id = Uuid::new_v4();
         let so_path = crate_dir.join("target/release").join(lib_name);
+        let new_so_path = PathBuf::from(LIBS_PATH).join(id.to_string());
+
+        std::fs::copy(so_path, new_so_path).unwrap();
 
         Built {
+            id,
             name: crate_name.to_string(),
-            so_path,
         }
     }
 }