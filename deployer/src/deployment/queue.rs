use super::deploy_layer::{Log, LogRecorder, LogType};
use super::gateway_client::BuildQueueClient;
use super::{Built, QueueReceiver, RunSender, State};
use crate::error::{Error, Result, TestError};
use crate::persistence::{DeploymentUpdater, LogLevel, SecretRecorder};
use shuttle_common::storage_manager::{ArtifactsStorageManager, StorageManager};

use cargo::util::interning::InternedString;
use cargo_metadata::Message;
use chrono::Utc;
use crossbeam_channel::Sender;
use opentelemetry::global;
use serde_json::json;
use shuttle_common::backends::auth::Claim;
use shuttle_service::builder::{build_crate, get_config, Runtime};
use tokio::time::{sleep, timeout};
use tracing::{debug, debug_span, error, info, instrument, trace, warn, Instrument, Span};
use tracing_opentelemetry::OpenTelemetrySpanExt;
use uuid::Uuid;

use std::collections::{BTreeMap, HashMap};
use std::fmt;
use std::fs::remove_file;
use std::io::Read;
use std::path::{Path, PathBuf};
use std::time::Duration;

use cargo::core::compiler::{CompileMode, MessageFormat};
use cargo::core::Workspace;
use cargo::ops::{CompileOptions, TestOptions};
use flate2::read::GzDecoder;
use tar::Archive;
use tokio::fs;

pub async fn task(
    mut recv: QueueReceiver,
    run_send: RunSender,
    deployment_updater: impl DeploymentUpdater,
    log_recorder: impl LogRecorder,
    secret_recorder: impl SecretRecorder,
    storage_manager: ArtifactsStorageManager,
    queue_client: impl BuildQueueClient,
) {
    info!("Queue task started");

    while let Some(queued) = recv.recv().await {
        let id = queued.id;

        info!("Queued deployment at the front of the queue: {id}");

        let deployment_updater = deployment_updater.clone();
        let run_send_cloned = run_send.clone();
        let log_recorder = log_recorder.clone();
        let secret_recorder = secret_recorder.clone();
        let storage_manager = storage_manager.clone();
        let queue_client = queue_client.clone();

        tokio::spawn(async move {
            let parent_cx = global::get_text_map_propagator(|propagator| {
                propagator.extract(&queued.tracing_context)
            });
            let span = debug_span!("builder");
            span.set_parent(parent_cx);

            async move {
                match timeout(
                    Duration::from_secs(60 * 3), // Timeout after 3 minutes if the build queue hangs or it takes too long for a slot to become available
                    wait_for_queue(queue_client.clone(), id),
                )
                .await
                {
                    Ok(_) => {}
                    Err(err) => return build_failed(&id, err),
                }

                match queued
                    .handle(
                        storage_manager,
                        deployment_updater,
                        log_recorder,
                        secret_recorder,
                    )
                    .await
                {
                    Ok(built) => {
                        remove_from_queue(queue_client, id).await;
                        promote_to_run(built, run_send_cloned).await
                    }
                    Err(err) => {
                        remove_from_queue(queue_client, id).await;
                        build_failed(&id, err)
                    }
                }
            }
            .instrument(span)
            .await
        });
    }
}

#[instrument(skip(_id), fields(id = %_id, state = %State::Crashed))]
fn build_failed(_id: &Uuid, error: impl std::error::Error + 'static) {
    error!(
        error = &error as &dyn std::error::Error,
        "service build encountered an error"
    );
}

#[instrument(skip(queue_client), fields(state = %State::Queued))]
async fn wait_for_queue(queue_client: impl BuildQueueClient, id: Uuid) -> Result<()> {
    trace!("getting a build slot");
    loop {
        let got_slot = queue_client.get_slot(id).await?;

        if got_slot {
            break;
        }

        info!("The build queue is currently full...");

        sleep(Duration::from_secs(1)).await;
    }

    Ok(())
}

async fn remove_from_queue(queue_client: impl BuildQueueClient, id: Uuid) {
    match queue_client.release_slot(id).await {
        Ok(_) => {}
        Err(error) => warn!(
            error = &error as &dyn std::error::Error,
            "could not release build slot"
        ),
    }
}

#[instrument(skip(run_send), fields(id = %built.id, state = %State::Built))]
async fn promote_to_run(mut built: Built, run_send: RunSender) {
    let cx = Span::current().context();

    opentelemetry::global::get_text_map_propagator(|propagator| {
        propagator.inject_context(&cx, &mut built.tracing_context);
    });

    if let Err(err) = run_send.send(built.clone()).await {
        build_failed(&built.id, err);
    }
}

pub struct Queued {
    pub id: Uuid,
    pub service_name: String,
    pub service_id: Uuid,
    pub data: Vec<u8>,
    pub will_run_tests: bool,
    pub tracing_context: HashMap<String, String>,
    pub claim: Option<Claim>,
}

impl Queued {
    #[instrument(skip(self, storage_manager, deployment_updater, log_recorder, secret_recorder), fields(id = %self.id, state = %State::Building))]
    async fn handle(
        self,
        storage_manager: ArtifactsStorageManager,
        deployment_updater: impl DeploymentUpdater,
        log_recorder: impl LogRecorder,
        secret_recorder: impl SecretRecorder,
    ) -> Result<Built> {
        info!("Extracting received data");

        let project_path = storage_manager.service_build_path(&self.service_name)?;

        extract_tar_gz_data(self.data.as_slice(), &project_path).await?;

        let secrets = get_secrets(&project_path).await?;
        set_secrets(secrets, &self.service_id, secret_recorder).await?;

        info!("Building deployment");

        let (tx, rx): (crossbeam_channel::Sender<Message>, _) = crossbeam_channel::bounded(0);
        let id = self.id;
        tokio::task::spawn_blocking(move || {
            while let Ok(message) = rx.recv() {
                trace!(?message, "received cargo message");
                // TODO: change these to `info!(...)` as [valuable] support increases.
                // Currently it is not possible to turn these serde `message`s into a `valuable`, but once it is the passing down of `log_recorder` should be removed.
                let log = match message {
                    Message::TextLine(line) => Log {
                        id,
                        state: State::Building,
                        level: LogLevel::Info,
                        timestamp: Utc::now(),
                        file: None,
                        line: None,
                        target: String::new(),
                        fields: json!({ "build_line": line }),
                        r#type: LogType::Event,
                    },
                    message => Log {
                        id,
                        state: State::Building,
                        level: LogLevel::Debug,
                        timestamp: Utc::now(),
                        file: None,
                        line: None,
                        target: String::new(),
                        fields: serde_json::to_value(message).unwrap(),
                        r#type: LogType::Event,
                    },
                };
                log_recorder.record(log);
            }
        });

        let project_path = project_path.canonicalize()?;
        let runtime = build_deployment(&project_path, tx.clone()).await?;

        if self.will_run_tests {
            info!(
                build_line = "Running tests before starting up",
                "Running deployment's unit tests"
            );

            run_pre_deploy_tests(&project_path, tx).await?;
        }

        info!("Moving built executable");

        store_executable(&storage_manager, &runtime, &self.id).await?;

        let is_next = matches!(runtime, Runtime::Next(_));

        deployment_updater
            .set_is_next(&id, is_next)
            .await
            .map_err(|e| Error::Build(Box::new(e)))?;

        let built = Built {
            id: self.id,
            service_name: self.service_name,
            service_id: self.service_id,
            tracing_context: Default::default(),
            is_next,
            claim: self.claim,
        };

        Ok(built)
    }
}

impl fmt::Debug for Queued {
    fn fmt(&self, f: &mut fmt::Formatter) -> fmt::Result {
        f.debug_struct("Queued")
            .field("id", &self.id)
            .field("service_name", &self.service_name)
            .field("service_id", &self.service_id)
            .field("will_run_tests", &self.will_run_tests)
            .finish_non_exhaustive()
    }
}

#[instrument(skip(project_path))]
async fn get_secrets(project_path: &Path) -> Result<BTreeMap<String, String>> {
    let secrets_file = project_path.join("Secrets.toml");

    if secrets_file.exists() && secrets_file.is_file() {
        let secrets_str = fs::read_to_string(secrets_file.clone()).await?;

        let secrets: BTreeMap<String, String> = secrets_str.parse::<toml::Value>()?.try_into()?;

        remove_file(secrets_file)?;

        Ok(secrets)
    } else {
        Ok(Default::default())
    }
}

#[instrument(skip(secrets, service_id, secret_recorder))]
async fn set_secrets(
    secrets: BTreeMap<String, String>,
    service_id: &Uuid,
    secret_recorder: impl SecretRecorder,
) -> Result<()> {
    for (key, value) in secrets.into_iter() {
        debug!(key, "setting secret");

        secret_recorder
            .insert_secret(service_id, &key, &value)
            .await
            .map_err(|e| Error::SecretsSet(Box::new(e)))?;
    }

    Ok(())
}

/// Equivalent to the command: `tar -xzf --strip-components 1`
#[instrument(skip(data, dest))]
async fn extract_tar_gz_data(data: impl Read, dest: impl AsRef<Path>) -> Result<()> {
    let tar = GzDecoder::new(data);
    let mut archive = Archive::new(tar);
    archive.set_overwrite(true);

    // Clear directory first
    let mut entries = fs::read_dir(&dest).await?;
    while let Some(entry) = entries.next_entry().await? {
        // Ignore the build cache directory
        if ["target", "Cargo.lock"].contains(&entry.file_name().to_string_lossy().as_ref()) {
            continue;
        }

        if entry.metadata().await?.is_dir() {
            fs::remove_dir_all(entry.path()).await?;
        } else {
            fs::remove_file(entry.path()).await?;
        }
    }

    for entry in archive.entries()? {
        let mut entry = entry?;
        let path: PathBuf = entry.path()?.components().skip(1).collect();
        let dst: PathBuf = dest.as_ref().join(path);
        std::fs::create_dir_all(dst.parent().unwrap())?;
        entry.unpack(dst)?;
    }

    Ok(())
}

#[instrument(skip(project_path, tx))]
async fn build_deployment(
    project_path: &Path,
    tx: crossbeam_channel::Sender<Message>,
) -> Result<Runtime> {
    build_crate(project_path, true, tx)
        .await
        .map_err(|e| Error::Build(e.into()))
}

#[instrument(skip(project_path, tx))]
async fn run_pre_deploy_tests(
    project_path: &Path,
    tx: Sender<Message>,
) -> std::result::Result<(), TestError> {
    let (read, write) = pipe::pipe();
    let project_path = project_path.to_owned();

    // This needs to be on a separate thread, else deployer will block (reason currently unknown :D)
    tokio::task::spawn_blocking(move || {
        for message in Message::parse_stream(read) {
            match message {
                Ok(message) => {
                    if let Err(error) = tx.send(message) {
                        error!("failed to send cargo message on channel: {error}");
                    }
                }
                Err(error) => {
                    error!("failed to parse cargo message: {error}");
                }
            }
        }
    });

    let config = get_config(write)?;
    let manifest_path = project_path.join("Cargo.toml");

    let ws = Workspace::new(&manifest_path, &config)?;

    let mut compile_opts = CompileOptions::new(&config, CompileMode::Test)?;

    compile_opts.build_config.message_format = MessageFormat::Json {
        render_diagnostics: false,
        short: false,
        ansi: false,
    };

    // We set the tests to build with the release profile since deployments compile
    // with the release profile by default. This means crates don't need to be
    // recompiled in debug mode for the tests, reducing memory usage during deployment.
    compile_opts.build_config.requested_profile = InternedString::new("release");

    // Build tests with a maximum of 4 workers.
    compile_opts.build_config.jobs = 4;

    let opts = TestOptions {
        compile_opts,
        no_run: false,
        no_fail_fast: false,
    };

    let test_failures = cargo::ops::run_tests(&ws, &opts, &[])?;

    match test_failures {
        Some(failures) => Err(failures.into()),
        None => Ok(()),
    }
}

/// This will store the path to the executable for each runtime, which will be the users project with
/// an embedded runtime for legacy, and a .wasm file for shuttle-next.
#[instrument(skip(storage_manager, runtime, id))]
async fn store_executable(
    storage_manager: &ArtifactsStorageManager,
    runtime: &Runtime,
    id: &Uuid,
) -> Result<()> {
    let executable_path = match runtime {
        Runtime::Next(path) => path,
        Runtime::Legacy(path) => path,
    };

    let new_executable_path = storage_manager.deployment_executable_path(id)?;

    fs::rename(executable_path, new_executable_path).await?;

    Ok(())
}

#[cfg(test)]
mod tests {
    use std::{collections::BTreeMap, fs::File, io::Write, path::Path};

    use shuttle_common::storage_manager::ArtifactsStorageManager;
    use shuttle_service::builder::Runtime;
    use tempfile::Builder;
    use tokio::fs;
    use uuid::Uuid;

    use crate::error::TestError;

    #[tokio::test]
    async fn extract_tar_gz_data() {
        let dir = Builder::new()
            .prefix("shuttle-extraction-test")
            .tempdir()
            .unwrap();
        let p = dir.path();

        // Files whose content should be replaced with the archive
        fs::write(p.join("world.txt"), b"original text")
            .await
            .unwrap();

        // Extra files that should be deleted
        fs::write(
            p.join("extra.txt"),
            b"extra file at top level that should be deleted",
        )
        .await
        .unwrap();
        fs::create_dir_all(p.join("subdir")).await.unwrap();
        fs::write(
            p.join("subdir/extra.txt"),
            b"extra file in subdir that should be deleted",
        )
        .await
        .unwrap();

        // Build cache in `/target` should not be cleared/deleted
        fs::create_dir_all(p.join("target")).await.unwrap();
        fs::write(p.join("target/asset.txt"), b"some file in the build cache")
            .await
            .unwrap();

        // Cargo.lock file shouldn't be deleted
        fs::write(p.join("Cargo.lock"), "lock file contents shouldn't matter")
            .await
            .unwrap();

        // Binary data for an archive in the following form:
        //
        // - temp
        //   - world.txt
        //   - subdir
        //     - hello.txt
        let test_data = hex::decode(
            "\
1f8b0800000000000003edd5d10a823014c6f15df7143e41ede8997b1e4d\
a3c03074528f9f0a41755174b1a2faff6e0653d8818f7d0bf5feb03271d9\
91f76e5ac53b7bbd5e18d1d4a96a96e6a9b16225f7267191e79a0d7d28ba\
2431fbe2f4f0bf67dfbf5498f23fb65d532dc329c439630a38cff541fe7a\
977f6a9d98c4c619e7d69fe75f94ebc5a767c0e7ccf7bf1fca6ad7457b06\
5eea7f95f1fe8b3aa5ffdfe13aff6ddd346d8467e0a5fef7e3be649928fd\
ff0e55bda1ff01000000000000000000e0079c01ff12a55500280000",
        )
        .unwrap();

        super::extract_tar_gz_data(test_data.as_slice(), &p)
            .await
            .unwrap();
        assert!(fs::read_to_string(p.join("world.txt"))
            .await
            .unwrap()
            .starts_with("abc"));
        assert!(fs::read_to_string(p.join("subdir/hello.txt"))
            .await
            .unwrap()
            .starts_with("def"));

        assert_eq!(
            fs::metadata(p.join("extra.txt")).await.unwrap_err().kind(),
            std::io::ErrorKind::NotFound,
            "extra file should be deleted"
        );
        assert_eq!(
            fs::metadata(p.join("subdir/extra.txt"))
                .await
                .unwrap_err()
                .kind(),
            std::io::ErrorKind::NotFound,
            "extra file in subdir should be deleted"
        );

        assert_eq!(
            fs::read_to_string(p.join("target/asset.txt"))
                .await
                .unwrap(),
            "some file in the build cache",
            "build cache file should not be touched"
        );

        assert_eq!(
            fs::read_to_string(p.join("Cargo.lock")).await.unwrap(),
            "lock file contents shouldn't matter",
            "Cargo lock file should not be touched"
        );

        // Can we extract again without error?
        super::extract_tar_gz_data(test_data.as_slice(), &p)
            .await
            .unwrap();
    }

    #[tokio::test(flavor = "multi_thread")]
    async fn run_pre_deploy_tests() {
        let root = Path::new(env!("CARGO_MANIFEST_DIR"));
        let (tx, rx) = crossbeam_channel::unbounded();

        tokio::task::spawn_blocking(move || while rx.recv().is_ok() {});

        let failure_project_path = root.join("tests/resources/tests-fail");
        assert!(matches!(
            super::run_pre_deploy_tests(&failure_project_path, tx.clone()).await,
            Err(TestError::Failed(_))
        ));

        let pass_project_path = root.join("tests/resources/tests-pass");
        super::run_pre_deploy_tests(&pass_project_path, tx)
            .await
            .unwrap();
    }

    #[tokio::test]
<<<<<<< HEAD
    async fn store_executable() {
        let executables_dir = TempDir::new("executable-store").unwrap();
        let executables_p = executables_dir.path();
        let storage_manager = ArtifactsStorageManager::new(executables_p.to_path_buf());
=======
    async fn store_lib() {
        let libs_dir = Builder::new().prefix("lib-store").tempdir().unwrap();
        let libs_p = libs_dir.path();
        let storage_manager = ArtifactsStorageManager::new(libs_p.to_path_buf());
>>>>>>> 4e88558d

        let build_p = storage_manager.builds_path().unwrap();

        let executable_path = build_p.join("xyz");
        let runtime = Runtime::Legacy(executable_path.clone());
        let id = Uuid::new_v4();

        fs::write(&executable_path, "barfoo").await.unwrap();

        super::store_executable(&storage_manager, &runtime, &id)
            .await
            .unwrap();

        // Old executable file gone?
        assert!(!executable_path.exists());

        assert_eq!(
            fs::read_to_string(
                executables_p
                    .join("shuttle-executables")
                    .join(id.to_string())
            )
            .await
            .unwrap(),
            "barfoo"
        );
    }

    #[tokio::test]
    async fn get_secrets() {
        let temp = Builder::new().prefix("secrets").tempdir().unwrap();
        let temp_p = temp.path();

        let secret_p = temp_p.join("Secrets.toml");
        let mut secret_file = File::create(secret_p.clone()).unwrap();
        secret_file.write_all(b"KEY = 'value'").unwrap();

        let actual = super::get_secrets(temp_p).await.unwrap();
        let expected = BTreeMap::from([("KEY".to_string(), "value".to_string())]);

        assert_eq!(actual, expected);

        assert!(!secret_p.exists(), "the secrets file should be deleted");
    }
}<|MERGE_RESOLUTION|>--- conflicted
+++ resolved
@@ -551,17 +551,10 @@
     }
 
     #[tokio::test]
-<<<<<<< HEAD
     async fn store_executable() {
-        let executables_dir = TempDir::new("executable-store").unwrap();
+        let executables_dir = Builder::new().prefix("executable-store").tempdir().unwrap();
         let executables_p = executables_dir.path();
         let storage_manager = ArtifactsStorageManager::new(executables_p.to_path_buf());
-=======
-    async fn store_lib() {
-        let libs_dir = Builder::new().prefix("lib-store").tempdir().unwrap();
-        let libs_p = libs_dir.path();
-        let storage_manager = ArtifactsStorageManager::new(libs_p.to_path_buf());
->>>>>>> 4e88558d
 
         let build_p = storage_manager.builds_path().unwrap();
 
