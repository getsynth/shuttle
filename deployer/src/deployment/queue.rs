--- conflicted
+++ resolved
@@ -72,13 +72,8 @@
 }
 
 impl Queued {
-<<<<<<< HEAD
-    #[instrument(skip(self, log_recorder), fields(name = self.name.as_str(), state = %State::Building))]
+    #[instrument(skip(self, log_recorder), fields(id = %self.id, state = %State::Building))]
     async fn handle(mut self, log_recorder: impl LogRecorder) -> Result<Built> {
-=======
-    #[instrument(skip(self), fields(id = %self.id, state = %State::Building))]
-    async fn handle(mut self) -> Result<Built> {
->>>>>>> 4078ad75
         info!("Fetching POSTed data");
 
         let mut vec = Vec::new();
@@ -97,14 +92,14 @@
         info!("Building deployment");
 
         let (tx, mut rx): (UnboundedSender<Message>, _) = mpsc::unbounded_channel();
-        let name = self.name.clone();
+        let id = self.id.clone();
         tokio::spawn(async move {
             while let Some(message) = rx.recv().await {
                 // TODO: change these to `info!(...)` as [valuable] support increases.
                 // Currently it is not possible to turn these serde `message`s into a `valuable`, but once it is the passing down of `log_recorder` should be removed.
                 match message {
                     Message::TextLine(line) => log_recorder.record(Log {
-                        name: name.clone(),
+                        id,
                         state: State::Building,
                         level: Level::Info,
                         timestamp: Utc::now(),
@@ -114,7 +109,7 @@
                         r#type: LogType::Event,
                     }),
                     message => log_recorder.record(Log {
-                        name: name.clone(),
+                        id,
                         state: State::Building,
                         level: Level::Debug,
                         timestamp: Utc::now(),
