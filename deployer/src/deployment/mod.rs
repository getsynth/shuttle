pub mod deploy_layer;
pub mod gateway_client;
pub mod provisioner_factory;
mod queue;
mod run;
pub mod runtime_logger;
mod storage_manager;

use std::path::PathBuf;

pub use queue::Queued;
pub use run::{ActiveDeploymentsGetter, Built};
use tracing::{instrument, Span};
use tracing_opentelemetry::OpenTelemetrySpanExt;

use crate::persistence::{SecretRecorder, State};
use tokio::sync::{broadcast, mpsc};
use uuid::Uuid;

use self::{
    deploy_layer::LogRecorder, gateway_client::BuildQueueClient, storage_manager::StorageManager,
};

const QUEUE_BUFFER_SIZE: usize = 100;
const RUN_BUFFER_SIZE: usize = 100;
const KILL_BUFFER_SIZE: usize = 10;

<<<<<<< HEAD
pub struct DeploymentManagerBuilder<AF, RLF, LR, SR, ADG, QC> {
    abstract_factory: Option<AF>,
    runtime_logger_factory: Option<RLF>,
    build_log_recorder: Option<LR>,
    secret_recorder: Option<SR>,
    active_deployment_getter: Option<ADG>,
    artifacts_path: Option<PathBuf>,
    queue_client: Option<QC>,
}

impl<AF, RLF, LR, SR, ADG, QC> DeploymentManagerBuilder<AF, RLF, LR, SR, ADG, QC>
where
    AF: provisioner_factory::AbstractFactory,
    RLF: runtime_logger::Factory,
    LR: LogRecorder,
    SR: SecretRecorder,
    ADG: ActiveDeploymentsGetter,
    QC: BuildQueueClient,
{
    pub fn abstract_factory(mut self, abstract_factory: AF) -> Self {
        self.abstract_factory = Some(abstract_factory);

        self
    }

    pub fn runtime_logger_factory(mut self, runtime_logger_factory: RLF) -> Self {
        self.runtime_logger_factory = Some(runtime_logger_factory);

        self
=======
#[derive(Clone)]
pub struct DeploymentManager {
    pipeline: Pipeline,
    kill_send: KillSender,
    storage_manager: StorageManager,
}

impl DeploymentManager {
    /// Create a new deployment manager. Manages one or more 'pipelines' for
    /// processing service building, loading, and deployment.
    pub fn new(
        abstract_factory: impl provisioner_factory::AbstractFactory,
        runtime_logger_factory: impl runtime_logger::Factory,
        build_log_recorder: impl LogRecorder,
        secret_recorder: impl SecretRecorder,
        active_deployment_getter: impl ActiveDeploymentsGetter,
        artifacts_path: PathBuf,
    ) -> Self {
        let (kill_send, _) = broadcast::channel(KILL_BUFFER_SIZE);
        let storage_manager = StorageManager::new(artifacts_path);

        DeploymentManager {
            pipeline: Pipeline::new(
                kill_send.clone(),
                abstract_factory,
                runtime_logger_factory,
                build_log_recorder,
                secret_recorder,
                active_deployment_getter,
                storage_manager.clone(),
            ),
            kill_send,
            storage_manager,
        }
>>>>>>> 8e93e871
    }

    pub fn build_log_recorder(mut self, build_log_recorder: LR) -> Self {
        self.build_log_recorder = Some(build_log_recorder);

        self
    }

    pub fn secret_recorder(mut self, secret_recorder: SR) -> Self {
        self.secret_recorder = Some(secret_recorder);

        self
    }

    pub fn active_deployment_getter(mut self, active_deployment_getter: ADG) -> Self {
        self.active_deployment_getter = Some(active_deployment_getter);

        self
    }

    pub fn artifacts_path(mut self, artifacts_path: PathBuf) -> Self {
        self.artifacts_path = Some(artifacts_path);

        self
    }
<<<<<<< HEAD
=======

    pub fn storage_manager(&self) -> StorageManager {
        self.storage_manager.clone()
    }
}
>>>>>>> 8e93e871

    pub fn queue_client(mut self, queue_client: QC) -> Self {
        self.queue_client = Some(queue_client);

        self
    }

    /// Creates two Tokio tasks, one for building queued services, the other for
    /// executing/deploying built services. Two multi-producer, single consumer
    /// channels are also created which are for moving on-going service
    /// deployments between the aforementioned tasks.
    pub fn build(self) -> DeploymentManager {
        let abstract_factory = self
            .abstract_factory
            .expect("an abstract factory to be set");
        let runtime_logger_factory = self
            .runtime_logger_factory
            .expect("a runtime logger factory to be set");
        let build_log_recorder = self
            .build_log_recorder
            .expect("a build log recorder to be set");
        let secret_recorder = self.secret_recorder.expect("a secret recorder to be set");
        let active_deployment_getter = self
            .active_deployment_getter
            .expect("an active deployment getter to be set");
        let artifacts_path = self.artifacts_path.expect("artifacts path to be set");
        let queue_client = self.queue_client.expect("a queue client to be set");

        let (queue_send, queue_recv) = mpsc::channel(QUEUE_BUFFER_SIZE);
        let (run_send, run_recv) = mpsc::channel(RUN_BUFFER_SIZE);
        let (kill_send, _) = broadcast::channel(KILL_BUFFER_SIZE);
        let storage_manager = StorageManager::new(artifacts_path);

        let run_send_clone = run_send.clone();

        tokio::spawn(queue::task(
            queue_recv,
            run_send_clone,
            build_log_recorder,
            secret_recorder,
            storage_manager.clone(),
            queue_client,
        ));
        tokio::spawn(run::task(
            run_recv,
            kill_send.clone(),
            abstract_factory,
            runtime_logger_factory,
            active_deployment_getter,
            storage_manager,
        ));

        DeploymentManager {
            queue_send,
            run_send,
            kill_send,
        }
    }
}

#[derive(Clone)]
pub struct DeploymentManager {
    queue_send: QueueSender,
    run_send: RunSender,
    kill_send: KillSender,
}

/// ```no-test
/// queue channel   all deployments here are State::Queued until the get a slot from gateway
///       |
///       v
///  queue task     when taken from the channel by this task, deployments
///                 enter the State::Building state and upon being
///       |         built transition to the State::Built state
///       v
///  run channel    all deployments here are State::Built
///       |
///       v
///    run task     tasks enter the State::Running state and begin
///                 executing
/// ```
impl DeploymentManager {
    /// Create a new deployment manager. Manages one or more 'pipelines' for
    /// processing service building, loading, and deployment.
    pub fn builder<AF, RLF, LR, SR, ADG, QC>() -> DeploymentManagerBuilder<AF, RLF, LR, SR, ADG, QC>
    {
        DeploymentManagerBuilder {
            abstract_factory: None,
            runtime_logger_factory: None,
            build_log_recorder: None,
            secret_recorder: None,
            active_deployment_getter: None,
            artifacts_path: None,
            queue_client: None,
        }
    }

    pub async fn queue_push(&self, mut queued: Queued) {
        let cx = Span::current().context();

        opentelemetry::global::get_text_map_propagator(|propagator| {
            propagator.inject_context(&cx, &mut queued.tracing_context);
        });

        self.queue_send.send(queued).await.unwrap();
    }

    #[instrument(skip(self), fields(id = %built.id, state = %State::Built))]
    pub async fn run_push(&self, built: Built) {
        self.run_send.send(built).await.unwrap();
    }

    pub async fn kill(&self, id: Uuid) {
        if self.kill_send.receiver_count() > 0 {
            self.kill_send.send(id).unwrap();
        }
    }
}

type QueueSender = mpsc::Sender<queue::Queued>;
type QueueReceiver = mpsc::Receiver<queue::Queued>;

type RunSender = mpsc::Sender<run::Built>;
type RunReceiver = mpsc::Receiver<run::Built>;

type KillSender = broadcast::Sender<Uuid>;
type KillReceiver = broadcast::Receiver<Uuid>;<|MERGE_RESOLUTION|>--- conflicted
+++ resolved
@@ -25,7 +25,6 @@
 const RUN_BUFFER_SIZE: usize = 100;
 const KILL_BUFFER_SIZE: usize = 10;
 
-<<<<<<< HEAD
 pub struct DeploymentManagerBuilder<AF, RLF, LR, SR, ADG, QC> {
     abstract_factory: Option<AF>,
     runtime_logger_factory: Option<RLF>,
@@ -55,42 +54,6 @@
         self.runtime_logger_factory = Some(runtime_logger_factory);
 
         self
-=======
-#[derive(Clone)]
-pub struct DeploymentManager {
-    pipeline: Pipeline,
-    kill_send: KillSender,
-    storage_manager: StorageManager,
-}
-
-impl DeploymentManager {
-    /// Create a new deployment manager. Manages one or more 'pipelines' for
-    /// processing service building, loading, and deployment.
-    pub fn new(
-        abstract_factory: impl provisioner_factory::AbstractFactory,
-        runtime_logger_factory: impl runtime_logger::Factory,
-        build_log_recorder: impl LogRecorder,
-        secret_recorder: impl SecretRecorder,
-        active_deployment_getter: impl ActiveDeploymentsGetter,
-        artifacts_path: PathBuf,
-    ) -> Self {
-        let (kill_send, _) = broadcast::channel(KILL_BUFFER_SIZE);
-        let storage_manager = StorageManager::new(artifacts_path);
-
-        DeploymentManager {
-            pipeline: Pipeline::new(
-                kill_send.clone(),
-                abstract_factory,
-                runtime_logger_factory,
-                build_log_recorder,
-                secret_recorder,
-                active_deployment_getter,
-                storage_manager.clone(),
-            ),
-            kill_send,
-            storage_manager,
-        }
->>>>>>> 8e93e871
     }
 
     pub fn build_log_recorder(mut self, build_log_recorder: LR) -> Self {
@@ -116,14 +79,6 @@
 
         self
     }
-<<<<<<< HEAD
-=======
-
-    pub fn storage_manager(&self) -> StorageManager {
-        self.storage_manager.clone()
-    }
-}
->>>>>>> 8e93e871
 
     pub fn queue_client(mut self, queue_client: QC) -> Self {
         self.queue_client = Some(queue_client);
@@ -173,13 +128,14 @@
             abstract_factory,
             runtime_logger_factory,
             active_deployment_getter,
-            storage_manager,
+            storage_manager.clone(),
         ));
 
         DeploymentManager {
             queue_send,
             run_send,
             kill_send,
+            storage_manager,
         }
     }
 }
@@ -189,6 +145,7 @@
     queue_send: QueueSender,
     run_send: RunSender,
     kill_send: KillSender,
+    storage_manager: StorageManager,
 }
 
 /// ```no-test
@@ -241,6 +198,10 @@
             self.kill_send.send(id).unwrap();
         }
     }
+
+    pub fn storage_manager(&self) -> StorageManager {
+        self.storage_manager.clone()
+    }
 }
 
 type QueueSender = mpsc::Sender<queue::Queued>;
