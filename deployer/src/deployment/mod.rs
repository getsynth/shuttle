use std::{
    path::{Path, PathBuf},
    sync::Arc,
};

use shuttle_common::log::LogRecorder;
<<<<<<< HEAD
use shuttle_proto::{builder, logger, provisioner};
=======
use shuttle_proto::logger;
>>>>>>> acddd827
use tokio::{
    sync::{mpsc, Mutex},
    task::JoinSet,
};
use tracing::{instrument, Span};
use tracing_opentelemetry::OpenTelemetrySpanExt;
use uuid::Uuid;

pub mod gateway_client;
mod queue;
mod run;
pub mod state_change_layer;

use self::gateway_client::BuildQueueClient;
use crate::{
    persistence::{resource::ResourceManager, DeploymentUpdater, State},
    RuntimeManager,
};
pub use queue::Queued;
pub use run::{ActiveDeploymentsGetter, Built};

const QUEUE_BUFFER_SIZE: usize = 100;
const RUN_BUFFER_SIZE: usize = 100;

pub struct DeploymentManagerBuilder<LR, ADG, DU, RM, QC> {
    build_log_recorder: Option<LR>,
    logs_fetcher: Option<logger::Client>,
    active_deployment_getter: Option<ADG>,
    artifacts_path: Option<PathBuf>,
    runtime_manager: Option<Arc<Mutex<RuntimeManager>>>,
    deployment_updater: Option<DU>,
    resource_manager: Option<RM>,
    queue_client: Option<QC>,
<<<<<<< HEAD
    builder_client: Option<builder::Client>,
    provisioner_client: Option<provisioner::Client>,
=======
>>>>>>> acddd827
}

impl<LR, ADG, DU, RM, QC> DeploymentManagerBuilder<LR, ADG, DU, RM, QC>
where
    LR: LogRecorder,
    ADG: ActiveDeploymentsGetter,
    DU: DeploymentUpdater,
    RM: ResourceManager,
    QC: BuildQueueClient,
{
    pub fn build_log_recorder(mut self, build_log_recorder: LR) -> Self {
        self.build_log_recorder = Some(build_log_recorder);

        self
    }

    pub fn log_fetcher(mut self, logs_fetcher: logger::Client) -> Self {
        self.logs_fetcher = Some(logs_fetcher);

        self
    }

<<<<<<< HEAD
    pub fn builder_client(mut self, builder_client: Option<builder::Client>) -> Self {
        self.builder_client = builder_client;

        self
    }

    pub fn provisioner_client(mut self, provisioner_client: provisioner::Client) -> Self {
        self.provisioner_client = Some(provisioner_client);

        self
    }

=======
>>>>>>> acddd827
    pub fn active_deployment_getter(mut self, active_deployment_getter: ADG) -> Self {
        self.active_deployment_getter = Some(active_deployment_getter);

        self
    }

    pub fn artifacts_path(mut self, artifacts_path: PathBuf) -> Self {
        self.artifacts_path = Some(artifacts_path);

        self
    }

    pub fn queue_client(mut self, queue_client: QC) -> Self {
        self.queue_client = Some(queue_client);

        self
    }

    pub fn resource_manager(mut self, resource_manager: RM) -> Self {
        self.resource_manager = Some(resource_manager);

        self
    }

    pub fn runtime(mut self, runtime_manager: Arc<Mutex<RuntimeManager>>) -> Self {
        self.runtime_manager = Some(runtime_manager);

        self
    }

    pub fn deployment_updater(mut self, deployment_updater: DU) -> Self {
        self.deployment_updater = Some(deployment_updater);

        self
    }

    /// Creates two Tokio tasks, one for building queued services, the other for
    /// executing/deploying built services. Two multi-producer, single consumer
    /// channels are also created which are for moving on-going service
    /// deployments between the aforementioned tasks.
    pub fn build(self) -> DeploymentManager {
        let build_log_recorder = self
            .build_log_recorder
            .expect("a build log recorder to be set");
        let active_deployment_getter = self
            .active_deployment_getter
            .expect("an active deployment getter to be set");
        let artifacts_path = self.artifacts_path.expect("artifacts path to be set");
        let queue_client = self.queue_client.expect("a queue client to be set");
        let runtime_manager = self.runtime_manager.expect("a runtime manager to be set");
        let deployment_updater = self
            .deployment_updater
            .expect("a deployment updater to be set");
        let resource_manager = self.resource_manager.expect("a resource manager to be set");
        let logs_fetcher = self.logs_fetcher.expect("a logs fetcher to be set");
        let provisioner_client = self
            .provisioner_client
            .expect("a provisioner client to be set");

        let (queue_send, queue_recv) = mpsc::channel(QUEUE_BUFFER_SIZE);
        let (run_send, run_recv) = mpsc::channel(RUN_BUFFER_SIZE);

        let builds_path = artifacts_path.join("shuttle-builds");

        let run_send_clone = run_send.clone();
        let mut set = JoinSet::new();

        // Build queue. Waits for incoming deployments and builds them.
        set.spawn(queue::task(
            queue_recv,
            run_send_clone,
            deployment_updater,
            build_log_recorder,
            queue_client,
            builds_path.clone(),
        ));
        // Run queue. Waits for built deployments and runs them.
        set.spawn(run::task(
            run_recv,
            runtime_manager.clone(),
            active_deployment_getter,
            resource_manager,
            builds_path.clone(),
            provisioner_client,
        ));

        DeploymentManager {
            queue_send,
            run_send,
            runtime_manager,
            logs_fetcher,
            _join_set: Arc::new(Mutex::new(set)),
            builds_path,
        }
    }
}

#[derive(Clone)]
pub struct DeploymentManager {
    queue_send: QueueSender,
    run_send: RunSender,
    runtime_manager: Arc<Mutex<RuntimeManager>>,
    logs_fetcher: logger::Client,
    _join_set: Arc<Mutex<JoinSet<()>>>,
    builds_path: PathBuf,
}

/// ```no-test
/// queue channel   all deployments here are State::Queued until the get a slot from gateway
///       |
///       v
///  queue task     when taken from the channel by this task, deployments
///                 enter the State::Building state and upon being
///       |         built transition to the State::Built state
///       v
///  run channel    all deployments here are State::Built
///       |
///       v
///    run task     tasks enter the State::Running state and begin
///                 executing
/// ```
impl DeploymentManager {
    /// Create a new deployment manager. Manages one or more 'pipelines' for
    /// processing service building, loading, and deployment.
    pub fn builder<LR, ADG, DU, RM, QC>() -> DeploymentManagerBuilder<LR, ADG, DU, RM, QC> {
        DeploymentManagerBuilder {
            build_log_recorder: None,
            logs_fetcher: None,
            active_deployment_getter: None,
            artifacts_path: None,
            runtime_manager: None,
            deployment_updater: None,
            resource_manager: None,
            queue_client: None,
<<<<<<< HEAD
            builder_client: None,
            provisioner_client: None,
=======
>>>>>>> acddd827
        }
    }

    pub async fn queue_push(&self, mut queued: Queued) {
        let cx = Span::current().context();

        opentelemetry::global::get_text_map_propagator(|propagator| {
            propagator.inject_context(&cx, &mut queued.tracing_context);
        });

        self.queue_send.send(queued).await.unwrap();
    }

    #[instrument(name = "Starting deployment", skip(self), fields(deployment_id = %built.id, state = %State::Built))]
    pub async fn run_push(&self, built: Built) {
        self.run_send.send(built).await.unwrap();
    }

    #[instrument(name = "Killing deployment", skip(self), fields(deployment_id = %id, state = %State::Stopped))]
    pub async fn kill(&self, id: Uuid) {
        self.runtime_manager.lock().await.kill(&id).await;
    }

    pub fn builds_path(&self) -> &Path {
        self.builds_path.as_path()
    }

    pub fn logs_fetcher(&self) -> &logger::Client {
        &self.logs_fetcher
    }
}

type QueueSender = mpsc::Sender<queue::Queued>;
type QueueReceiver = mpsc::Receiver<queue::Queued>;

type RunSender = mpsc::Sender<run::Built>;
type RunReceiver = mpsc::Receiver<run::Built>;<|MERGE_RESOLUTION|>--- conflicted
+++ resolved
@@ -4,11 +4,7 @@
 };
 
 use shuttle_common::log::LogRecorder;
-<<<<<<< HEAD
-use shuttle_proto::{builder, logger, provisioner};
-=======
-use shuttle_proto::logger;
->>>>>>> acddd827
+use shuttle_proto::{logger, provisioner};
 use tokio::{
     sync::{mpsc, Mutex},
     task::JoinSet,
@@ -42,11 +38,7 @@
     deployment_updater: Option<DU>,
     resource_manager: Option<RM>,
     queue_client: Option<QC>,
-<<<<<<< HEAD
-    builder_client: Option<builder::Client>,
     provisioner_client: Option<provisioner::Client>,
-=======
->>>>>>> acddd827
 }
 
 impl<LR, ADG, DU, RM, QC> DeploymentManagerBuilder<LR, ADG, DU, RM, QC>
@@ -69,21 +61,12 @@
         self
     }
 
-<<<<<<< HEAD
-    pub fn builder_client(mut self, builder_client: Option<builder::Client>) -> Self {
-        self.builder_client = builder_client;
-
-        self
-    }
-
     pub fn provisioner_client(mut self, provisioner_client: provisioner::Client) -> Self {
         self.provisioner_client = Some(provisioner_client);
 
         self
     }
 
-=======
->>>>>>> acddd827
     pub fn active_deployment_getter(mut self, active_deployment_getter: ADG) -> Self {
         self.active_deployment_getter = Some(active_deployment_getter);
 
@@ -218,11 +201,7 @@
             deployment_updater: None,
             resource_manager: None,
             queue_client: None,
-<<<<<<< HEAD
-            builder_client: None,
             provisioner_client: None,
-=======
->>>>>>> acddd827
         }
     }
 
