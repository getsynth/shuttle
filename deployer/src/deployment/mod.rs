--- conflicted
+++ resolved
@@ -1,8 +1,5 @@
-<<<<<<< HEAD
+pub mod deploy_layer;
 mod build_logs;
-=======
-pub mod deploy_layer;
->>>>>>> 1bf0e7f3
 mod info;
 pub mod log;
 mod queue;
@@ -15,15 +12,12 @@
 pub use log::Log;
 pub use queue::Queued;
 pub use run::Built;
-<<<<<<< HEAD
 
 use build_logs::{BuildLogWriter, BuildLogsManager};
 
 use crate::error::Result;
 use crate::persistence::Persistence;
-=======
 use tracing::instrument;
->>>>>>> 1bf0e7f3
 
 use bytes::Bytes;
 use futures::Stream;
@@ -53,7 +47,7 @@
         }
     }
 
-<<<<<<< HEAD
+    #[instrument(skip(self), fields(name = name.as_str(), state = %State::Queued))]
     pub async fn queue_push(
         &self,
         name: String,
@@ -69,16 +63,12 @@
         };
         let info = DeploymentInfo::from(&queued);
 
-=======
-    #[instrument(skip(self), fields(name = queued.name.as_str(), state = %State::Queued))]
-    pub async fn queue_push(&self, queued: Queued) {
->>>>>>> 1bf0e7f3
         self.pipeline.queue_send.send(queued).await.unwrap();
 
         info
     }
 
-<<<<<<< HEAD
+  #[instrument(skip(self), fields(name = name.as_str(), state = %State::Built))]
     pub async fn run_push(&self, name: String) -> DeploymentInfo {
         let built = Built {
             name,
@@ -86,10 +76,6 @@
         };
         let info = DeploymentInfo::from(&built);
 
-=======
-    #[instrument(skip(self), fields(name = built.name.as_str(), state = %State::Built))]
-    pub async fn run_push(&self, built: Built) {
->>>>>>> 1bf0e7f3
         self.pipeline.run_send.send(built).await.unwrap();
 
         info
