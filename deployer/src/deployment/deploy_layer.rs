--- conflicted
+++ resolved
@@ -20,14 +20,9 @@
 //! **Warning** Don't log out sensitive info in functions with these annotations
 
 use chrono::{DateTime, Utc};
-<<<<<<< HEAD
 use serde_json::{json, Value};
 use shuttle_common::BuildLog;
-use tracing::{field::Visit, span, Metadata, Subscriber};
-=======
-use serde_json::json;
 use tracing::{field::Visit, span, warn, Metadata, Subscriber};
->>>>>>> 4078ad75
 use tracing_subscriber::Layer;
 use uuid::Uuid;
 
@@ -72,7 +67,7 @@
 
 impl Log {
     pub fn to_build_log(&self) -> Option<BuildLog> {
-        to_build_log(&self.name, &self.timestamp, &self.fields)
+        to_build_log(&self.id, &self.timestamp, &self.fields)
     }
 }
 
@@ -100,11 +95,11 @@
     }
 }
 
-pub fn to_build_log(name: &str, timestamp: &DateTime<Utc>, fields: &Value) -> Option<BuildLog> {
+pub fn to_build_log(id: &Uuid, timestamp: &DateTime<Utc>, fields: &Value) -> Option<BuildLog> {
     if let Value::Object(ref map) = fields {
         if let Some(message) = map.get("build_line") {
             let build_log = BuildLog {
-                name: name.to_string(),
+                id: id.clone(),
                 timestamp: timestamp.clone(),
                 message: message.as_str()?.to_string(),
             };
@@ -116,7 +111,7 @@
             if let Value::Object(ref message_object) = message {
                 if let Some(rendered) = message_object.get("rendered") {
                     let build_log = BuildLog {
-                        name: name.to_string(),
+                        id: id.clone(),
                         timestamp: timestamp.clone(),
                         message: rendered.as_str()?.to_string(),
                     };
@@ -415,7 +410,7 @@
 
         assert_eq!(
             states.len(),
-            4,
+            2,
             "did not expect these states:\n\t{states:#?}"
         );
 
@@ -429,14 +424,6 @@
                 StateLog {
                     id,
                     state: State::Building,
-                },
-                StateLog {
-                    id,
-                    state: State::Built,
-                },
-                StateLog {
-                    id,
-                    state: State::Running,
                 },
             ]
         );
@@ -478,7 +465,7 @@
 
     #[tokio::test]
     async fn scope_with_nil_id() {
-        let deployment_manager = DeploymentManager::new();
+        let deployment_manager = DeploymentManager::new(RECORDER.clone());
 
         let id = Uuid::nil();
         deployment_manager
