--- conflicted
+++ resolved
@@ -321,12 +321,8 @@
     use portpicker::pick_unused_port;
     use shuttle_proto::provisioner::{
         provisioner_server::{Provisioner, ProvisionerServer},
-<<<<<<< HEAD
         DatabaseDeletionResponse, DatabaseRequest, DatabaseResponse, DynamoDbDeletionResponse,
-        DynamoDbRequest, DynamoDbResponse,
-=======
-        DatabaseDeletionResponse, DatabaseRequest, DatabaseResponse, Ping, Pong,
->>>>>>> 9ee11ed0
+        DynamoDbRequest, DynamoDbResponse, Ping, Pong,
     };
     use tempfile::Builder;
     use tokio::{select, time::sleep};
@@ -464,19 +460,18 @@
             panic!("no deploy layer tests should request delete a db");
         }
 
-<<<<<<< HEAD
         async fn delete_dynamo_db(
             &self,
             _request: tonic::Request<DynamoDbRequest>,
         ) -> Result<tonic::Response<DynamoDbDeletionResponse>, tonic::Status> {
             panic!("no run tests should request delete a dynamodb");
-=======
+        }
+
         async fn health_check(
             &self,
             _request: tonic::Request<Ping>,
         ) -> Result<tonic::Response<Pong>, tonic::Status> {
             panic!("no run tests should do a health check");
->>>>>>> 9ee11ed0
         }
     }
 
