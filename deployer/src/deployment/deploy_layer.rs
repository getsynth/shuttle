--- conflicted
+++ resolved
@@ -89,6 +89,8 @@
     fn from(log: Log) -> Self {
         Self {
             id: log.id,
+            // TODO: why????
+            name: "".to_string(),
             state: log.state,
             last_update: log.timestamp,
         }
@@ -313,7 +315,6 @@
 mod tests {
     use std::{
         fs::read_dir,
-        path::PathBuf,
         sync::{Arc, Mutex},
         time::Duration,
     };
@@ -410,7 +411,10 @@
 
     #[async_trait::async_trait]
     impl shuttle_service::Factory for StubProvisionerFactory {
-        async fn get_sql_connection_string(&mut self) -> Result<String, shuttle_service::Error> {
+        async fn get_sql_connection_string(
+            &mut self,
+            _db_type: shuttle_common::database::Type,
+        ) -> Result<String, shuttle_service::Error> {
             panic!("did not expect any deploy_layer test to connect to the database")
         }
     }
@@ -418,7 +422,7 @@
     struct StubRuntimeLoggerFactory;
 
     impl runtime_logger::Factory for StubRuntimeLoggerFactory {
-        fn get_logger(&self, _project_name: String) -> Box<dyn log::Log> {
+        fn get_logger(&self, _id: Uuid) -> Box<dyn log::Log> {
             Box::new(StubRuntimeLogger)
         }
     }
@@ -435,33 +439,22 @@
         fn flush(&self) {}
     }
 
-    #[tokio::test]
+    #[tokio::test(flavor = "multi_thread")]
     async fn deployment_to_be_queued() {
-<<<<<<< HEAD
-        let deployment_manager =
-            DeploymentManager::new(StubAbstractProvisionerFactory, StubRuntimeLoggerFactory);
-=======
-        let deployment_manager = DeploymentManager::new(RECORDER.clone());
->>>>>>> 23718ad7
-
-        let id = Uuid::new_v4();
-        deployment_manager
-<<<<<<< HEAD
-            .queue_push(get_queue("sleep-async"))
-=======
-            .queue_push(Queued {
-                id,
-                name: "queue_test".to_string(),
-                data_stream: Box::pin(async { Ok(Bytes::from("data")) }.into_stream()),
-                will_run_tests: false,
-            })
->>>>>>> 23718ad7
-            .await;
+        let deployment_manager = DeploymentManager::new(
+            StubAbstractProvisionerFactory,
+            StubRuntimeLoggerFactory,
+            RECORDER.clone(),
+        );
+
+        let queued = get_queue("sleep-async");
+        let id = queued.id;
+        deployment_manager.queue_push(queued).await;
 
         let test = async {
             loop {
                 let recorder = RECORDER.lock().unwrap();
-                let states = recorder.get_deployment_states("deploy-layer-sleep-async");
+                let states = recorder.get_deployment_states(&id);
 
                 if states.len() < 4 {
                     drop(recorder); // Don't block
@@ -479,25 +472,24 @@
                     *states,
                     vec![
                         StateLog {
-                            name: "deploy-layer-sleep-async".to_string(),
+                            id,
                             state: State::Queued,
                         },
                         StateLog {
-                            name: "deploy-layer-sleep-async".to_string(),
+                            id,
                             state: State::Building,
                         },
                         StateLog {
-                            name: "deploy-layer-sleep-async".to_string(),
+                            id,
                             state: State::Built,
                         },
                         StateLog {
-                            name: "deploy-layer-sleep-async".to_string(),
+                            id,
                             state: State::Running,
                         },
                     ]
                 );
 
-<<<<<<< HEAD
                 break;
             }
         };
@@ -510,50 +502,17 @@
         }
 
         // Send kill signal
-        deployment_manager
-            .kill("deploy-layer-sleep-async".to_string())
-            .await;
+        deployment_manager.kill(id).await;
 
         sleep(Duration::from_secs(1)).await;
 
-        let recorder = RECORDER.lock().unwrap();
-        let states = recorder.get_deployment_states("deploy-layer-sleep-async");
-=======
         let recorder = RECORDER.lock().unwrap();
         let states = recorder.get_deployment_states(&id);
-
-        assert_eq!(
-            states.len(),
-            2,
-            "did not expect these states:\n\t{states:#?}"
-        );
->>>>>>> 23718ad7
 
         assert_eq!(
             *states,
             vec![
                 StateLog {
-<<<<<<< HEAD
-                    name: "deploy-layer-sleep-async".to_string(),
-                    state: State::Queued,
-                },
-                StateLog {
-                    name: "deploy-layer-sleep-async".to_string(),
-                    state: State::Building,
-                },
-                StateLog {
-                    name: "deploy-layer-sleep-async".to_string(),
-                    state: State::Built,
-                },
-                StateLog {
-                    name: "deploy-layer-sleep-async".to_string(),
-                    state: State::Running,
-                },
-                StateLog {
-                    name: "deploy-layer-sleep-async".to_string(),
-                    state: State::Stopped,
-                },
-=======
                     id,
                     state: State::Queued,
                 },
@@ -561,22 +520,38 @@
                     id,
                     state: State::Building,
                 },
->>>>>>> 23718ad7
+                StateLog {
+                    id,
+                    state: State::Built,
+                },
+                StateLog {
+                    id,
+                    state: State::Running,
+                },
+                StateLog {
+                    id,
+                    state: State::Stopped,
+                },
             ]
         );
     }
 
-    #[tokio::test]
+    #[tokio::test(flavor = "multi_thread")]
     async fn deployment_self_stop() {
-        let deployment_manager =
-            DeploymentManager::new(StubAbstractProvisionerFactory, StubRuntimeLoggerFactory);
-
-        deployment_manager.queue_push(get_queue("self-stop")).await;
+        let deployment_manager = DeploymentManager::new(
+            StubAbstractProvisionerFactory,
+            StubRuntimeLoggerFactory,
+            RECORDER.clone(),
+        );
+
+        let queued = get_queue("self-stop");
+        let id = queued.id;
+        deployment_manager.queue_push(queued).await;
 
         let test = async {
             loop {
                 let recorder = RECORDER.lock().unwrap();
-                let states = recorder.get_deployment_states("deploy-layer-self-stop");
+                let states = recorder.get_deployment_states(&id);
 
                 if states.len() < 5 {
                     drop(recorder); // Don't block
@@ -594,23 +569,23 @@
                     *states,
                     vec![
                         StateLog {
-                            name: "deploy-layer-self-stop".to_string(),
+                            id,
                             state: State::Queued,
                         },
                         StateLog {
-                            name: "deploy-layer-self-stop".to_string(),
+                            id,
                             state: State::Building,
                         },
                         StateLog {
-                            name: "deploy-layer-self-stop".to_string(),
+                            id,
                             state: State::Built,
                         },
                         StateLog {
-                            name: "deploy-layer-self-stop".to_string(),
+                            id,
                             state: State::Running,
                         },
                         StateLog {
-                            name: "deploy-layer-self-stop".to_string(),
+                            id,
                             state: State::Completed,
                         },
                     ]
@@ -628,17 +603,22 @@
         }
     }
 
-    #[tokio::test]
+    #[tokio::test(flavor = "multi_thread")]
     async fn deployment_bind_panic() {
-        let deployment_manager =
-            DeploymentManager::new(StubAbstractProvisionerFactory, StubRuntimeLoggerFactory);
-
-        deployment_manager.queue_push(get_queue("bind-panic")).await;
+        let deployment_manager = DeploymentManager::new(
+            StubAbstractProvisionerFactory,
+            StubRuntimeLoggerFactory,
+            RECORDER.clone(),
+        );
+
+        let queued = get_queue("bind-panic");
+        let id = queued.id;
+        deployment_manager.queue_push(queued).await;
 
         let test = async {
             loop {
                 let recorder = RECORDER.lock().unwrap();
-                let states = recorder.get_deployment_states("deploy-layer-bind-panic");
+                let states = recorder.get_deployment_states(&id);
 
                 if states.len() < 5 {
                     drop(recorder); // Don't block
@@ -656,23 +636,23 @@
                     *states,
                     vec![
                         StateLog {
-                            name: "deploy-layer-bind-panic".to_string(),
+                            id,
                             state: State::Queued,
                         },
                         StateLog {
-                            name: "deploy-layer-bind-panic".to_string(),
+                            id,
                             state: State::Building,
                         },
                         StateLog {
-                            name: "deploy-layer-bind-panic".to_string(),
+                            id,
                             state: State::Built,
                         },
                         StateLog {
-                            name: "deploy-layer-bind-panic".to_string(),
+                            id,
                             state: State::Running,
                         },
                         StateLog {
-                            name: "deploy-layer-bind-panic".to_string(),
+                            id,
                             state: State::Crashed,
                         },
                     ]
@@ -690,19 +670,22 @@
         }
     }
 
-    #[tokio::test]
-    async fn deployment_handle_panic() {
-        let deployment_manager =
-            DeploymentManager::new(StubAbstractProvisionerFactory, StubRuntimeLoggerFactory);
-
-        deployment_manager
-            .queue_push(get_queue("handle-panic"))
-            .await;
+    #[tokio::test(flavor = "multi_thread")]
+    async fn deployment_main_panic() {
+        let deployment_manager = DeploymentManager::new(
+            StubAbstractProvisionerFactory,
+            StubRuntimeLoggerFactory,
+            RECORDER.clone(),
+        );
+
+        let queued = get_queue("handle-panic");
+        let id = queued.id;
+        deployment_manager.queue_push(queued).await;
 
         let test = async {
             loop {
                 let recorder = RECORDER.lock().unwrap();
-                let states = recorder.get_deployment_states("deploy-layer-handle-panic");
+                let states = recorder.get_deployment_states(&id);
 
                 if states.len() < 5 {
                     drop(recorder); // Don't block
@@ -720,23 +703,23 @@
                     *states,
                     vec![
                         StateLog {
-                            name: "deploy-layer-handle-panic".to_string(),
+                            id,
                             state: State::Queued,
                         },
                         StateLog {
-                            name: "deploy-layer-handle-panic".to_string(),
+                            id,
                             state: State::Building,
                         },
                         StateLog {
-                            name: "deploy-layer-handle-panic".to_string(),
+                            id,
                             state: State::Built,
                         },
                         StateLog {
-                            name: "deploy-layer-handle-panic".to_string(),
+                            id,
                             state: State::Running,
                         },
                         StateLog {
-                            name: "deploy-layer-handle-panic".to_string(),
+                            id,
                             state: State::Crashed,
                         },
                     ]
@@ -748,7 +731,7 @@
 
         select! {
             _ = sleep(Duration::from_secs(120)) => {
-                panic!("states should go into 'Crashed' when panicing in handle");
+                panic!("states should go into 'Crashed' when panicing in main");
             }
             _ = test => {}
         }
@@ -756,32 +739,25 @@
 
     #[tokio::test]
     async fn deployment_from_run() {
-<<<<<<< HEAD
-        let deployment_manager =
-            DeploymentManager::new(StubAbstractProvisionerFactory, StubRuntimeLoggerFactory);
-
+        let deployment_manager = DeploymentManager::new(
+            StubAbstractProvisionerFactory,
+            StubRuntimeLoggerFactory,
+            RECORDER.clone(),
+        );
+
+        let id = Uuid::new_v4();
         deployment_manager
             .run_push(Built {
+                id,
                 name: "run-test".to_string(),
-                so_path: PathBuf::new(),
             })
             .await;
-=======
-        let deployment_manager = DeploymentManager::new(RECORDER.clone());
-
-        let id = Uuid::new_v4();
-        deployment_manager.run_push(Built { id }).await;
->>>>>>> 23718ad7
 
         // Give it a small time to start up
         tokio::time::sleep(std::time::Duration::from_secs(1)).await;
 
         let recorder = RECORDER.lock().unwrap();
-<<<<<<< HEAD
-        let states = recorder.get_deployment_states("run-test");
-=======
         let states = recorder.get_deployment_states(&id);
->>>>>>> 23718ad7
 
         assert_eq!(
             states.len(),
@@ -793,58 +769,28 @@
             *states,
             vec![
                 StateLog {
-<<<<<<< HEAD
-                    name: "run-test".to_string(),
-                    state: State::Built,
-                },
-                StateLog {
-                    name: "run-test".to_string(),
-=======
                     id,
                     state: State::Built,
                 },
                 StateLog {
                     id,
->>>>>>> 23718ad7
                     state: State::Running,
                 },
                 StateLog {
-                    name: "run-test".to_string(),
+                    id,
                     state: State::Crashed,
                 },
             ]
         );
     }
 
-<<<<<<< HEAD
-    fn get_queue(name: &str) -> Queued {
-        let enc = GzEncoder::new(Vec::new(), Compression::fast());
-        let mut tar = tar::Builder::new(enc);
-
-        for dir_entry in read_dir(format!("tests/deploy_layer/{name}")).unwrap() {
-            let dir_entry = dir_entry.unwrap();
-            if dir_entry.file_name() != "target" {
-                let path = format!("{name}/{}", dir_entry.file_name().to_str().unwrap());
-
-                if dir_entry.file_type().unwrap().is_dir() {
-                    tar.append_dir_all(path, dir_entry.path()).unwrap();
-                } else {
-                    tar.append_path_with_name(dir_entry.path(), path).unwrap();
-                }
-            }
-        }
-
-        let enc = tar.into_inner().unwrap();
-        let bytes = enc.finish().unwrap();
-
-        Queued {
-            name: format!("deploy-layer-{name}"),
-            data_stream: Box::pin(async { Ok(Bytes::from(bytes)) }.into_stream()),
-        }
-=======
     #[tokio::test]
     async fn scope_with_nil_id() {
-        let deployment_manager = DeploymentManager::new(RECORDER.clone());
+        let deployment_manager = DeploymentManager::new(
+            StubAbstractProvisionerFactory,
+            StubRuntimeLoggerFactory,
+            RECORDER.clone(),
+        );
 
         let id = Uuid::nil();
         deployment_manager
@@ -866,6 +812,33 @@
             states.is_empty(),
             "no logs should be recorded when the scope id is invalid:\n\t{states:#?}"
         );
->>>>>>> 23718ad7
+    }
+
+    fn get_queue(name: &str) -> Queued {
+        let enc = GzEncoder::new(Vec::new(), Compression::fast());
+        let mut tar = tar::Builder::new(enc);
+
+        for dir_entry in read_dir(format!("tests/deploy_layer/{name}")).unwrap() {
+            let dir_entry = dir_entry.unwrap();
+            if dir_entry.file_name() != "target" {
+                let path = format!("{name}/{}", dir_entry.file_name().to_str().unwrap());
+
+                if dir_entry.file_type().unwrap().is_dir() {
+                    tar.append_dir_all(path, dir_entry.path()).unwrap();
+                } else {
+                    tar.append_path_with_name(dir_entry.path(), path).unwrap();
+                }
+            }
+        }
+
+        let enc = tar.into_inner().unwrap();
+        let bytes = enc.finish().unwrap();
+
+        Queued {
+            id: Uuid::new_v4(),
+            name: format!("deploy-layer-{name}"),
+            data_stream: Box::pin(async { Ok(Bytes::from(bytes)) }.into_stream()),
+            will_run_tests: false,
+        }
     }
 }