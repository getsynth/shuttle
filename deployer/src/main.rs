mod args;
mod deployment;
mod error;
mod handlers;
mod persistence;

use clap::Parser;
use deployment::{Built, DeploymentManager};
use persistence::Persistence;
use proto::provisioner::provisioner_client::ProvisionerClient;
use tonic::transport::Endpoint;
use tracing::{info, trace};
use tracing_subscriber::prelude::*;
use tracing_subscriber::{fmt, EnvFilter};

use std::net::SocketAddr;
use std::path::PathBuf;

use crate::args::Args;
use crate::deployment::deploy_layer::DeployLayer;
use crate::deployment::{AbstractProvisionerFactory, RuntimeLoggerFactory};

const SECRET_KEY: &str = "GATEWAY_SECRET";

#[tokio::main]
async fn main() {
    let args = Args::parse();
    let gateway_secret = std::env::var(SECRET_KEY).unwrap_or_else(|_| {
        panic!(
            "No gateway secret specified with environment variable {}",
            SECRET_KEY
        )
    });
    trace!("{SECRET_KEY} = {gateway_secret}");

    let addr = SocketAddr::from(([127, 0, 0, 1], 8001));

    let fmt_layer = fmt::layer();
    let filter_layer = EnvFilter::try_from_default_env()
        .or_else(|_| EnvFilter::try_new("info"))
        .unwrap();

    let (persistence, _) = Persistence::new().await;
    tracing_subscriber::registry()
        .with(DeployLayer::new(persistence.clone()))
        .with(filter_layer)
        .with(fmt_layer)
        .init();

<<<<<<< HEAD
    let provisioner_uri = Endpoint::try_from(format!(
        "http://{}:{}",
        args.provisioner_address, args.provisioner_port
    ))
    .expect("provisioner uri is not valid");

    let provisioner_client = ProvisionerClient::connect(provisioner_uri)
        .await
        .expect("failed to connect to provisioner");

    let abstract_factory =
        AbstractProvisionerFactory::new(provisioner_client, args.provisioner_address);

    let runtime_logger_factory = RuntimeLoggerFactory::new(persistence.get_log_sender());

    let deployment_manager = DeploymentManager::new(abstract_factory, runtime_logger_factory);

    for existing_deployment in persistence.get_all_runnable_deployments().await.unwrap() {
        let built = Built {
            name: existing_deployment.name,
            // TODO: get 'so' paths from DB
            so_path: PathBuf::new(),
=======
    let deployment_manager = DeploymentManager::new(persistence.clone());

    for existing_deployment in persistence.get_all_runnable_deployments().await.unwrap() {
        let built = Built {
            id: existing_deployment.id,
>>>>>>> 23718ad7
        };
        deployment_manager.run_push(built).await;
    }

    let router = handlers::make_router(persistence, deployment_manager);
    let make_service = router.into_make_service();

    info!("Binding to and listening at address: {}", addr);

    axum::Server::bind(&addr)
        .serve(make_service)
        .await
        .unwrap_or_else(|_| panic!("Failed to bind to address: {}", addr));
}<|MERGE_RESOLUTION|>--- conflicted
+++ resolved
@@ -7,14 +7,13 @@
 use clap::Parser;
 use deployment::{Built, DeploymentManager};
 use persistence::Persistence;
-use proto::provisioner::provisioner_client::ProvisionerClient;
+use shuttle_proto::provisioner::provisioner_client::ProvisionerClient;
 use tonic::transport::Endpoint;
 use tracing::{info, trace};
 use tracing_subscriber::prelude::*;
 use tracing_subscriber::{fmt, EnvFilter};
 
 use std::net::SocketAddr;
-use std::path::PathBuf;
 
 use crate::args::Args;
 use crate::deployment::deploy_layer::DeployLayer;
@@ -22,7 +21,9 @@
 
 const SECRET_KEY: &str = "GATEWAY_SECRET";
 
-#[tokio::main]
+// The `multi_thread` is needed to prevent a deadlock in shutlte_service::loader::build_crate() which spawns two threads
+// Without this, both threads just don't start up
+#[tokio::main(flavor = "multi_thread")]
 async fn main() {
     let args = Args::parse();
     let gateway_secret = std::env::var(SECRET_KEY).unwrap_or_else(|_| {
@@ -47,7 +48,6 @@
         .with(fmt_layer)
         .init();
 
-<<<<<<< HEAD
     let provisioner_uri = Endpoint::try_from(format!(
         "http://{}:{}",
         args.provisioner_address, args.provisioner_port
@@ -58,25 +58,20 @@
         .await
         .expect("failed to connect to provisioner");
 
-    let abstract_factory =
-        AbstractProvisionerFactory::new(provisioner_client, args.provisioner_address);
+    let abstract_factory = AbstractProvisionerFactory::new(provisioner_client);
 
     let runtime_logger_factory = RuntimeLoggerFactory::new(persistence.get_log_sender());
 
-    let deployment_manager = DeploymentManager::new(abstract_factory, runtime_logger_factory);
-
-    for existing_deployment in persistence.get_all_runnable_deployments().await.unwrap() {
-        let built = Built {
-            name: existing_deployment.name,
-            // TODO: get 'so' paths from DB
-            so_path: PathBuf::new(),
-=======
-    let deployment_manager = DeploymentManager::new(persistence.clone());
+    let deployment_manager = DeploymentManager::new(
+        abstract_factory,
+        runtime_logger_factory,
+        persistence.clone(),
+    );
 
     for existing_deployment in persistence.get_all_runnable_deployments().await.unwrap() {
         let built = Built {
             id: existing_deployment.id,
->>>>>>> 23718ad7
+            name: existing_deployment.name,
         };
         deployment_manager.run_push(built).await;
     }
