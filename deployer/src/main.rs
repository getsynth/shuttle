--- conflicted
+++ resolved
@@ -37,35 +37,11 @@
         .with(opentelemetry)
         .init();
 
-<<<<<<< HEAD
     let runtime_manager = RuntimeManager::new(
-        BINARY_BYTES,
         args.artifacts_path.clone(),
         args.provisioner_address.uri().to_string(),
         persistence.get_log_sender(),
     );
-=======
-    let (mut runtime, mut runtime_client) = runtime::start(
-        false,
-        runtime::StorageManagerType::Artifacts(args.artifacts_path.clone()),
-        &args.provisioner_address.uri().to_string(),
-    )
-    .await
-    .unwrap();
-
-    let sender = persistence.get_log_sender();
-    let mut stream = runtime_client
-        .subscribe_logs(tonic::Request::new(SubscribeLogsRequest {}))
-        .await
-        .unwrap()
-        .into_inner();
-
-    let logs_task = tokio::spawn(async move {
-        while let Some(log) = stream.message().await.unwrap() {
-            sender.send(log.into()).expect("to send log to persistence");
-        }
-    });
->>>>>>> b17b3a19
 
     select! {
         _ = start_proxy(args.proxy_address, args.proxy_fqdn.clone(), persistence.clone()) => {
