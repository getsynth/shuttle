--- conflicted
+++ resolved
@@ -3,11 +3,8 @@
 mod handlers;
 mod persistence;
 
-<<<<<<< HEAD
 use deployment::DeploymentManager;
-=======
 use deployment::{Built, DeploymentManager};
->>>>>>> 1bf0e7f3
 use persistence::Persistence;
 use tracing::{info, trace};
 use tracing_subscriber::prelude::*;
@@ -46,14 +43,7 @@
     let deployment_manager = DeploymentManager::new();
 
     for existing_deployment in persistence.get_all_runnable_deployments().await.unwrap() {
-<<<<<<< HEAD
         deployment_manager.run_push(existing_deployment.name).await;
-=======
-        let built = Built {
-            name: existing_deployment.name,
-        };
-        deployment_manager.run_push(built).await;
->>>>>>> 1bf0e7f3
     }
 
     let router = handlers::make_router(persistence, deployment_manager);
