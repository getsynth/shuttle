--- conflicted
+++ resolved
@@ -61,15 +61,6 @@
 
         let pool_cloned = pool.clone();
 
-<<<<<<< HEAD
-        sqlx::query("INSERT OR REPLACE INTO deployments (name, state) VALUES (?, ?)")
-            .bind(info.name)
-            .bind(info.state)
-            .execute(&self.pool)
-            .await
-            .map(|_| ())
-            .map_err(Into::into)
-=======
         // The logs are received on a non-async thread.
         // This moves them to an async thread
         let handle = tokio::spawn(async move {
@@ -104,7 +95,6 @@
 
     pub async fn update_deployment(&self, info: impl Into<DeploymentInfo>) -> Result<()> {
         update_deployment(&self.pool, info).await
->>>>>>> 1bf0e7f3
     }
 
     pub async fn get_deployment(&self, name: &str) -> Result<Option<DeploymentInfo>> {
