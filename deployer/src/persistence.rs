use crate::deployment::deploy_layer::{self, LogRecorder, LogType};
use crate::deployment::{Log, State};
use crate::error::Result;

use std::path::Path;

use chrono::{DateTime, Utc};
use serde_json::json;
use shuttle_common::BuildLog;
use sqlx::migrate::MigrateDatabase;
use sqlx::sqlite::{Sqlite, SqlitePool};
use tokio::sync::broadcast::{self, Receiver, Sender};
use tokio::sync::mpsc::{self, UnboundedSender};
use tokio::task::JoinHandle;
use tracing::error;
use uuid::Uuid;

const DB_PATH: &str = "deployer.sqlite";

#[derive(Clone)]
pub struct Persistence {
    pool: SqlitePool,
    log_send: UnboundedSender<deploy_layer::Log>,
    build_log_send: Sender<BuildLog>,
}

impl Persistence {
    /// Creates a persistent storage solution (i.e., SQL database). This
    /// function creates all necessary tables and sets up a database connection
    /// pool - new connections should be made by cloning [`Persistence`] rather
    /// than repeatedly calling [`Persistence::new`].
    pub async fn new() -> (Self, JoinHandle<()>) {
        if !Path::new(DB_PATH).exists() {
            Sqlite::create_database(DB_PATH).await.unwrap();
        }

        let pool = SqlitePool::connect(DB_PATH).await.unwrap();
        Self::from_pool(pool).await
    }

    #[allow(dead_code)]
    async fn new_in_memory() -> (Self, JoinHandle<()>) {
        let pool = SqlitePool::connect("sqlite::memory:").await.unwrap();
        Self::from_pool(pool).await
    }

    async fn from_pool(pool: SqlitePool) -> (Self, JoinHandle<()>) {
        sqlx::query("
            CREATE TABLE IF NOT EXISTS deployments (
                id TEXT PRIMARY KEY, -- Identifier of the deployment.
                name TEXT,           -- Name of the service being deployed.
                state INTEGER,       -- Enum indicating the current state of the deployment.
                last_update INTEGER  -- Unix epoch of the last status update
            );

            CREATE TABLE IF NOT EXISTS logs (
                id TEXT,           -- The deployment that this log line pertains to.
                timestamp INTEGER, -- Unix epoch timestamp.
                state INTEGER,     -- The state of the deployment at the time at which the log text was produced.
                level TEXT,        -- The log level
                file TEXT,         -- The file log took place in
                line INTEGER,      -- The line log took place on
                fields TEXT,       -- Log fields object.
                PRIMARY KEY (id, timestamp)
            );
        ").execute(&pool).await.unwrap();

        let (log_send, mut log_recv): (UnboundedSender<deploy_layer::Log>, _) =
            mpsc::unbounded_channel();

        let (build_log_send, _) = broadcast::channel(32);
        let build_log_send_clone = build_log_send.clone();

        let pool_cloned = pool.clone();

        // The logs are received on a non-async thread.
        // This moves them to an async thread
        let handle = tokio::spawn(async move {
            while let Some(log) = log_recv.recv().await {
                match log.r#type {
                    LogType::Event => {
                        if log.state == State::Building {
                            if let Some(build_log) = log.to_build_log() {
                                build_log_send_clone
                                    .send(build_log)
                                    .unwrap_or_else(|error| {
                                        error!(
                                            error = &error as &dyn std::error::Error,
                                            "failed to broadcast build log"
                                        );

                                        0
                                    });
                            }
                        }

                        insert_log(&pool_cloned, log).await.unwrap_or_else(|error| {
                            error!(
                                error = &error as &dyn std::error::Error,
                                "failed to insert event log"
                            )
                        });
                    }
                    LogType::State => {
                        insert_log(
                            &pool_cloned,
                            Log {
<<<<<<< HEAD
                                name: log.name.clone(),
=======
                                id: log.id,
>>>>>>> 23718ad7
                                timestamp: log.timestamp,
                                state: log.state,
                                level: log.level.clone(),
                                file: log.file.clone(),
                                line: log.line,
                                fields: json!("NEW STATE"),
                            },
                        )
                        .await
                        .unwrap_or_else(|error| {
                            error!(
                                error = &error as &dyn std::error::Error,
                                "failed to insert state log"
                            )
                        });
                        update_deployment(&pool_cloned, log)
                            .await
                            .unwrap_or_else(|error| {
                                error!(
                                    error = &error as &dyn std::error::Error,
                                    "failed to update deployment state"
                                )
                            });
                    }
                };
            }
        });

        let persistence = Self {
            pool,
            log_send,
            build_log_send,
        };

        (persistence, handle)
    }

    pub async fn insert_deployment(&self, deployment: impl Into<Deployment>) -> Result<()> {
        let deployment = deployment.into();

        sqlx::query("INSERT INTO deployments (id, name, state, last_update) VALUES (?, ?, ?, ?)")
            .bind(deployment.id)
            .bind(deployment.name)
            .bind(deployment.state)
            .bind(deployment.last_update)
            .execute(&self.pool)
            .await
            .map(|_| ())
            .map_err(Into::into)
    }

    pub async fn get_deployment(&self, id: &Uuid) -> Result<Option<Deployment>> {
        get_deployment(&self.pool, id).await
    }

    pub async fn get_deployments(&self, name: &str) -> Result<Vec<Deployment>> {
        sqlx::query_as("SELECT * FROM deployments WHERE name = ?")
            .bind(name)
            .fetch_all(&self.pool)
            .await
            .map_err(Into::into)
    }

    pub async fn delete_service(&self, name: &str) -> Result<Vec<Deployment>> {
        let deployments = self.get_deployments(name).await?;

        let _ = sqlx::query("DELETE FROM deployments WHERE name = ?")
            .bind(name)
            .execute(&self.pool)
            .await;

        Ok(deployments)
    }

    pub async fn get_all_services(&self) -> Result<Vec<String>> {
        sqlx::query_as::<_, (String,)>("SELECT UNIQUE(name) FROM deployments")
            .fetch_all(&self.pool)
            .await
            .map_err(Into::into)
            .map(|vec| vec.into_iter().map(|t| t.0).collect())
    }

    pub async fn get_all_runnable_deployments(&self) -> Result<Vec<DeploymentState>> {
        sqlx::query_as(
            r#"SELECT id, state, max(last_update) as last_update FROM deployments WHERE state = ? GROUP BY name"#,
        )
        .bind(State::Running)
        .fetch_all(&self.pool)
        .await
        .map_err(Into::into)
    }

    async fn insert_log(&self, log: impl Into<Log>) -> Result<()> {
        insert_log(&self.pool, log).await
    }

    async fn get_deployment_logs(&self, id: &Uuid) -> Result<Vec<Log>> {
        get_deployment_logs(&self.pool, id).await
    }

    pub fn get_build_log_subscriber(&self) -> Receiver<BuildLog> {
        self.build_log_send.subscribe()
    }

    pub async fn get_build_logs(&self, id: &Uuid) -> Result<Vec<BuildLog>> {
        // TODO: stress this a bit
        let logs: Vec<Log> =
            sqlx::query_as("SELECT * FROM logs WHERE id = ? AND state = ? ORDER BY timestamp")
                .bind(id)
                .bind(State::Building)
                .fetch_all(&self.pool)
                .await?;

        let logs = logs.into_iter().filter_map(Log::into_build_log).collect();

        Ok(logs)
    }

    pub fn get_log_sender(&self) -> UnboundedSender<deploy_layer::Log> {
        self.log_send.clone()
    }
}

async fn update_deployment(pool: &SqlitePool, state: impl Into<DeploymentState>) -> Result<()> {
    let state = state.into();

    // TODO: Handle moving to 'active_deployments' table for State::Running.

    sqlx::query("UPDATE deployments SET state = ?, last_update = ? WHERE id = ?")
        .bind(state.state)
        .bind(state.last_update)
        .bind(state.id)
        .execute(pool)
        .await
        .map(|_| ())
        .map_err(Into::into)
}

async fn get_deployment(pool: &SqlitePool, id: &Uuid) -> Result<Option<Deployment>> {
    sqlx::query_as("SELECT * FROM deployments WHERE id = ?")
        .bind(id)
        .fetch_optional(pool)
        .await
        .map_err(Into::into)
}

async fn insert_log(pool: &SqlitePool, log: impl Into<Log>) -> Result<()> {
    let log = log.into();

    sqlx::query("INSERT INTO logs (id, timestamp, state, level, file, line, fields) VALUES (?, ?, ?, ?, ?, ?, ?)")
        .bind(log.id)
        .bind(log.timestamp)
        .bind(log.state)
        .bind(log.level)
        .bind(log.file)
        .bind(log.line)
        .bind(log.fields)
        .execute(pool)
        .await
        .map(|_| ())
        .map_err(Into::into)
}

async fn get_deployment_logs(pool: &SqlitePool, id: &Uuid) -> Result<Vec<Log>> {
    sqlx::query_as("SELECT * FROM logs WHERE id = ? ORDER BY timestamp")
        .bind(id)
        .fetch_all(pool)
        .await
        .map_err(Into::into)
}

impl LogRecorder for Persistence {
    fn record(&self, log: deploy_layer::Log) {
        self.log_send
            .send(log)
            .expect("failed to move log to async thread");
    }
}

#[derive(Clone, Debug, PartialEq, serde::Serialize, sqlx::FromRow)]
pub struct Deployment {
    pub id: Uuid,
    pub name: String,
    pub state: State,
    pub last_update: DateTime<Utc>,
}

#[derive(sqlx::FromRow, Debug, PartialEq, Eq)]
pub struct DeploymentState {
    pub id: Uuid,
    pub state: State,
    pub last_update: DateTime<Utc>,
}

#[cfg(test)]
mod tests {
<<<<<<< HEAD
    use std::path::PathBuf;

    use chrono::Utc;
=======
    use chrono::{TimeZone, Utc};
>>>>>>> 23718ad7
    use serde_json::json;

    use super::*;
    use crate::deployment::log::Level;

    #[tokio::test]
    async fn deployment_updates() {
        let (p, _) = Persistence::new_in_memory().await;

        let id = Uuid::new_v4();
        let deployment = Deployment {
            id,
            name: "abc".to_string(),
            state: State::Queued,
            last_update: Utc.ymd(2022, 4, 25).and_hms(4, 43, 33),
        };

        p.insert_deployment(deployment.clone()).await.unwrap();
        assert_eq!(p.get_deployment(&id).await.unwrap().unwrap(), deployment);

<<<<<<< HEAD
        p.update_deployment(&Built {
            name: "abc".to_string(),
            so_path: PathBuf::new(),
        })
=======
        update_deployment(
            &p.pool,
            DeploymentState {
                id,
                state: State::Built,
                last_update: Utc::now(),
            },
        )
>>>>>>> 23718ad7
        .await
        .unwrap();
        let update = p.get_deployment(&id).await.unwrap().unwrap();
        assert_eq!(update.state, State::Built);
        assert_ne!(update.last_update, Utc.ymd(2022, 4, 25).and_hms(4, 43, 33));
    }

    #[tokio::test]
    async fn fetching_runnable_deployments() {
        let (p, _) = Persistence::new_in_memory().await;

        let id_bar = Uuid::new_v4();
        let id_foo2 = Uuid::new_v4();

        for deployment in [
            Deployment {
                id: Uuid::new_v4(),
                name: "abc".to_string(),
                state: State::Built,
                last_update: Utc.ymd(2022, 4, 25).and_hms(4, 29, 33),
            },
            Deployment {
                id: Uuid::new_v4(),
                name: "foo".to_string(),
                state: State::Running,
                last_update: Utc.ymd(2022, 4, 25).and_hms(4, 29, 44),
            },
            Deployment {
                id: id_bar,
                name: "bar".to_string(),
                state: State::Running,
                last_update: Utc.ymd(2022, 4, 25).and_hms(4, 33, 48),
            },
            Deployment {
                id: Uuid::new_v4(),
                name: "def".to_string(),
                state: State::Error,
                last_update: Utc.ymd(2022, 4, 25).and_hms(4, 38, 52),
            },
            Deployment {
                id: id_foo2,
                name: "foo".to_string(),
                state: State::Running,
                last_update: Utc.ymd(2022, 4, 25).and_hms(4, 42, 32),
            },
        ] {
            p.insert_deployment(deployment).await.unwrap();
        }

        let runnable = p.get_all_runnable_deployments().await.unwrap();
        assert_eq!(
            runnable,
            [
                DeploymentState {
                    id: id_bar,
                    state: State::Running,
                    last_update: Utc.ymd(2022, 4, 25).and_hms(4, 33, 48),
                },
                DeploymentState {
                    id: id_foo2,
                    state: State::Running,
                    last_update: Utc.ymd(2022, 4, 25).and_hms(4, 42, 32),
                },
            ]
        );
    }

    #[tokio::test]
    async fn deployment_deletion() {
        let (p, _) = Persistence::new_in_memory().await;

        let deployments = [
            Deployment {
                id: Uuid::new_v4(),
                name: "x".to_string(),
                state: State::Running,
                last_update: Utc::now(),
            },
            Deployment {
                id: Uuid::new_v4(),
                name: "x".to_string(),
                state: State::Running,
                last_update: Utc::now(),
            },
        ];

        for deployment in deployments.iter() {
            p.insert_deployment(deployment.clone()).await.unwrap();
        }

        assert!(!p.get_deployments("x").await.unwrap().is_empty());
        assert_eq!(p.delete_service("x").await.unwrap(), deployments);
        assert!(p.get_deployments("x").await.unwrap().is_empty());
    }

    #[tokio::test]
    async fn log_insert() {
        let (p, _) = Persistence::new_in_memory().await;

        let id = Uuid::new_v4();
        let log = Log {
            id,
            timestamp: Utc::now(),
            state: State::Queued,
            level: Level::Info,
            file: Some("queue.rs".to_string()),
            line: Some(12),
            fields: json!({"message": "job queued"}),
        };

        p.insert_log(log.clone()).await.unwrap();

        let logs = p.get_deployment_logs(&id).await.unwrap();
        assert!(!logs.is_empty(), "there should be one log");

        assert_eq!(logs.first().unwrap(), &log);
    }

    #[tokio::test]
    async fn logs_for_deployment() {
        let (p, _) = Persistence::new_in_memory().await;

        let id_a = Uuid::new_v4();
        let log_a1 = Log {
            id: id_a,
            timestamp: Utc::now(),
            state: State::Queued,
            level: Level::Info,
            file: Some("file.rs".to_string()),
            line: Some(5),
            fields: json!({"message": "job queued"}),
        };
        let log_b = Log {
            id: Uuid::new_v4(),
            timestamp: Utc::now(),
            state: State::Queued,
            level: Level::Info,
            file: Some("file.rs".to_string()),
            line: Some(5),
            fields: json!({"message": "job queued"}),
        };
        let log_a2 = Log {
            id: id_a,
            timestamp: Utc::now(),
            state: State::Building,
            level: Level::Warn,
            file: None,
            line: None,
            fields: json!({"message": "unused Result"}),
        };

        p.insert_log(log_a1.clone()).await.unwrap();
        p.insert_log(log_b).await.unwrap();
        p.insert_log(log_a2.clone()).await.unwrap();

        let logs = p.get_deployment_logs(&id_a).await.unwrap();
        assert!(!logs.is_empty(), "there should be three logs");

        assert_eq!(logs, vec![log_a1, log_a2]);
    }

    #[tokio::test]
    async fn get_build_logs() {
        let (p, _) = Persistence::new_in_memory().await;
        let id_a = Uuid::new_v4();
        let id_b = Uuid::new_v4();
        let log_a1 = Log {
            id: id_a,
            timestamp: Utc::now(),
            state: State::Queued,
            level: Level::Info,
            file: Some("file.rs".to_string()),
            line: Some(5),
            fields: json!({"message": {"rendered": "job queued"}}),
        };
        let log_b1 = Log {
            id: id_b,
            timestamp: Utc::now(),
            state: State::Queued,
            level: Level::Info,
            file: Some("file.rs".to_string()),
            line: Some(5),
            fields: json!({"message": "job queued"}),
        };
        let log_b2 = Log {
            id: id_b,
            timestamp: Utc::now(),
            state: State::Building,
            level: Level::Info,
            file: Some("file.rs".to_string()),
            line: Some(5),
            fields: json!({"build_line": "Compiling axum v0.3.0"}),
        };
        let log_a2 = Log {
            id: id_a,
            timestamp: Utc::now(),
            state: State::Building,
            level: Level::Info,
            file: None,
            line: None,
            fields: json!({"build_line": "Compiling rocket v0.5.0"}),
        };
        let log_a3 = Log {
            id: id_a,
            timestamp: Utc::now(),
            state: State::Building,
            level: Level::Warn,
            file: None,
            line: None,
            fields: json!({"message": {"rendered": "unused Result"}}),
        };

        p.insert_log(log_a1).await.unwrap();
        p.insert_log(log_b1).await.unwrap();
        p.insert_log(log_b2).await.unwrap();
        p.insert_log(log_a2.clone()).await.unwrap();
        p.insert_log(log_a3.clone()).await.unwrap();

        let logs = p.get_build_logs(&id_a).await.unwrap();
        assert!(!logs.is_empty(), "there should be two logs");

        assert_eq!(
            logs,
            vec![
                BuildLog {
                    id: id_a,
                    timestamp: log_a2.timestamp,
                    message: "Compiling rocket v0.5.0".to_string(),
                },
                BuildLog {
                    id: id_a,
                    timestamp: log_a3.timestamp,
                    message: "unused Result".to_string(),
                }
            ]
        );
    }

    #[tokio::test]
    async fn log_recorder_event() {
        let (p, handle) = Persistence::new_in_memory().await;

        let id = Uuid::new_v4();
        let event = deploy_layer::Log {
            id,
            timestamp: Utc::now(),
            state: State::Queued,
            level: Level::Info,
            file: Some("file.rs".to_string()),
            line: Some(5),
            fields: json!({"message": "job queued"}),
            r#type: deploy_layer::LogType::Event,
        };

        p.record(event);

        // Drop channel and wait for it to finish
        drop(p.log_send);
        assert!(handle.await.is_ok());

        let logs = get_deployment_logs(&p.pool, &id).await.unwrap();

        assert!(!logs.is_empty(), "there should be one log");

        let log = logs.first().unwrap();
        assert_eq!(log.id, id);
        assert_eq!(log.state, State::Queued);
        assert_eq!(log.level, Level::Info);
        assert_eq!(log.file, Some("file.rs".to_string()));
        assert_eq!(log.line, Some(5));
        assert_eq!(log.fields, json!({"message": "job queued"}));
    }

    #[tokio::test]
    async fn log_recorder_state() {
        let (p, handle) = Persistence::new_in_memory().await;

        let id = Uuid::new_v4();

        p.insert_deployment(Deployment {
            id,
            name: "z".to_string(),
            state: State::Queued,
            last_update: Utc.ymd(2022, 4, 29).and_hms(2, 39, 39),
        })
        .await
        .unwrap();
        let state = deploy_layer::Log {
            id,
            timestamp: Utc.ymd(2022, 4, 29).and_hms(2, 39, 59),
            state: State::Running,
            level: Level::Info,
            file: None,
            line: None,
            fields: serde_json::Value::Null,
            r#type: deploy_layer::LogType::State,
        };

        p.record(state);

        // Drop channel and wait for it to finish
        drop(p.log_send);
        assert!(handle.await.is_ok());

        let logs = get_deployment_logs(&p.pool, &id).await.unwrap();

        assert!(!logs.is_empty(), "state change should be logged");

        let log = logs.first().unwrap();
        assert_eq!(log.id, id);
        assert_eq!(log.state, State::Running);
        assert_eq!(log.level, Level::Info);
        assert_eq!(log.fields, json!("NEW STATE"));

        assert_eq!(
            get_deployment(&p.pool, &id).await.unwrap().unwrap(),
            Deployment {
                id,
                name: "z".to_string(),
                state: State::Running,
                last_update: Utc.ymd(2022, 4, 29).and_hms(2, 39, 59),
            }
        );
    }
}<|MERGE_RESOLUTION|>--- conflicted
+++ resolved
@@ -105,11 +105,7 @@
                         insert_log(
                             &pool_cloned,
                             Log {
-<<<<<<< HEAD
-                                name: log.name.clone(),
-=======
                                 id: log.id,
->>>>>>> 23718ad7
                                 timestamp: log.timestamp,
                                 state: log.state,
                                 level: log.level.clone(),
@@ -194,7 +190,7 @@
 
     pub async fn get_all_runnable_deployments(&self) -> Result<Vec<DeploymentState>> {
         sqlx::query_as(
-            r#"SELECT id, state, max(last_update) as last_update FROM deployments WHERE state = ? GROUP BY name"#,
+            r#"SELECT id, name, state, max(last_update) as last_update FROM deployments WHERE state = ? GROUP BY name"#,
         )
         .bind(State::Running)
         .fetch_all(&self.pool)
@@ -300,19 +296,14 @@
 #[derive(sqlx::FromRow, Debug, PartialEq, Eq)]
 pub struct DeploymentState {
     pub id: Uuid,
+    pub name: String,
     pub state: State,
     pub last_update: DateTime<Utc>,
 }
 
 #[cfg(test)]
 mod tests {
-<<<<<<< HEAD
-    use std::path::PathBuf;
-
-    use chrono::Utc;
-=======
     use chrono::{TimeZone, Utc};
->>>>>>> 23718ad7
     use serde_json::json;
 
     use super::*;
@@ -333,21 +324,16 @@
         p.insert_deployment(deployment.clone()).await.unwrap();
         assert_eq!(p.get_deployment(&id).await.unwrap().unwrap(), deployment);
 
-<<<<<<< HEAD
-        p.update_deployment(&Built {
-            name: "abc".to_string(),
-            so_path: PathBuf::new(),
-        })
-=======
         update_deployment(
             &p.pool,
             DeploymentState {
                 id,
+                // TODO: remove this
+                name: "tmp".to_string(),
                 state: State::Built,
                 last_update: Utc::now(),
             },
         )
->>>>>>> 23718ad7
         .await
         .unwrap();
         let update = p.get_deployment(&id).await.unwrap().unwrap();
@@ -384,7 +370,7 @@
             Deployment {
                 id: Uuid::new_v4(),
                 name: "def".to_string(),
-                state: State::Error,
+                state: State::Crashed,
                 last_update: Utc.ymd(2022, 4, 25).and_hms(4, 38, 52),
             },
             Deployment {
@@ -403,11 +389,13 @@
             [
                 DeploymentState {
                     id: id_bar,
+                    name: "bar".to_string(),
                     state: State::Running,
                     last_update: Utc.ymd(2022, 4, 25).and_hms(4, 33, 48),
                 },
                 DeploymentState {
                     id: id_foo2,
+                    name: "foo".to_string(),
                     state: State::Running,
                     last_update: Utc.ymd(2022, 4, 25).and_hms(4, 42, 32),
                 },
