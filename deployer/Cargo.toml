[package]
name = "shuttle-deployer"
version = "0.12.0"
edition.workspace = true
license.workspace = true
description = "Service with instances created per project for handling the compilation, loading, and execution of Shuttle services"

[dependencies]
anyhow = { workspace = true }
async-trait = { workspace = true }
axum = { workspace = true, features = ["headers", "json", "query", "ws"] }
<<<<<<< HEAD
bytes = { workspace = true }
# TODO: debug the libgit2-sys conflict with cargo-edit when upgrading cargo to 0.66
cargo = "0.65.0"
cargo_metadata = "0.15.2"
=======
bytes = "1.3.0"
cargo = { workspace = true }
cargo_metadata = { workspace = true }
>>>>>>> 2859205b
chrono = { workspace = true }
clap = { workspace = true }
crossbeam-channel = { workspace = true }
flate2 = { workspace = true }
fqdn = { workspace = true }
futures = { workspace = true }
home = { workspace = true }
hyper = { workspace = true, features = ["client", "http1", "http2", "tcp"] }
# not great, but waiting for WebSocket changes to be merged
hyper-reverse-proxy = { git = "https://github.com/chesedo/hyper-reverse-proxy", branch = "master" }
once_cell = { workspace = true }
opentelemetry = { workspace = true }
opentelemetry-http = { workspace = true }
pipe = { workspace = true }
portpicker = { workspace = true }
serde = { workspace = true }
serde_json = { workspace = true }
sqlx = { workspace = true, features = [
  "runtime-tokio-native-tls",
  "sqlite",
  "chrono",
  "json",
  "migrate",
  "uuid",
] }
strum = { workspace = true }
tar = { workspace = true }
thiserror = { workspace = true }
tokio = { workspace = true, features = ["fs", "process"] }
toml = { workspace = true }
tonic = { workspace = true }
tower = { workspace = true, features = ["make"] }
tower-http = { workspace = true, features = ["auth", "trace"] }
tracing = { workspace = true, features = ["default"] }
tracing-opentelemetry = { workspace = true }
tracing-subscriber = { workspace = true, features = [
  "default",
  "env-filter",
  "fmt",
] }
uuid = { workspace = true, features = ["v4"] }

[dependencies.shuttle-common]
workspace = true
features = ["backend", "models"]

[dependencies.shuttle-proto]
workspace = true

[dependencies.shuttle-service]
workspace = true
features = ["builder"]

[dev-dependencies]
ctor = { workspace = true }
hex = "0.4.3"
rand = { workspace = true }
tempfile = { workspace = true }<|MERGE_RESOLUTION|>--- conflicted
+++ resolved
@@ -9,16 +9,9 @@
 anyhow = { workspace = true }
 async-trait = { workspace = true }
 axum = { workspace = true, features = ["headers", "json", "query", "ws"] }
-<<<<<<< HEAD
 bytes = { workspace = true }
-# TODO: debug the libgit2-sys conflict with cargo-edit when upgrading cargo to 0.66
-cargo = "0.65.0"
-cargo_metadata = "0.15.2"
-=======
-bytes = "1.3.0"
 cargo = { workspace = true }
 cargo_metadata = { workspace = true }
->>>>>>> 2859205b
 chrono = { workspace = true }
 clap = { workspace = true }
 crossbeam-channel = { workspace = true }
