[package]
name = "shuttle-deployer"
version = "0.15.0"
edition.workspace = true
license.workspace = true
description = "Service with instances created per project for handling the compilation, loading, and execution of Shuttle services"

[dependencies]
anyhow = { workspace = true }
async-trait = { workspace = true }
axum = { workspace = true, features = ["headers", "json", "query", "ws"] }
bytes = { workspace = true }
cargo = { workspace = true }
cargo_metadata = { workspace = true }
chrono = { workspace = true }
clap = { workspace = true }
crossbeam-channel = { workspace = true }
flate2 = { workspace = true }
fqdn = { workspace = true }
futures = { workspace = true }
home = { workspace = true }
hyper = { workspace = true, features = ["client", "http1", "http2", "tcp"] }
# not great, but waiting for WebSocket changes to be merged
hyper-reverse-proxy = { git = "https://github.com/chesedo/hyper-reverse-proxy", branch = "master" }
once_cell = { workspace = true }
opentelemetry = { workspace = true }
opentelemetry-http = { workspace = true }
pipe = { workspace = true }
portpicker = { workspace = true }
serde = { workspace = true }
serde_json = { workspace = true }
sqlx = { workspace = true, features = [
  "runtime-tokio-native-tls",
  "sqlite",
  "chrono",
  "json",
  "migrate",
  "uuid",
] }
strum = { workspace = true }
tar = { workspace = true }
thiserror = { workspace = true }
tokio = { workspace = true, features = ["fs", "process"] }
toml = { workspace = true }
tonic = { workspace = true }
tower = { workspace = true, features = ["make"] }
tower-http = { workspace = true, features = ["auth", "trace"] }
tracing = { workspace = true, features = ["default"] }
tracing-opentelemetry = { workspace = true }
tracing-subscriber = { workspace = true, features = [
  "default",
  "env-filter",
  "fmt",
] }
utoipa = { workspace = true }
utoipa-swagger-ui = { workspace = true }
uuid = { workspace = true, features = ["v4"] }

[dependencies.shuttle-common]
workspace = true
<<<<<<< HEAD
features = ["backend", "models", "claims"]
=======
features = ["backend", "models", "openapi"]
>>>>>>> 18108fb9

[dependencies.shuttle-proto]
workspace = true

[dependencies.shuttle-service]
workspace = true
features = ["builder"]

[dev-dependencies]
ctor = { workspace = true }
hex = "0.4.3"
rand = { workspace = true }
tempfile = { workspace = true }<|MERGE_RESOLUTION|>--- conflicted
+++ resolved
@@ -58,11 +58,7 @@
 
 [dependencies.shuttle-common]
 workspace = true
-<<<<<<< HEAD
-features = ["backend", "models", "claims"]
-=======
-features = ["backend", "models", "openapi"]
->>>>>>> 18108fb9
+features = ["backend", "models", "openapi", "claims"]
 
 [dependencies.shuttle-proto]
 workspace = true
