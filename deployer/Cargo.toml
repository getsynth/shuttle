--- conflicted
+++ resolved
@@ -12,11 +12,7 @@
 tokio = { version = "1", features = ["rt", "rt-multi-thread", "macros", "fs"] }
 sqlx = { version = "0.5.13", features = ["runtime-tokio-native-tls", "sqlite"] }
 tower = { version = "0.4.12", features = ["make"] }
-<<<<<<< HEAD
 axum = { version = "0.5.7", features = ["ws"] }
-=======
-axum = "0.5.7"
->>>>>>> 9e98cea0
 bytes = "1.1.0"
 serde = { version = "1.0.137", features = ["derive"] }
 serde_json = "1.0.81"
@@ -30,9 +26,5 @@
 features = ["loader"]
 
 [dev-dependencies]
-<<<<<<< HEAD
 hex = "0.4.3"
-=======
-hex = "0.4.3"
-tempdir = "0.3.7"
->>>>>>> 9e98cea0
+tempdir = "0.3.7"