<<<<<<< HEAD
FROM rust:buster AS common
WORKDIR app
COPY ./service /app/service
COPY ./codegen /app/codegen
COPY ./common /app/common
COPY ./docker/config.toml $CARGO_HOME/config.toml

FROM common AS chef
RUN cargo install cargo-chef

FROM common AS runtime
=======
FROM rust:buster as runtime
>>>>>>> c9685273
RUN apt-get update &&\
    apt-get install -y curl postgresql supervisor
RUN pg_dropcluster $(pg_lsclusters -h | cut -d' ' -f-2 | head -n1)
RUN rustup component add rust-src

FROM rust:buster AS chef
WORKDIR app
RUN cargo install cargo-chef

FROM chef AS planner
COPY . .
COPY ./docker/config.toml $CARGO_HOME/config.toml
RUN cargo chef prepare --recipe-path recipe.json

FROM chef AS builder
COPY --from=planner /app/recipe.json recipe.json
RUN cargo chef cook --recipe-path recipe.json
COPY . .
RUN cargo build --bin api

FROM runtime
WORKDIR /
COPY --from=builder /app/target/debug/api /usr/local/bin/shuttle-backend
COPY --from=builder /app/service /app/service
COPY --from=builder /app/codegen /app/codegen

COPY docker/config.toml $CARGO_HOME/config.toml
COPY docker/entrypoint.sh /bin/entrypoint.sh
COPY docker/wait-for-pg-then /usr/bin/wait-for-pg-then
COPY docker/supervisord.conf /usr/share/supervisord/supervisord.conf
ENTRYPOINT ["/bin/entrypoint.sh"]<|MERGE_RESOLUTION|>--- conflicted
+++ resolved
@@ -1,18 +1,4 @@
-<<<<<<< HEAD
-FROM rust:buster AS common
-WORKDIR app
-COPY ./service /app/service
-COPY ./codegen /app/codegen
-COPY ./common /app/common
-COPY ./docker/config.toml $CARGO_HOME/config.toml
-
-FROM common AS chef
-RUN cargo install cargo-chef
-
-FROM common AS runtime
-=======
 FROM rust:buster as runtime
->>>>>>> c9685273
 RUN apt-get update &&\
     apt-get install -y curl postgresql supervisor
 RUN pg_dropcluster $(pg_lsclusters -h | cut -d' ' -f-2 | head -n1)
@@ -37,6 +23,7 @@
 WORKDIR /
 COPY --from=builder /app/target/debug/api /usr/local/bin/shuttle-backend
 COPY --from=builder /app/service /app/service
+COPY --from=builder /app/common /app/common
 COPY --from=builder /app/codegen /app/codegen
 
 COPY docker/config.toml $CARGO_HOME/config.toml
