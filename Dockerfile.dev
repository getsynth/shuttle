FROM rust:buster AS common
WORKDIR app
COPY ./service /app/service
<<<<<<< HEAD
COPY ./codegen /app/codegen
RUN echo "[patch.crates-io]\nshuttle-service = { path = \"/app/service\" }" > $CARGO_HOME/config.toml
=======
COPY ./docker/config.toml $CARGO_HOME/config.toml
>>>>>>> 934b99f4

FROM common AS chef
RUN cargo install cargo-chef

FROM common AS runtime
RUN apt-get update &&\
    apt-get install -y curl postgresql supervisor
RUN pg_dropcluster $(pg_lsclusters -h | cut -d' ' -f-2 | head -n1)

FROM chef AS planner
COPY . .
RUN cargo chef prepare --recipe-path recipe.json

FROM chef AS builder
COPY --from=planner /app/recipe.json recipe.json
RUN cargo chef cook --recipe-path recipe.json
COPY . .
RUN cargo build --bin api

FROM runtime
WORKDIR /
COPY --from=builder /app/target/debug/api /usr/local/bin/shuttle-backend

COPY docker/entrypoint.sh /bin/entrypoint.sh
COPY docker/wait-for-pg-then /usr/bin/wait-for-pg-then
COPY docker/supervisord.conf /usr/share/supervisord/supervisord.conf
ENTRYPOINT ["/bin/entrypoint.sh"]<|MERGE_RESOLUTION|>--- conflicted
+++ resolved
@@ -1,12 +1,8 @@
 FROM rust:buster AS common
 WORKDIR app
 COPY ./service /app/service
-<<<<<<< HEAD
 COPY ./codegen /app/codegen
-RUN echo "[patch.crates-io]\nshuttle-service = { path = \"/app/service\" }" > $CARGO_HOME/config.toml
-=======
 COPY ./docker/config.toml $CARGO_HOME/config.toml
->>>>>>> 934b99f4
 
 FROM common AS chef
 RUN cargo install cargo-chef
