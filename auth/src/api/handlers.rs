--- conflicted
+++ resolved
@@ -75,7 +75,6 @@
     user_manager.reset_key(account_name).await
 }
 
-<<<<<<< HEAD
 pub(crate) async fn post_subscription(
     _: Admin,
     State(user_manager): State<UserManagerState>,
@@ -106,12 +105,6 @@
     Ok(())
 }
 
-pub(crate) async fn logout(mut session: WritableSession) {
-    session.destroy();
-}
-
-=======
->>>>>>> 4dd79718
 // Dummy health-check returning 200 if the auth server is up.
 pub(crate) async fn health_check() -> Result<(), Error> {
     Ok(())
