--- conflicted
+++ resolved
@@ -19,13 +19,8 @@
 };
 
 use super::handlers::{
-<<<<<<< HEAD
-    convert_cookie, convert_key, delete_subscription, get_public_key, get_user, health_check,
-    logout, post_subscription, post_user, put_user_reset_key, refresh_token, update_user_tier,
-=======
-    convert_key, get_public_key, get_user, health_check, post_user, put_user_reset_key,
-    refresh_token, update_user_tier,
->>>>>>> 4dd79718
+    convert_key, delete_subscription, get_public_key, get_user, health_check, post_subscription,
+    post_user, put_user_reset_key, refresh_token, update_user_tier,
 };
 
 pub type UserManagerState = Arc<Box<dyn UserManagement>>;
