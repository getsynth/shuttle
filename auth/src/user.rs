use std::{fmt::Formatter, io::ErrorKind, str::FromStr};

use async_trait::async_trait;
use axum::{
    extract::{FromRef, FromRequestParts},
    headers::{authorization::Bearer, Authorization},
    http::request::Parts,
    TypedHeader,
};
use serde::{Deserialize, Deserializer, Serialize};
<<<<<<< HEAD
use shuttle_common::{claims::AccountTier, ApiKey, Secret};
use sqlx::{query, sqlite::SqliteRow, FromRow, Row, SqlitePool};
=======
use shuttle_common::{claims::AccountTier, secrets::Secret, ApiKey};
use sqlx::{postgres::PgRow, query, FromRow, PgPool, Row};
>>>>>>> fa0fce6e
use tracing::{debug, error, trace, Span};

use crate::{api::UserManagerState, error::Error};
use stripe::{
    CheckoutSession, CheckoutSessionStatus, Expandable, SubscriptionId, SubscriptionStatus,
};

#[async_trait]
pub trait UserManagement: Send + Sync {
    async fn create_user(&self, name: AccountName, tier: AccountTier) -> Result<User, Error>;
    async fn upgrade_to_pro(
        &self,
        name: &AccountName,
        checkout_session_metadata: CheckoutSession,
    ) -> Result<(), Error>;
    async fn update_tier(&self, name: &AccountName, tier: AccountTier) -> Result<(), Error>;
    async fn get_user(&self, name: AccountName) -> Result<User, Error>;
    async fn get_user_by_key(&self, key: ApiKey) -> Result<User, Error>;
    async fn reset_key(&self, name: AccountName) -> Result<(), Error>;
    async fn add_subscription_items(
        &self,
        name: AccountName,
        invoice_item: stripe::UpdateSubscriptionItems,
    ) -> Result<(), Error>;
}

#[derive(Clone)]
pub struct UserManager {
    pub pool: PgPool,
    pub stripe_client: stripe::Client,
}

#[async_trait]
impl UserManagement for UserManager {
    async fn create_user(&self, name: AccountName, tier: AccountTier) -> Result<User, Error> {
        let key = ApiKey::generate();

        query("INSERT INTO users (account_name, key, account_tier) VALUES ($1, $2, $3)")
            .bind(&name)
            .bind(&key)
            .bind(tier.to_string())
            .execute(&self.pool)
            .await?;

        Ok(User::new(name, key, tier, None))
    }

    // Update user tier to pro and update the subscription id.
    async fn upgrade_to_pro(
        &self,
        name: &AccountName,
        checkout_session_metadata: CheckoutSession,
    ) -> Result<(), Error> {
        // Update the user tier and store the subscription id. We expect the checkout session to be
        // completed when it is sent. In case of incomplete checkout sessions, auth backend will not
        // fulfill the request.
        if checkout_session_metadata
            .status
            .filter(|inner| inner == &CheckoutSessionStatus::Complete)
            .is_some()
        {
            // Extract the checkout session status if any, otherwise return with error.
            let subscription_id = checkout_session_metadata
                .subscription
                .map(|s| match s {
                    Expandable::Id(id) => id.to_string(),
                    Expandable::Object(obj) => obj.id.to_string(),
                })
                .ok_or(Error::MissingSubscriptionId)?;

            // Update the user account tier and subscription_id.
            let rows_affected = query(
                "UPDATE users SET account_tier = $1, subscription_id = $2 WHERE account_name = $3",
            )
            .bind(AccountTier::Pro.to_string())
            .bind(subscription_id)
            .bind(name)
            .execute(&self.pool)
            .await?
            .rows_affected();

            // In case no rows were updated, this means the account doesn't exist.
            if rows_affected > 0 {
                Ok(())
            } else {
                Err(Error::UserNotFound)
            }
        } else {
            Err(Error::IncompleteCheckoutSession)
        }
    }

    // Update tier leaving the subscription_id untouched.
    async fn update_tier(&self, name: &AccountName, tier: AccountTier) -> Result<(), Error> {
        let rows_affected = query("UPDATE users SET account_tier = $1 WHERE account_name = $2")
            .bind(tier.to_string())
            .bind(name)
            .execute(&self.pool)
            .await?
            .rows_affected();

        if rows_affected > 0 {
            Ok(())
        } else {
            Err(Error::UserNotFound)
        }
    }

    async fn get_user(&self, name: AccountName) -> Result<User, Error> {
        let mut user: User =
            sqlx::query_as("SELECT account_name, key, account_tier, subscription_id FROM users WHERE account_name = $1")
                .bind(&name)
                .fetch_optional(&self.pool)
                .await?
                .ok_or(Error::UserNotFound)?;

        // Sync the user tier based on the subscription validity, if any.
        if let Err(err) = user.sync_tier(self).await {
            error!("failed syncing account");
            return Err(err);
        } else {
            debug!("synced account");
        }

        Ok(user)
    }

    async fn get_user_by_key(&self, key: ApiKey) -> Result<User, Error> {
        let mut user: User = sqlx::query_as(
            "SELECT account_name, key, account_tier, subscription_id FROM users WHERE key = $1",
        )
        .bind(&key)
        .fetch_optional(&self.pool)
        .await?
        .ok_or(Error::UserNotFound)?;

        // Sync the user tier based on the subscription validity, if any.
        if user.sync_tier(self).await? {
            debug!("synced account");
        }

        Ok(user)
    }

    async fn add_subscription_items(
        &self,
        name: AccountName,
        subscription_items: stripe::UpdateSubscriptionItems,
    ) -> Result<(), Error> {
        let mut user: User = sqlx::query_as(
            "SELECT account_name, key, account_tier, subscription_id FROM users WHERE account_name = ?",
        )
        .bind(&name)
        .fetch_optional(&self.pool)
        .await?
        .ok_or(Error::UserNotFound)?;

        // Sync the user tier based on the subscription validity, if any.
        // TODO: refactor the sync_tier function to make it easier to reason about.
        // Don't return bool, rather return an error for missing subscription, and ignore that
        // error where a subscription isn't required?
        if user.sync_tier(self).await? {
            debug!("synced account");
        } else {
            return Err(anyhow::anyhow!("failed to sync subscription").into());
        }

        user.add_subscription_items(self, subscription_items)
            .await?;

        Ok(())
    }

    async fn reset_key(&self, name: AccountName) -> Result<(), Error> {
        let key = ApiKey::generate();

        let rows_affected = query("UPDATE users SET key = $1 WHERE account_name = $2")
            .bind(&key)
            .bind(&name)
            .execute(&self.pool)
            .await?
            .rows_affected();

        if rows_affected > 0 {
            Ok(())
        } else {
            Err(Error::UserNotFound)
        }
    }
}

#[derive(Clone, Deserialize, PartialEq, Eq, Serialize, Debug)]
pub struct User {
    pub name: AccountName,
    pub key: Secret<ApiKey>,
    pub account_tier: AccountTier,
    pub subscription_id: Option<SubscriptionId>,
}

impl User {
    pub fn is_admin(&self) -> bool {
        self.account_tier == AccountTier::Admin
    }

    pub fn new(
        name: AccountName,
        key: ApiKey,
        account_tier: AccountTier,
        subscription_id: Option<SubscriptionId>,
    ) -> Self {
        Self {
            name,
            key: Secret::new(key),
            account_tier,
            subscription_id,
        }
    }

    /// In case of an existing subscription, check if valid.
    async fn subscription_is_valid(&self, client: &stripe::Client) -> Result<bool, Error> {
        if let Some(subscription_id) = self.subscription_id.as_ref() {
            let subscription = stripe::Subscription::retrieve(client, subscription_id, &[]).await?;
            debug!("subscription: {:#?}", subscription);
            return Ok(subscription.status == SubscriptionStatus::Active
                || subscription.status == SubscriptionStatus::Trialing);
        }

        Ok(false)
    }

    // Synchronize the tiers with the subscription validity.
    async fn sync_tier(&mut self, user_manager: &UserManager) -> Result<bool, Error> {
        let has_pro_access = self.account_tier == AccountTier::Pro
            || self.account_tier == AccountTier::CancelledPro
            || self.account_tier == AccountTier::PendingPaymentPro;

        if !has_pro_access {
            return Ok(false);
        }

        let subscription_is_valid = self
            .subscription_is_valid(&user_manager.stripe_client)
            .await?;

        if self.account_tier == AccountTier::CancelledPro && !subscription_is_valid {
            self.account_tier = AccountTier::Basic;
            user_manager
                .update_tier(&self.name, self.account_tier)
                .await?;
            return Ok(true);
        }

        if self.account_tier == AccountTier::Pro && !subscription_is_valid {
            self.account_tier = AccountTier::PendingPaymentPro;
            user_manager
                .update_tier(&self.name, self.account_tier)
                .await?;
            return Ok(true);
        }

        if self.account_tier == AccountTier::PendingPaymentPro && subscription_is_valid {
            self.account_tier = AccountTier::Pro;
            user_manager
                .update_tier(&self.name, self.account_tier)
                .await?;
            return Ok(true);
        }

        Ok(false)
    }

    async fn add_subscription_items(
        &self,
        user_manager: &UserManager,
        subscription_items: stripe::UpdateSubscriptionItems,
    ) -> Result<(), Error> {
        let Some(ref subscription_id) = self.subscription_id else {
            return Err(Error::MissingSubscriptionId);
        };

        let subscription_update = stripe::UpdateSubscription {
            items: Some(vec![subscription_items]),
            ..Default::default()
        };

        let update_subscription = stripe::Subscription::update(
            &user_manager.stripe_client,
            subscription_id,
            subscription_update,
        )
        .await?;

        if let Ok(sub) = serde_json::to_string(&update_subscription) {
            debug!(subscription = sub, "updated subscription")
        };

        Ok(())
    }
}

impl FromRow<'_, PgRow> for User {
    fn from_row(row: &PgRow) -> Result<Self, sqlx::Error> {
        Ok(User {
            name: row.try_get("account_name").unwrap(),
            key: Secret::new(row.try_get("key").unwrap()),
<<<<<<< HEAD
            account_tier: row.try_get("account_tier").unwrap(),
            subscription_id: row.try_get("subscription_id").ok().and_then(|inner: &str| {
                if inner.is_empty() {
                    None
                } else {
                    // If we don't first check if the id is an empty string, the parsing below
                    // will print an error, even though we ignore the error and return None.
                    let id = SubscriptionId::from_str(inner);
                    id.ok()
                }
            }),
=======
            account_tier: AccountTier::from_str(row.try_get("account_tier").unwrap()).map_err(
                |err| sqlx::Error::ColumnDecode {
                    index: "account_tier".to_string(),
                    source: Box::new(std::io::Error::new(ErrorKind::Other, err.to_string())),
                },
            )?,
            subscription_id: row
                .try_get("subscription_id")
                .ok()
                .and_then(|inner| SubscriptionId::from_str(inner).ok()),
>>>>>>> fa0fce6e
        })
    }
}

#[async_trait]
impl<S> FromRequestParts<S> for User
where
    S: Send + Sync,
    UserManagerState: FromRef<S>,
{
    type Rejection = Error;

    async fn from_request_parts(parts: &mut Parts, state: &S) -> Result<Self, Self::Rejection> {
        let key = Key::from_request_parts(parts, state).await?;

        let user_manager: UserManagerState = UserManagerState::from_ref(state);

        let user = user_manager
            .get_user_by_key(key.into())
            .await
            // Absorb any error into `Unauthorized`
            .map_err(|_| Error::Unauthorized)?;

        // Record current account name for tracing purposes
        Span::current().record("account.name", &user.name.to_string());

        Ok(user)
    }
}

impl From<User> for shuttle_common::models::user::Response {
    fn from(user: User) -> Self {
        Self {
            name: user.name.to_string(),
            key: user.key.expose().as_ref().to_owned(),
            account_tier: user.account_tier.to_string(),
            subscription_id: user.subscription_id.map(|inner| inner.to_string()),
        }
    }
}

/// A wrapper around [ApiKey] so we can implement [FromRequestParts] for it.
pub struct Key(ApiKey);

impl From<Key> for ApiKey {
    fn from(key: Key) -> Self {
        key.0
    }
}

#[async_trait]
impl<S> FromRequestParts<S> for Key
where
    S: Send + Sync,
{
    type Rejection = Error;

    async fn from_request_parts(parts: &mut Parts, state: &S) -> Result<Self, Self::Rejection> {
        let key = TypedHeader::<Authorization<Bearer>>::from_request_parts(parts, state)
            .await
            .map_err(|_| Error::KeyMissing)
            .and_then(|TypedHeader(Authorization(bearer))| {
                let bearer = bearer.token().trim();
                ApiKey::parse(bearer).map_err(|error| {
                    debug!(error = ?error, "received a malformed api-key");
                    Self::Rejection::Unauthorized
                })
            })?;

        trace!("got bearer key");

        Ok(Key(key))
    }
}

#[derive(Debug, Clone, PartialEq, Eq, sqlx::Type, Serialize)]
#[sqlx(transparent)]
pub struct AccountName(String);

impl From<String> for AccountName {
    fn from(s: String) -> Self {
        Self(s)
    }
}

impl FromStr for AccountName {
    type Err = Error;

    fn from_str(s: &str) -> Result<Self, Self::Err> {
        Ok(s.to_string().into())
    }
}

impl std::fmt::Display for AccountName {
    fn fmt(&self, f: &mut Formatter<'_>) -> std::fmt::Result {
        self.0.fmt(f)
    }
}

impl<'de> Deserialize<'de> for AccountName {
    fn deserialize<D>(deserializer: D) -> Result<Self, D::Error>
    where
        D: Deserializer<'de>,
    {
        String::deserialize(deserializer)?
            .parse()
            .map_err(serde::de::Error::custom)
    }
}

pub struct Admin {
    pub user: User,
}

#[async_trait]
impl<S> FromRequestParts<S> for Admin
where
    S: Send + Sync,
    UserManagerState: FromRef<S>,
{
    type Rejection = Error;

    async fn from_request_parts(parts: &mut Parts, state: &S) -> Result<Self, Self::Rejection> {
        let user = User::from_request_parts(parts, state).await?;

        if user.is_admin() {
            Ok(Self { user })
        } else {
            Err(Error::Forbidden)
        }
    }
}

#[cfg(test)]
mod tests {
    mod convert_tiers {
        use shuttle_common::claims::Scope;

        use crate::user::AccountTier;

        #[test]
        fn basic() {
            let scopes: Vec<Scope> = AccountTier::Basic.into();

            assert_eq!(
                scopes,
                vec![
                    Scope::Deployment,
                    Scope::DeploymentPush,
                    Scope::Logs,
                    Scope::Service,
                    Scope::ServiceCreate,
                    Scope::Project,
                    Scope::ProjectWrite,
                    Scope::Resources,
                    Scope::ResourcesWrite,
                    Scope::Secret,
                    Scope::SecretWrite,
                ]
            );
        }

        #[test]
        fn pending_payment_pro() {
            let scopes: Vec<Scope> = AccountTier::PendingPaymentPro.into();

            assert_eq!(
                scopes,
                vec![
                    Scope::Deployment,
                    Scope::DeploymentPush,
                    Scope::Logs,
                    Scope::Service,
                    Scope::ServiceCreate,
                    Scope::Project,
                    Scope::ProjectWrite,
                    Scope::Resources,
                    Scope::ResourcesWrite,
                    Scope::Secret,
                    Scope::SecretWrite,
                ]
            );
        }

        #[test]
        fn pro() {
            let scopes: Vec<Scope> = AccountTier::Pro.into();

            assert_eq!(
                scopes,
                vec![
                    Scope::Deployment,
                    Scope::DeploymentPush,
                    Scope::Logs,
                    Scope::Service,
                    Scope::ServiceCreate,
                    Scope::Project,
                    Scope::ProjectWrite,
                    Scope::Resources,
                    Scope::ResourcesWrite,
                    Scope::Secret,
                    Scope::SecretWrite,
                    Scope::ExtraProjects,
                ]
            );
        }

        #[test]
        fn team() {
            let scopes: Vec<Scope> = AccountTier::Team.into();

            assert_eq!(
                scopes,
                vec![
                    Scope::Deployment,
                    Scope::DeploymentPush,
                    Scope::Logs,
                    Scope::Service,
                    Scope::ServiceCreate,
                    Scope::Project,
                    Scope::ProjectWrite,
                    Scope::Resources,
                    Scope::ResourcesWrite,
                    Scope::Secret,
                    Scope::SecretWrite,
                ]
            );
        }

        #[test]
        fn admin() {
            let scopes: Vec<Scope> = AccountTier::Admin.into();

            assert_eq!(
                scopes,
                vec![
                    Scope::Deployment,
                    Scope::DeploymentPush,
                    Scope::Logs,
                    Scope::Service,
                    Scope::ServiceCreate,
                    Scope::Project,
                    Scope::ProjectWrite,
                    Scope::Resources,
                    Scope::ResourcesWrite,
                    Scope::Secret,
                    Scope::SecretWrite,
                    Scope::User,
                    Scope::UserCreate,
                    Scope::AcmeCreate,
                    Scope::CustomDomainCreate,
                    Scope::CustomDomainCertificateRenew,
                    Scope::GatewayCertificateRenew,
                    Scope::Admin,
                ]
            );
        }

        #[test]
        fn deployer_machine() {
            let scopes: Vec<Scope> = AccountTier::Deployer.into();

            assert_eq!(
                scopes,
                vec![
                    Scope::DeploymentPush,
                    Scope::Resources,
                    Scope::Service,
                    Scope::ResourcesWrite
                ]
            );
        }
    }
}<|MERGE_RESOLUTION|>--- conflicted
+++ resolved
@@ -8,13 +8,8 @@
     TypedHeader,
 };
 use serde::{Deserialize, Deserializer, Serialize};
-<<<<<<< HEAD
 use shuttle_common::{claims::AccountTier, ApiKey, Secret};
-use sqlx::{query, sqlite::SqliteRow, FromRow, Row, SqlitePool};
-=======
-use shuttle_common::{claims::AccountTier, secrets::Secret, ApiKey};
 use sqlx::{postgres::PgRow, query, FromRow, PgPool, Row};
->>>>>>> fa0fce6e
 use tracing::{debug, error, trace, Span};
 
 use crate::{api::UserManagerState, error::Error};
@@ -320,8 +315,12 @@
         Ok(User {
             name: row.try_get("account_name").unwrap(),
             key: Secret::new(row.try_get("key").unwrap()),
-<<<<<<< HEAD
-            account_tier: row.try_get("account_tier").unwrap(),
+            account_tier: AccountTier::from_str(row.try_get("account_tier").unwrap()).map_err(
+                |err| sqlx::Error::ColumnDecode {
+                    index: "account_tier".to_string(),
+                    source: Box::new(std::io::Error::new(ErrorKind::Other, err.to_string())),
+                },
+            )?,
             subscription_id: row.try_get("subscription_id").ok().and_then(|inner: &str| {
                 if inner.is_empty() {
                     None
@@ -332,18 +331,6 @@
                     id.ok()
                 }
             }),
-=======
-            account_tier: AccountTier::from_str(row.try_get("account_tier").unwrap()).map_err(
-                |err| sqlx::Error::ColumnDecode {
-                    index: "account_tier".to_string(),
-                    source: Box::new(std::io::Error::new(ErrorKind::Other, err.to_string())),
-                },
-            )?,
-            subscription_id: row
-                .try_get("subscription_id")
-                .ok()
-                .and_then(|inner| SubscriptionId::from_str(inner).ok()),
->>>>>>> fa0fce6e
         })
     }
 }
