use std::{fmt::Formatter, str::FromStr};

use async_trait::async_trait;
use axum::{
    extract::{FromRef, FromRequestParts},
    headers::{authorization::Bearer, Authorization},
    http::request::Parts,
    TypedHeader,
};
use serde::{Deserialize, Deserializer, Serialize};
<<<<<<< HEAD
use shuttle_common::{claims::Scope, ApiKey};
=======
use shuttle_common::claims::{Scope, ScopeBuilder};
>>>>>>> d81c2019
use sqlx::{query, Row, SqlitePool};
use tracing::{trace, Span};

use crate::{api::UserManagerState, error::Error};

#[async_trait]
pub trait UserManagement: Send + Sync {
    async fn create_user(&self, name: AccountName, tier: AccountTier) -> Result<User, Error>;
    async fn get_user(&self, name: AccountName) -> Result<User, Error>;
    async fn get_user_by_key(&self, key: ApiKey) -> Result<User, Error>;
}

#[derive(Clone)]
pub struct UserManager {
    pub pool: SqlitePool,
}

#[async_trait]
impl UserManagement for UserManager {
    async fn create_user(&self, name: AccountName, tier: AccountTier) -> Result<User, Error> {
        let key = ApiKey::generate();

        query("INSERT INTO users (account_name, key, account_tier) VALUES (?1, ?2, ?3)")
            .bind(&name)
            .bind(&key)
            .bind(tier)
            .execute(&self.pool)
            .await?;

        Ok(User::new(name, key, tier))
    }

    async fn get_user(&self, name: AccountName) -> Result<User, Error> {
        query("SELECT account_name, key, account_tier FROM users WHERE account_name = ?1")
            .bind(&name)
            .fetch_optional(&self.pool)
            .await?
            .map(|row| User {
                name,
                key: row.try_get("key").unwrap(),
                account_tier: row.try_get("account_tier").unwrap(),
            })
            .ok_or(Error::UserNotFound)
    }

    async fn get_user_by_key(&self, key: ApiKey) -> Result<User, Error> {
        query("SELECT account_name, key, account_tier FROM users WHERE key = ?1")
            .bind(&key)
            .fetch_optional(&self.pool)
            .await?
            .map(|row| User {
                name: row.try_get("account_name").unwrap(),
                key,
                account_tier: row.try_get("account_tier").unwrap(),
            })
            .ok_or(Error::UserNotFound)
    }
}

#[derive(Clone, Deserialize, PartialEq, Eq, Serialize, Debug)]
pub struct User {
    pub name: AccountName,
    pub key: ApiKey,
    pub account_tier: AccountTier,
}

impl User {
    pub fn is_admin(&self) -> bool {
        self.account_tier == AccountTier::Admin
    }

    pub fn new(name: AccountName, key: ApiKey, account_tier: AccountTier) -> Self {
        Self {
            name,
            key,
            account_tier,
        }
    }
}

#[async_trait]
impl<S> FromRequestParts<S> for User
where
    S: Send + Sync,
    UserManagerState: FromRef<S>,
{
    type Rejection = Error;

    async fn from_request_parts(parts: &mut Parts, state: &S) -> Result<Self, Self::Rejection> {
        let key = Key::from_request_parts(parts, state).await?;

        let user_manager: UserManagerState = UserManagerState::from_ref(state);

        let user = user_manager
            .get_user_by_key(key.as_ref().clone())
            .await
            // Absorb any error into `Unauthorized`
            .map_err(|_| Error::Unauthorized)?;

        // Record current account name for tracing purposes
        Span::current().record("account.name", &user.name.to_string());

        Ok(user)
    }
}

impl From<User> for shuttle_common::models::user::Response {
    fn from(user: User) -> Self {
        Self {
            name: user.name.to_string(),
            key: user.key.as_ref().to_string(),
            account_tier: user.account_tier.to_string(),
        }
    }
}

/// A wrapper around [ApiKey] so we can implement [FromRequestParts]
/// for it.
pub struct Key(ApiKey);

impl AsRef<ApiKey> for Key {
    fn as_ref(&self) -> &ApiKey {
        &self.0
    }
}

#[async_trait]
impl<S> FromRequestParts<S> for Key
where
    S: Send + Sync,
{
    type Rejection = Error;

    async fn from_request_parts(parts: &mut Parts, state: &S) -> Result<Self, Self::Rejection> {
        let key = TypedHeader::<Authorization<Bearer>>::from_request_parts(parts, state)
            .await
            .map_err(|_| Error::KeyMissing)
            .and_then(|TypedHeader(Authorization(bearer))| {
                let bearer = bearer.token().trim();
                ApiKey::parse(bearer).map_err(|_| Self::Rejection::Unauthorized)
            })?;

        trace!("got bearer key");

        Ok(Key(key))
    }
}

#[derive(Clone, Copy, Deserialize, PartialEq, Eq, Serialize, Debug, sqlx::Type, strum::Display)]
#[sqlx(rename_all = "lowercase")]
#[serde(rename_all = "lowercase")]
#[strum(serialize_all = "lowercase")]
#[derive(Default)]
pub enum AccountTier {
    #[default]
    Basic,
    Pro,
    Team,
    Admin,
}

impl From<AccountTier> for Vec<Scope> {
    fn from(tier: AccountTier) -> Self {
        let mut builder = ScopeBuilder::new();

        if tier == AccountTier::Admin {
            builder = builder.with_admin()
        }

        builder.build()
    }
}

#[derive(Debug, Clone, PartialEq, Eq, sqlx::Type, Serialize)]
#[sqlx(transparent)]
pub struct AccountName(String);

impl FromStr for AccountName {
    type Err = Error;

    fn from_str(s: &str) -> Result<Self, Self::Err> {
        Ok(Self(s.to_string()))
    }
}

impl std::fmt::Display for AccountName {
    fn fmt(&self, f: &mut Formatter<'_>) -> std::fmt::Result {
        self.0.fmt(f)
    }
}

impl<'de> Deserialize<'de> for AccountName {
    fn deserialize<D>(deserializer: D) -> Result<Self, D::Error>
    where
        D: Deserializer<'de>,
    {
        String::deserialize(deserializer)?
            .parse()
            .map_err(serde::de::Error::custom)
    }
}

pub struct Admin {
    pub user: User,
}

#[async_trait]
impl<S> FromRequestParts<S> for Admin
where
    S: Send + Sync,
    UserManagerState: FromRef<S>,
{
    type Rejection = Error;

    async fn from_request_parts(parts: &mut Parts, state: &S) -> Result<Self, Self::Rejection> {
        let user = User::from_request_parts(parts, state).await?;

        if user.is_admin() {
            Ok(Self { user })
        } else {
            Err(Error::Forbidden)
        }
    }
}<|MERGE_RESOLUTION|>--- conflicted
+++ resolved
@@ -8,11 +8,10 @@
     TypedHeader,
 };
 use serde::{Deserialize, Deserializer, Serialize};
-<<<<<<< HEAD
-use shuttle_common::{claims::Scope, ApiKey};
-=======
-use shuttle_common::claims::{Scope, ScopeBuilder};
->>>>>>> d81c2019
+use shuttle_common::{
+    claims::{Scope, ScopeBuilder},
+    ApiKey,
+};
 use sqlx::{query, Row, SqlitePool};
 use tracing::{trace, Span};
 
