--- conflicted
+++ resolved
@@ -1,14 +1,9 @@
 [package]
 name = "shuttle-auth"
-<<<<<<< HEAD
-version = "0.11.0"
-edition = "2021"
-=======
 version.workspace = true
 edition.workspace = true
 license.workspace = true
 repository.workspace = true
->>>>>>> df7cb497
 # See more keys and their definitions at https://doc.rust-lang.org/cargo/reference/manifest.html
 
 [dependencies]
