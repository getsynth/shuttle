--- conflicted
+++ resolved
@@ -24,20 +24,7 @@
 rand = { workspace = true }
 ring = { workspace = true }
 serde = { workspace = true, features = ["derive"] }
-<<<<<<< HEAD
-sqlx = { workspace = true, features = [
-    "sqlite",
-    "json",
-    "runtime-tokio-rustls",
-    "migrate",
-] }
-async-stripe = { version = "0.25.1", default-features = false, features = [
-    "checkout",
-    "runtime-tokio-hyper-rustls",
-] }
-=======
 sqlx = { workspace = true, features = ["sqlite", "json", "migrate"] }
->>>>>>> 042c736a
 strum = { workspace = true }
 thiserror = { workspace = true }
 tokio = { workspace = true, features = ["full"] }
