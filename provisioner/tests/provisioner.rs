--- conflicted
+++ resolved
@@ -4,16 +4,7 @@
 use once_cell::sync::Lazy;
 use serde_json::Value;
 use shuttle_proto::provisioner::shared;
-<<<<<<< HEAD
 use shuttle_provisioner::ShuttleProvisioner;
-use tonic::transport::Uri;
-use wiremock::{
-    matchers::{body_json, header, header_exists, method, path},
-    MockServer, ResponseTemplate,
-};
-=======
-use shuttle_provisioner::MyProvisioner;
->>>>>>> 8c45aead
 
 static PG: Lazy<DockerInstance> = Lazy::new(|| DockerInstance::new(DbType::Postgres));
 static MONGODB: Lazy<DockerInstance> = Lazy::new(|| DockerInstance::new(DbType::MongoDb));
@@ -24,44 +15,6 @@
     MONGODB.cleanup();
 }
 
-<<<<<<< HEAD
-#[tokio::test]
-async fn correctly_calls_auth_service_to_add_rds_subscription_item() {
-    let mock_server = MockServer::start().await;
-
-    let provisioner = ShuttleProvisioner::new(
-        &PG.uri,
-        &MONGODB.uri,
-        "fqdn".to_string(),
-        "pg".to_string(),
-        "mongodb".to_string(),
-        // Pass in the mock server's URI as the auth URI.
-        mock_server.uri().parse::<Uri>().unwrap(),
-    )
-    .await
-    .unwrap();
-
-    let subscription_item = || NewSubscriptionItem::new(SubscriptionItem::AwsRds, 1);
-
-    // Respond with a 200 for a correctly formed request.
-    wiremock::Mock::given(method("POST"))
-        .and(path("/users/subscription/items"))
-        .and(header(CONTENT_TYPE, "application/json"))
-        .and(header_exists(AUTHORIZATION))
-        .and(body_json(subscription_item()))
-        .respond_with(ResponseTemplate::new(200))
-        .mount(&mock_server)
-        .await;
-
-    let res = provisioner
-        .add_subscription_items("jwt", subscription_item())
-        .await;
-
-    assert!(res.is_ok());
-}
-
-=======
->>>>>>> 8c45aead
 mod needs_docker {
     use super::*;
 
