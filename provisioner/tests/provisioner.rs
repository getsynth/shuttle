--- conflicted
+++ resolved
@@ -12,107 +12,7 @@
 #[dtor]
 fn cleanup() {
     PG.cleanup();
-<<<<<<< HEAD
-}
-
-struct DockerPG {
-    container_name: String,
-    uri: String,
-}
-
-impl DockerPG {
-    fn new() -> Self {
-        let container_name = "shuttle_provisioner_it";
-        let port = pick_unused_port().unwrap();
-
-        Command::new("docker")
-            .args([
-                "run",
-                "--rm",
-                "--name",
-                container_name,
-                "-e",
-                "POSTGRES_PASSWORD=password",
-                "-p",
-                &format!("{port}:5432"),
-                "postgres:11",
-            ])
-            .spawn()
-            .unwrap();
-
-        Self::wait_ready(container_name, Duration::from_secs(120));
-
-        // Postgres restarts, so wait for it to be ready after the restart
-        sleep(Duration::from_millis(500));
-        Self::wait_ready(container_name, Duration::from_secs(10));
-
-        Self {
-            container_name: container_name.to_string(),
-            uri: format!("postgres://postgres:password@localhost:{port}"),
-        }
-    }
-
-    fn wait_ready(container_name: &str, mut timeout: Duration) {
-        let mut now = SystemTime::now();
-        while !timeout.is_zero() {
-            let status = Command::new("docker")
-                .args(["exec", container_name, "pg_isready"])
-                .output()
-                .unwrap()
-                .status;
-
-            if status.success() {
-                println!("{container_name} is ready...");
-                return;
-            }
-
-            sleep(Duration::from_millis(350));
-
-            println!("waiting for {container_name} to be ready...");
-
-            timeout = timeout
-                .checked_sub(now.elapsed().unwrap())
-                .unwrap_or_default();
-            now = SystemTime::now();
-        }
-        panic!("timed out while waiting for provisioner DB to come up");
-    }
-
-    fn cleanup(&self) {
-        Command::new("docker")
-            .args(["stop", &self.container_name])
-            .output()
-            .expect("failed to stop provisioner test DB container");
-        Command::new("docker")
-            .args(["rm", &self.container_name])
-            .output()
-            .expect("failed to remove provisioner test DB container");
-    }
-}
-
-fn exec(query: &str) -> String {
-    let output = Command::new("docker")
-        .args([
-            "exec",
-            &PG.container_name,
-            "psql",
-            "--username",
-            "postgres",
-            "--tuples-only",
-            "--no-align",
-            "--field-separator",
-            ",",
-            "--command",
-            query,
-        ])
-        .output()
-        .unwrap()
-        .stdout;
-
-    String::from_utf8(output).unwrap().trim().to_string()
-=======
     MONGODB.cleanup();
->>>>>>> 79df6d78
 }
 
 #[tokio::test]
