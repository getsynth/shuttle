--- conflicted
+++ resolved
@@ -30,7 +30,6 @@
         .await
         .unwrap();
 
-<<<<<<< HEAD
         assert_eq!(
             exec_psql("SELECT rolname FROM pg_roles WHERE rolname = 'user-not_exist'",),
             ""
@@ -60,10 +59,7 @@
         .unwrap();
 
         exec_psql("CREATE ROLE \"user-exist\" WITH LOGIN PASSWORD 'temp'");
-        assert_eq!(
-            exec_psql("SELECT passwd FROM pg_shadow WHERE usename = 'user-exist'",),
-            "md5d44ae85dd21bda2a4f9946217adea2cc"
-        );
+        let password = exec_psql("SELECT passwd FROM pg_shadow WHERE usename = 'user-exist'");
 
         provisioner
             .request_shared_db("exist", shared::Engine::Postgres(String::new()))
@@ -73,7 +69,7 @@
         // Make sure password got cycled
         assert_ne!(
             exec_psql("SELECT passwd FROM pg_shadow WHERE usename = 'user-exist'",),
-            "md5d44ae85dd21bda2a4f9946217adea2cc"
+            password
         );
     }
 
@@ -88,60 +84,6 @@
             "fqdn".to_string(),
             "pg".to_string(),
             "mongodb".to_string(),
-=======
-    assert_eq!(
-        exec_psql("SELECT rolname FROM pg_roles WHERE rolname = 'user-not_exist'",),
-        "user-not_exist"
-    );
-}
-
-#[tokio::test]
-async fn shared_db_role_does_exist() {
-    let provisioner = MyProvisioner::new(
-        &PG.uri,
-        &MONGODB.uri,
-        "fqdn".to_string(),
-        "pg".to_string(),
-        "mongodb".to_string(),
-    )
-    .await
-    .unwrap();
-
-    exec_psql("CREATE ROLE \"user-exist\" WITH LOGIN PASSWORD 'temp'");
-    let password = exec_psql("SELECT passwd FROM pg_shadow WHERE usename = 'user-exist'");
-
-    provisioner
-        .request_shared_db("exist", shared::Engine::Postgres(String::new()))
-        .await
-        .unwrap();
-
-    // Make sure password got cycled
-    assert_ne!(
-        exec_psql("SELECT passwd FROM pg_shadow WHERE usename = 'user-exist'",),
-        password
-    );
-}
-
-#[tokio::test]
-#[should_panic(
-    expected = "CreateRole(\"error returned from database: cannot insert multiple commands into a prepared statement\""
-)]
-async fn injection_safe() {
-    let provisioner = MyProvisioner::new(
-        &PG.uri,
-        &MONGODB.uri,
-        "fqdn".to_string(),
-        "pg".to_string(),
-        "mongodb".to_string(),
-    )
-    .await
-    .unwrap();
-
-    provisioner
-        .request_shared_db(
-            "new\"; CREATE ROLE \"injected",
-            shared::Engine::Postgres(String::new()),
->>>>>>> 0d64923f
         )
         .await
         .unwrap();
