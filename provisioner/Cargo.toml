[package]
name = "shuttle-provisioner"
version.workspace = true
edition.workspace = true
license.workspace = true
description = "Service responsible for provisioning and managing resources for services"
publish = false

[dependencies]
<<<<<<< HEAD
aws-config = "0.51.0"
aws-sdk-rds = "0.21.0"
aws-config-s3 = { package = "aws-config", version = "0.55.2" }
aws-sdk-s3 = "0.27.0"
=======
aws-config = "0.55.2"
aws-sdk-rds = "0.27.0"
>>>>>>> 53bf3414
clap = { workspace = true, features = ["env"] }
fqdn = { workspace = true }
mongodb = "2.4.0"
prost = { workspace = true }
rand = { workspace = true }
sqlx = { workspace = true, features = ["postgres", "runtime-tokio-native-tls"] }
thiserror = { workspace = true }
tokio = { workspace = true, features = ["macros", "rt-multi-thread"] }
tonic = { workspace = true }
tracing = { workspace = true, features = ["default"] }
tracing-subscriber = { workspace = true, features = ["default", "fmt"] }
aws-sdk-iam = "0.27.0"
uuid.workspace = true
serde_json.workspace = true

[dependencies.shuttle-common]
workspace = true
features = ["backend"]

[dependencies.shuttle-proto]
workspace = true

[dev-dependencies]
ctor = { workspace = true }
once_cell = { workspace = true }
portpicker = { workspace = true }
serde_json = { workspace = true }

[build-dependencies]
tonic-build = { workspace = true }<|MERGE_RESOLUTION|>--- conflicted
+++ resolved
@@ -7,15 +7,9 @@
 publish = false
 
 [dependencies]
-<<<<<<< HEAD
-aws-config = "0.51.0"
-aws-sdk-rds = "0.21.0"
-aws-config-s3 = { package = "aws-config", version = "0.55.2" }
 aws-sdk-s3 = "0.27.0"
-=======
 aws-config = "0.55.2"
 aws-sdk-rds = "0.27.0"
->>>>>>> 53bf3414
 clap = { workspace = true, features = ["env"] }
 fqdn = { workspace = true }
 mongodb = "2.4.0"
