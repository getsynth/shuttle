[package]
name = "shuttle-gateway"
version = "0.12.0"
edition.workspace = true
license.workspace = true
publish = false

[dependencies]
async-trait = { workspace = true }
axum = { workspace = true, features = ["default", "headers"] }
axum-server = { version = "0.4.4", features = ["tls-rustls"] }
base64 = { workspace = true }
bollard = "0.13.0"
chrono = { workspace = true }
clap = { workspace = true }
fqdn = { workspace = true }
futures = { workspace = true }
http = { workspace = true }
hyper = { workspace = true, features = ["stream"] }
# not great, but waiting for WebSocket changes to be merged
hyper-reverse-proxy = { git = "https://github.com/chesedo/hyper-reverse-proxy", branch = "bug/host_header" }
<<<<<<< HEAD
instant-acme = "0.1.3"
=======
instant-acme = "0.2.0"
>>>>>>> abd17fe3
lazy_static = "1.4.0"
num_cpus = "1.15.0"
once_cell = { workspace = true }
opentelemetry = { workspace = true }
opentelemetry-http = { workspace = true }
pem = "1.1.1"
pin-project = { workspace = true }
rand = { workspace = true }
rcgen = "0.10.0"
rustls = "0.20.7"
rustls-pemfile = "1.0.1"
serde = { workspace = true, features = ["derive"] }
serde_json = { workspace = true }
sqlx = { workspace = true, features = [
    "sqlite",
    "json",
    "runtime-tokio-native-tls",
    "migrate",
] }
strum = { workspace = true }
tokio = { workspace = true, features = ["full"] }
tower = { workspace = true, features = ["steer"] }
tower-http = { workspace = true }
tracing = { workspace = true, features = ["default"] }
tracing-opentelemetry = { workspace = true }
tracing-subscriber = { workspace = true, features = ["default", "env-filter"] }
ttl_cache = { workspace = true }
<<<<<<< HEAD
uuid = { workspace = true, features = ["v4"] }
=======
uuid = { workspace = true, features = [ "v4" ] }
x509-parser = "0.14.0"
>>>>>>> abd17fe3

[dependencies.shuttle-common]
workspace = true
features = ["backend", "models"]

[dev-dependencies]
anyhow = { workspace = true }
base64 = { workspace = true }
colored = "2.0.0"
jsonwebtoken = { workspace = true }
portpicker = { workspace = true }
ring = { workspace = true }
snailquote = "0.3.1"
tempfile = { workspace = true }<|MERGE_RESOLUTION|>--- conflicted
+++ resolved
@@ -19,11 +19,7 @@
 hyper = { workspace = true, features = ["stream"] }
 # not great, but waiting for WebSocket changes to be merged
 hyper-reverse-proxy = { git = "https://github.com/chesedo/hyper-reverse-proxy", branch = "bug/host_header" }
-<<<<<<< HEAD
-instant-acme = "0.1.3"
-=======
 instant-acme = "0.2.0"
->>>>>>> abd17fe3
 lazy_static = "1.4.0"
 num_cpus = "1.15.0"
 once_cell = { workspace = true }
@@ -51,12 +47,8 @@
 tracing-opentelemetry = { workspace = true }
 tracing-subscriber = { workspace = true, features = ["default", "env-filter"] }
 ttl_cache = { workspace = true }
-<<<<<<< HEAD
 uuid = { workspace = true, features = ["v4"] }
-=======
-uuid = { workspace = true, features = [ "v4" ] }
 x509-parser = "0.14.0"
->>>>>>> abd17fe3
 
 [dependencies.shuttle-common]
 workspace = true
