--- conflicted
+++ resolved
@@ -26,14 +26,8 @@
 use shuttle_backends::project_name::ProjectName;
 use shuttle_backends::request_span;
 use shuttle_backends::ClaimExt;
-<<<<<<< HEAD
-use shuttle_common::claims::{Scope, EXP_MINUTES};
+use shuttle_common::claims::{Claim, Scope, EXP_MINUTES};
 use shuttle_common::models::error::{ErrorKind, InvalidOrganizationName};
-=======
-use shuttle_common::claims::{Claim, Scope, EXP_MINUTES};
-use shuttle_common::models::error::ErrorKind;
-use shuttle_common::models::service;
->>>>>>> d536aa40
 use shuttle_common::models::{admin::ProjectResponse, project, stats};
 use shuttle_common::models::{organization, service};
 use shuttle_common::{deployment, VersionInfo};
@@ -485,9 +479,9 @@
 #[instrument(skip_all)]
 async fn get_organizations(
     State(RouterState { service, .. }): State<RouterState>,
-    User { id, .. }: User,
+    Claim { sub, .. }: Claim,
 ) -> Result<AxumJson<Vec<organization::Response>>, Error> {
-    let orgs = service.permit_client.get_organizations(&id).await?;
+    let orgs = service.permit_client.get_organizations(&sub).await?;
 
     Ok(AxumJson(orgs))
 }
@@ -496,7 +490,7 @@
 async fn create_organization(
     State(RouterState { service, .. }): State<RouterState>,
     CustomErrorPath(organization_name): CustomErrorPath<String>,
-    User { id, .. }: User,
+    Claim { sub, .. }: Claim,
 ) -> Result<String, Error> {
     if organization_name.chars().count() > 30 {
         return Err(Error::from_kind(ErrorKind::InvalidOrganizationName(
@@ -509,7 +503,10 @@
         display_name: organization_name.clone(),
     };
 
-    service.permit_client.create_organization(&id, &org).await?;
+    service
+        .permit_client
+        .create_organization(&sub, &org)
+        .await?;
 
     Span::current().record("shuttle.organization.id", &org.id);
 
@@ -520,11 +517,11 @@
 async fn get_organization_projects(
     State(RouterState { service, .. }): State<RouterState>,
     CustomErrorPath(organization_id): CustomErrorPath<String>,
-    User { id, .. }: User,
+    Claim { sub, .. }: Claim,
 ) -> Result<AxumJson<Vec<project::Response>>, Error> {
     let project_ids = service
         .permit_client
-        .get_organization_projects(&id, &organization_id)
+        .get_organization_projects(&sub, &organization_id)
         .await?;
 
     let mut projects = Vec::with_capacity(project_ids.len());
@@ -548,11 +545,11 @@
 async fn delete_organization(
     State(RouterState { service, .. }): State<RouterState>,
     CustomErrorPath(organization_id): CustomErrorPath<String>,
-    User { id, .. }: User,
+    Claim { sub, .. }: Claim,
 ) -> Result<String, Error> {
     service
         .permit_client
-        .delete_organization(&id, &organization_id)
+        .delete_organization(&sub, &organization_id)
         .await?;
 
     Ok("Organization deleted".to_string())
@@ -562,11 +559,11 @@
 async fn transfer_project_to_organization(
     State(RouterState { service, .. }): State<RouterState>,
     CustomErrorPath((organization_id, project_id)): CustomErrorPath<(String, String)>,
-    User { id, .. }: User,
+    Claim { sub, .. }: Claim,
 ) -> Result<String, Error> {
     service
         .permit_client
-        .transfer_project_to_org(&id, &project_id, &organization_id)
+        .transfer_project_to_org(&sub, &project_id, &organization_id)
         .await?;
 
     Ok("Project transfered".to_string())
@@ -576,11 +573,11 @@
 async fn transfer_project_from_organization(
     State(RouterState { service, .. }): State<RouterState>,
     CustomErrorPath((organization_id, project_id)): CustomErrorPath<(String, String)>,
-    User { id, .. }: User,
+    Claim { sub, .. }: Claim,
 ) -> Result<String, Error> {
     service
         .permit_client
-        .transfer_project_from_org(&id, &project_id, &organization_id)
+        .transfer_project_from_org(&sub, &project_id, &organization_id)
         .await?;
 
     Ok("Project transfered".to_string())
