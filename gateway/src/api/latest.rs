use std::io::Cursor;
use std::net::SocketAddr;
use std::ops::Sub;
use std::sync::Arc;
use std::time::Duration;

use axum::body::Body;
use axum::extract::{Extension, Path, Query, State};
use axum::handler::Handler;
use axum::http::Request;
use axum::middleware::{self, from_extractor};
use axum::response::Response;
use axum::routing::{any, delete, get, post};
use axum::{Json as AxumJson, Router};
use fqdn::FQDN;
use futures::Future;
use http::header::AUTHORIZATION;
use http::{HeaderValue, Method, StatusCode, Uri};
use instant_acme::{AccountCredentials, ChallengeType};
use serde::{Deserialize, Serialize};
use shuttle_backends::auth::{AuthPublicKey, JwtAuthenticationLayer, ScopedLayer};
use shuttle_backends::axum::CustomErrorPath;
use shuttle_backends::cache::CacheManager;
use shuttle_backends::client::permit::Organization;
use shuttle_backends::metrics::{Metrics, TraceLayer};
use shuttle_backends::project_name::ProjectName;
use shuttle_backends::request_span;
use shuttle_backends::ClaimExt;
use shuttle_common::claims::{Claim, Scope, EXP_MINUTES};
use shuttle_common::models::error::{
    ApiError, InvalidCustomDomain, InvalidOrganizationName, ProjectCorrupted,
    ProjectHasBuildingDeployment, ProjectHasResources, ProjectHasRunningDeployment,
};
use shuttle_common::models::{admin::ProjectResponse, project, stats};
use shuttle_common::models::{organization, service};
use shuttle_common::{deployment, VersionInfo};
use shuttle_proto::provisioner::provisioner_client::ProvisionerClient;
use shuttle_proto::provisioner::Ping;
use tokio::sync::mpsc::Sender;
use tokio::sync::{Mutex, MutexGuard};
use tower::ServiceBuilder;
use tower_http::cors::CorsLayer;
use tracing::{error, field, instrument, trace, Span};
use ttl_cache::TtlCache;
use ulid::Ulid;
use uuid::Uuid;
use x509_parser::nom::AsBytes;
use x509_parser::parse_x509_certificate;
use x509_parser::pem::parse_x509_pem;
use x509_parser::time::ASN1Time;

use crate::acme::{AccountWrapper, AcmeClient, CustomDomain};
use crate::api::tracing::project_name_tracing_layer;
use crate::auth::ScopedUser;
use crate::service::{ContainerSettings, GatewayService};
use crate::task::{self, BoxedTask};
use crate::tls::{GatewayCertResolver, RENEWAL_VALIDITY_THRESHOLD_IN_DAYS};
use crate::worker::WORKER_QUEUE_SIZE;
use crate::{DockerContext, AUTH_CLIENT};

use super::auth_layer::ShuttleAuthLayer;
use super::project_caller::ProjectCaller;

pub const SVC_DEGRADED_THRESHOLD: usize = 128;
pub const SHUTTLE_GATEWAY_VARIANT: &str = "shuttle-gateway";

#[derive(Serialize, Deserialize)]
#[serde(rename_all = "lowercase")]
pub enum ComponentStatus {
    Healthy,
    Degraded,
    Unhealthy,
}

#[derive(Serialize, Deserialize)]
pub struct StatusResponse {
    status: ComponentStatus,
}

#[derive(Debug, Clone, Copy, Deserialize)]
pub struct PaginationDetails {
    /// Page to fetch, starting from 0.
    pub page: Option<u32>,
    /// Number of results per page.
    pub limit: Option<u32>,
}

impl StatusResponse {
    pub fn healthy() -> Self {
        Self {
            status: ComponentStatus::Healthy,
        }
    }

    pub fn degraded() -> Self {
        Self {
            status: ComponentStatus::Degraded,
        }
    }

    pub fn unhealthy() -> Self {
        Self {
            status: ComponentStatus::Unhealthy,
        }
    }
}

#[instrument(skip(service))]
async fn get_project(
    State(RouterState { service, .. }): State<RouterState>,
<<<<<<< HEAD
    ScopedUser { scope, claim }: ScopedUser,
) -> Result<AxumJson<project::Response>, Error> {
=======
    ScopedUser { scope, .. }: ScopedUser,
) -> Result<AxumJson<project::Response>, ApiError> {
>>>>>>> 4e7745fa
    let project = service.find_project_by_name(&scope).await?;
    let idle_minutes = project.state.idle_minutes();
    let owner = service
        .permit_client
        .get_project_owner(&claim.sub, &project.id)
        .await?
        .into();
    let is_admin = service
        .permit_client
        .allowed(&claim.sub, &project.id, "manage")
        .await?;

    let response = project::Response {
        id: project.id.to_uppercase(),
        name: scope.to_string(),
        state: project.state.into(),
        idle_minutes,
        owner,
        is_admin,
    };

    Ok(AxumJson(response))
}

#[instrument(skip(service))]
async fn check_project_name(
    State(RouterState { service, .. }): State<RouterState>,
    CustomErrorPath(project_name): CustomErrorPath<ProjectName>,
) -> Result<AxumJson<bool>, ApiError> {
    let res = service.project_name_exists(&project_name).await?;

    Ok(AxumJson(res))
}
async fn get_projects_list(
    State(RouterState { service, .. }): State<RouterState>,
    Claim { sub, .. }: Claim,
) -> Result<AxumJson<Vec<project::Response>>, ApiError> {
    let mut projects = vec![];
<<<<<<< HEAD
    for proj_id in service
        .permit_client
        .get_personal_projects(&sub)
        .await
        .map_err(|_| Error::from(ErrorKind::Internal))?
    {
=======
    for p in service.permit_client.get_user_projects(&sub).await? {
        let proj_id = p.resource.expect("project resource").key;
>>>>>>> 4e7745fa
        let project = service.find_project_by_id(&proj_id).await?;
        let idle_minutes = project.state.idle_minutes();
        let owner = service
            .permit_client
            .get_project_owner(&sub, &proj_id)
            .await?
            .into();
        let is_admin = service
            .permit_client
            .allowed(&sub, &proj_id, "manage")
            .await?;

        let response = project::Response {
            id: project.id,
            name: project.name,
            state: project.state.into(),
            idle_minutes,
            owner,
            is_admin,
        };
        projects.push(response);
    }
    // sort by descending id
    projects.sort_by(|p1, p2| p2.id.cmp(&p1.id));

    Ok(AxumJson(projects))
}

#[instrument(skip_all, fields(shuttle.project.name = %project_name))]
async fn create_project(
    State(RouterState {
        service, sender, ..
    }): State<RouterState>,
    claim: Claim,
    CustomErrorPath(project_name): CustomErrorPath<ProjectName>,
    AxumJson(config): AxumJson<project::Config>,
) -> Result<AxumJson<project::Response>, ApiError> {
    let is_cch_project = project_name.is_cch_project();

    // Check that the user is within their project limits.
    let can_create_project = claim.can_create_project(
        service
            .get_project_count(&claim.sub)
            .await?
            .saturating_sub(is_cch_project as u32),
    );

    if !claim.is_admin() {
        service.has_capacity(is_cch_project, &claim.tier).await?;
    }

    let project = service
        .create_project(
            project_name.clone(),
            &claim.sub,
            claim.is_admin(),
            can_create_project,
            if is_cch_project {
                5
            } else {
                config.idle_minutes
            },
        )
        .await?;
    let idle_minutes = project.state.idle_minutes();

    service
        .new_task()
        .project(project_name.clone())
        .and_then(task::run_until_done())
        .and_then(task::start_idle_deploys())
        .send(&sender)
        .await?;

    let response = project::Response {
        id: project.id.to_string().to_uppercase(),
        name: project_name.to_string(),
        state: project.state.into(),
        idle_minutes,
        owner: project::Owner::User(claim.sub),
        is_admin: true,
    };

    Ok(AxumJson(response))
}

#[instrument(skip_all, fields(shuttle.project.name = %project_name))]
async fn destroy_project(
    State(RouterState {
        service, sender, ..
    }): State<RouterState>,
    ScopedUser {
        scope: project_name,
        claim,
        ..
    }: ScopedUser,
) -> Result<AxumJson<project::Response>, ApiError> {
    let project = service.find_project_by_name(&project_name).await?;
    let idle_minutes = project.state.idle_minutes();
    let owner = service
        .permit_client
        .get_project_owner(&claim.sub, &project.id)
        .await?
        .into();
    let is_admin = service
        .permit_client
        .allowed(&claim.sub, &project.id, "manage")
        .await?;

    let mut response = project::Response {
        id: project.id.to_uppercase(),
        name: project_name.to_string(),
        state: project.state.into(),
        idle_minutes,
        owner,
        is_admin,
    };

    if response.state == shuttle_common::models::project::State::Destroyed {
        return Ok(AxumJson(response));
    }

    // if project exists and isn't `Destroyed`, send destroy task
    service
        .new_task()
        .project(project_name)
        .and_then(task::destroy())
        .send(&sender)
        .await?;

    response.state = shuttle_common::models::project::State::Destroying;

    Ok(AxumJson(response))
}

#[derive(Deserialize)]
struct DeleteProjectParams {
    // Was added in v0.30.0
    // We have not needed it since 0.34.1, but have to keep in for any old CLI users
    #[allow(dead_code)]
    dry_run: Option<bool>,
}

#[instrument(skip_all, fields(shuttle.project.name = %scoped_user.scope))]
async fn delete_project(
    State(state): State<RouterState>,
    scoped_user: ScopedUser,
    Query(DeleteProjectParams { dry_run }): Query<DeleteProjectParams>,
    req: Request<Body>,
) -> Result<AxumJson<String>, ApiError> {
    // Don't do the dry run that might come from older CLIs
    if dry_run.is_some_and(|d| d) {
        return Ok(AxumJson("dry run is no longer supported".to_owned()));
    }

    let project_name = scoped_user.scope.clone();
    let project = state.service.find_project_by_name(&project_name).await?;

    let project_id = Ulid::from_string(&project.id).expect("stored project id to be a valid ULID");

    // Try to startup destroyed, errored or outdated projects
    let project_deletable = project.state.is_ready() || project.state.is_stopped();
    let current_version: semver::Version = env!("CARGO_PKG_VERSION")
        .parse()
        .expect("to have a valid semver gateway version");

    let version = project
        .state
        .container()
        .and_then(|container_inspect_response| {
            container_inspect_response.image.and_then(|inner| {
                inner
                    .strip_prefix("public.ecr.aws/shuttle/deployer:v")
                    .and_then(|x| x.parse::<semver::Version>().ok())
            })
        })
        // Defaulting to a version that introduced a breaking change.
        // This was the last one that introduced it at the present
        // moment.
        .unwrap_or(semver::Version::new(0, 39, 0));

    // We restart the project before deletion everytime
    // we detect it is outdated, so that we avoid by default
    // breaking changes that can happen on the deployer
    // side in the future.
    if !project_deletable || version < current_version {
        let handle = state
            .service
            .new_task()
            .project(project_name.clone())
            .and_then(task::restart(project_id))
            .and_then(task::run_until_done())
            .send(&state.sender)
            .await?;

        // Wait for the project to be ready
        handle.await;

        let new_state = state.service.find_project_by_name(&project_name).await?;

        if !new_state.state.is_ready() {
            return Err(ProjectCorrupted.into());
        }
    }

    let service = state.service.clone();
    let sender = state.sender.clone();

    let project_caller =
        ProjectCaller::new(state.clone(), scoped_user.clone(), req.headers()).await?;

    // check that a deployment is not running
    let mut deployments = project_caller.get_deployment_list().await?;
    deployments.sort_by_key(|d| d.last_update);

    // Make sure no deployment is in the building pipeline
    let has_bad_state = deployments.iter().any(|d| {
        !matches!(
            d.state,
            deployment::State::Running
                | deployment::State::Completed
                | deployment::State::Crashed
                | deployment::State::Stopped
        )
    });

    if has_bad_state {
        return Err(ProjectHasBuildingDeployment.into());
    }

    let running_deployments = deployments
        .into_iter()
        .filter(|d| d.state == deployment::State::Running);

    for running_deployment in running_deployments {
        let res = project_caller
            .stop_deployment(&running_deployment.id)
            .await?;

        if res.status() != StatusCode::OK {
            return Err(ProjectHasRunningDeployment.into());
        }
    }

    // check if any resources exist
    let resources = project_caller.get_resources().await?;
    let mut delete_fails = Vec::new();

    for resource in resources {
        let resource_type = resource.r#type.to_string();
        let res = project_caller.delete_resource(&resource_type).await?;

        if res.status() != StatusCode::OK {
            delete_fails.push(resource_type)
        }
    }

    if !delete_fails.is_empty() {
        return Err(ProjectHasResources(delete_fails).into());
    }

    let task = service
        .new_task()
        .project(project_name.clone())
        .and_then(task::delete_project())
        .send(&sender)
        .await?;
    task.await;

    service.delete_project(&project_name).await?;

    Ok(AxumJson("project successfully deleted".to_owned()))
}

#[instrument(skip_all, fields(shuttle.project.name = %scoped_user.scope))]
async fn override_create_service(
    state: State<RouterState>,
    scoped_user: ScopedUser,
    req: Request<Body>,
) -> Result<Response<Body>, ApiError> {
    let user_id = scoped_user.claim.sub.clone();
    let posthog_client = state.posthog_client.clone();
    tokio::spawn(async move {
        let event = async_posthog::Event::new("shuttle_api_start_deployment", &user_id);

        if let Err(err) = posthog_client.capture(event).await {
            error!(
                error = &err as &dyn std::error::Error,
                "failed to send event to posthog"
            )
        };
    });

    route_project(state, scoped_user, req).await
}

#[instrument(skip_all, fields(shuttle.project.name = %scoped_user.scope))]
async fn override_get_delete_service(
    state: State<RouterState>,
    scoped_user: ScopedUser,
    req: Request<Body>,
) -> Result<Response<Body>, ApiError> {
    let project_name = scoped_user.scope.to_string();
    let service = state.service.clone();
    let ctx = state.service.context().clone();
    let ContainerSettings { fqdn: public, .. } = ctx.container_settings();
    let mut res = route_project(state, scoped_user, req).await?;

    // inject the (most relevant) URI that this project is being served on
    let uri = service
        .find_custom_domain_for_project(&project_name)
        .await
        .unwrap_or_default() // use project name if domain lookup fails
        .map(|c| format!("https://{}", c.fqdn))
        .unwrap_or_else(|| format!("https://{project_name}.{public}"));
    let body = hyper::body::to_bytes(res.body_mut()).await.unwrap();
    let mut json: service::Summary =
        serde_json::from_slice(body.as_bytes()).expect("valid service response from deployer");
    json.uri = uri;

    let bytes = serde_json::to_vec(&json).unwrap();
    let len = res
        .headers_mut()
        .entry("content-length")
        .or_insert(0.into());
    *len = bytes.len().into();
    *res.body_mut() = bytes.into();

    Ok(res)
}

#[instrument(skip_all, fields(shuttle.project.name = %scoped_user.scope))]
async fn route_project(
    State(RouterState {
        service, sender, ..
    }): State<RouterState>,
    scoped_user: ScopedUser,
    req: Request<Body>,
) -> Result<Response<Body>, ApiError> {
    let project_name = scoped_user.scope;
    let is_cch_project = project_name.is_cch_project();

    if !scoped_user.claim.is_admin() {
        service
            .has_capacity(is_cch_project, &scoped_user.claim.tier)
            .await?;
    }

    let project = service
        .find_or_start_project(&project_name, sender)
        .await?
        .0;

    let res = service
        .route(&project.state, &project_name, &scoped_user.claim.sub, req)
        .await?;

    Ok(res)
}

#[instrument(skip_all)]
async fn get_organizations(
    State(RouterState { service, .. }): State<RouterState>,
    Claim { sub, .. }: Claim,
) -> Result<AxumJson<Vec<organization::Response>>, ApiError> {
    let orgs = service.permit_client.get_organizations(&sub).await?;

    Ok(AxumJson(orgs))
}

#[instrument(skip_all)]
async fn get_organization(
    State(RouterState { service, .. }): State<RouterState>,
    CustomErrorPath(organization_id): CustomErrorPath<String>,
    Claim { sub, .. }: Claim,
) -> Result<AxumJson<organization::Response>, Error> {
    let org = service
        .permit_client
        .get_organization(&sub, &organization_id)
        .await?;

    Ok(AxumJson(org))
}

#[instrument(skip_all, fields(shuttle.organization.name = %organization_name, shuttle.organization.id = field::Empty))]
async fn create_organization(
    State(RouterState { service, .. }): State<RouterState>,
    CustomErrorPath(organization_name): CustomErrorPath<String>,
    Claim { sub, .. }: Claim,
) -> Result<String, ApiError> {
    if organization_name.chars().count() > 30 {
        return Err(InvalidOrganizationName.into());
    }

    let org = Organization {
        id: format!("org_{}", Ulid::new()),
        display_name: organization_name.clone(),
    };

    service
        .permit_client
        .create_organization(&sub, &org)
        .await?;

    Span::current().record("shuttle.organization.id", &org.id);

    Ok("Organization created".to_string())
}

#[instrument(skip_all, fields(shuttle.organization.id = %organization_id))]
async fn get_organization_projects(
    State(RouterState { service, .. }): State<RouterState>,
    CustomErrorPath(organization_id): CustomErrorPath<String>,
    Claim { sub, .. }: Claim,
) -> Result<AxumJson<Vec<project::Response>>, ApiError> {
    let project_ids = service
        .permit_client
        .get_organization_projects(&sub, &organization_id)
        .await?;

    let mut projects = Vec::with_capacity(project_ids.len());

    for project_id in project_ids {
        let project = service.find_project_by_id(&project_id).await?;
        let idle_minutes = project.state.idle_minutes();
        let owner = service
            .permit_client
            .get_project_owner(&sub, &project_id)
            .await?
            .into();
        let is_admin = service
            .permit_client
            .allowed(&sub, &project_id, "manage")
            .await?;

        projects.push(project::Response {
            id: project.id,
            name: project.name,
            state: project.state.into(),
            idle_minutes,
            owner,
            is_admin,
        });
    }

    Ok(AxumJson(projects))
}

#[instrument(skip_all, fields(shuttle.organization.id = %organization_id))]
async fn delete_organization(
    State(RouterState { service, .. }): State<RouterState>,
    CustomErrorPath(organization_id): CustomErrorPath<String>,
    Claim { sub, .. }: Claim,
) -> Result<String, ApiError> {
    service
        .permit_client
        .delete_organization(&sub, &organization_id)
        .await?;

    Ok("Organization deleted".to_string())
}

#[instrument(skip_all, fields(shuttle.organization.id = %organization_id, shuttle.project.id = %project_id))]
async fn transfer_project_to_organization(
    State(RouterState { service, .. }): State<RouterState>,
    CustomErrorPath((organization_id, project_id)): CustomErrorPath<(String, String)>,
    Claim { sub, .. }: Claim,
) -> Result<String, ApiError> {
    service
        .permit_client
        .transfer_project_to_org(&sub, &project_id, &organization_id)
        .await?;

    Ok("Project transfered".to_string())
}

#[instrument(skip_all, fields(shuttle.organization.id = %organization_id, shuttle.project.id = %project_id))]
async fn transfer_project_from_organization(
    State(RouterState { service, .. }): State<RouterState>,
    CustomErrorPath((organization_id, project_id)): CustomErrorPath<(String, String)>,
    Claim { sub, .. }: Claim,
) -> Result<String, ApiError> {
    service
        .permit_client
        .transfer_project_from_org(&sub, &project_id, &organization_id)
        .await?;

    Ok("Project transfered".to_string())
}

#[instrument(skip_all, fields(shuttle.organization.id = %organization_id))]
async fn get_organization_members(
    State(RouterState { service, .. }): State<RouterState>,
    CustomErrorPath(organization_id): CustomErrorPath<String>,
    Claim { sub, .. }: Claim,
) -> Result<AxumJson<Vec<organization::MemberResponse>>, ApiError> {
    let members = service
        .permit_client
        .get_organization_members(&sub, &organization_id)
        .await?;

    Ok(AxumJson(members))
}

#[instrument(skip_all, fields(shuttle.organization.id = %organization_id))]
async fn add_member_to_organization(
    State(RouterState { service, .. }): State<RouterState>,
    CustomErrorPath((organization_id, user_id)): CustomErrorPath<(String, String)>,
    Claim { sub, .. }: Claim,
) -> Result<String, ApiError> {
    service
        .permit_client
        .add_organization_member(&sub, &organization_id, &user_id)
        .await?;

    Ok("Member added".to_string())
}

#[instrument(skip_all, fields(shuttle.organization.id = %organization_id))]
async fn remove_member_from_organization(
    State(RouterState { service, .. }): State<RouterState>,
    CustomErrorPath((organization_id, user_id)): CustomErrorPath<(String, String)>,
    Claim { sub, .. }: Claim,
) -> Result<String, ApiError> {
    service
        .permit_client
        .remove_organization_member(&sub, &organization_id, &user_id)
        .await?;

    Ok("Member removed".to_string())
}

async fn get_status(
    State(RouterState {
        sender, service, ..
    }): State<RouterState>,
) -> Response<Body> {
    let mut statuses = Vec::new();
    // Compute gateway status.
    if sender.is_closed() || sender.capacity() == 0 {
        statuses.push((SHUTTLE_GATEWAY_VARIANT, StatusResponse::unhealthy()));
    } else if sender.capacity() < WORKER_QUEUE_SIZE - SVC_DEGRADED_THRESHOLD {
        statuses.push((SHUTTLE_GATEWAY_VARIANT, StatusResponse::degraded()));
    } else {
        statuses.push((SHUTTLE_GATEWAY_VARIANT, StatusResponse::healthy()));
    };

    // Compute provisioner status.
    let provisioner_status = if let Ok(channel) = service.provisioner_host().connect().await {
        let channel = ServiceBuilder::new().service(channel);
        let mut provisioner_client = ProvisionerClient::new(channel);
        if provisioner_client.health_check(Ping {}).await.is_ok() {
            StatusResponse::healthy()
        } else {
            StatusResponse::unhealthy()
        }
    } else {
        StatusResponse::unhealthy()
    };

    statuses.push(("shuttle-provisioner", provisioner_status));

    // Compute auth status.
    let auth_status = {
        let response = AUTH_CLIENT.get(service.auth_uri().clone()).await;
        match response {
            Ok(response) if response.status() == 200 => StatusResponse::healthy(),
            Ok(_) | Err(_) => StatusResponse::unhealthy(),
        }
    };

    statuses.push(("shuttle-auth", auth_status));

    let body = serde_json::to_vec(&statuses).expect("could not make a json out of the statuses");
    Response::builder()
        .body(body.into())
        .expect("could not make a response with the status check response")
}

#[instrument(skip_all)]
async fn post_load(
    State(RouterState { running_builds, .. }): State<RouterState>,
    AxumJson(build): AxumJson<stats::LoadRequest>,
) -> Result<AxumJson<stats::LoadResponse>, ApiError> {
    let mut running_builds = running_builds.lock().await;

    trace!(id = %build.id, "checking build queue");
    let mut load = calculate_capacity(&mut running_builds);

    if load.has_capacity
        && running_builds
            .insert(build.id, (), Duration::from_secs(60 * EXP_MINUTES as u64))
            .is_none()
    {
        // Only increase when an item was not already in the queue
        load.builds_count += 1;
    }

    Ok(AxumJson(load))
}

#[instrument(skip_all)]
async fn delete_load(
    State(RouterState { running_builds, .. }): State<RouterState>,
    AxumJson(build): AxumJson<stats::LoadRequest>,
) -> Result<AxumJson<stats::LoadResponse>, ApiError> {
    let mut running_builds = running_builds.lock().await;
    running_builds.remove(&build.id);

    trace!(id = %build.id, "removing from build queue");
    let load = calculate_capacity(&mut running_builds);

    Ok(AxumJson(load))
}

#[instrument(skip_all)]
async fn get_load_admin(
    State(RouterState { running_builds, .. }): State<RouterState>,
) -> Result<AxumJson<stats::LoadResponse>, ApiError> {
    let mut running_builds = running_builds.lock().await;

    let load = calculate_capacity(&mut running_builds);

    Ok(AxumJson(load))
}

#[instrument(skip_all)]
async fn delete_load_admin(
    State(RouterState { running_builds, .. }): State<RouterState>,
) -> Result<AxumJson<stats::LoadResponse>, ApiError> {
    let mut running_builds = running_builds.lock().await;
    running_builds.clear();

    let load = calculate_capacity(&mut running_builds);

    Ok(AxumJson(load))
}

fn calculate_capacity(running_builds: &mut MutexGuard<TtlCache<Uuid, ()>>) -> stats::LoadResponse {
    let active = running_builds.iter().count();
    let capacity = running_builds.capacity();
    let has_capacity = active < capacity;

    stats::LoadResponse {
        builds_count: active,
        has_capacity,
    }
}

#[instrument(skip_all)]
async fn revive_projects(
    State(RouterState {
        service, sender, ..
    }): State<RouterState>,
) -> Result<(), ApiError> {
    crate::project::exec::revive(service, sender).await?;

    Ok(())
}

#[instrument(skip_all)]
async fn idle_cch_projects(
    State(RouterState {
        service, sender, ..
    }): State<RouterState>,
) -> Result<(), ApiError> {
    crate::project::exec::idle_cch(service, sender).await?;

    Ok(())
}

#[instrument(skip_all)]
async fn destroy_projects(
    State(RouterState {
        service, sender, ..
    }): State<RouterState>,
) -> Result<(), ApiError> {
    crate::project::exec::destroy(service, sender).await?;

    Ok(())
}

#[instrument(skip_all, fields(%email, ?acme_server))]
async fn create_acme_account(
    Extension(acme_client): Extension<AcmeClient>,
    Path(email): Path<String>,
    AxumJson(acme_server): AxumJson<Option<String>>,
) -> Result<AxumJson<serde_json::Value>, ApiError> {
    let res = acme_client.create_account(&email, acme_server).await?;

    Ok(AxumJson(res))
}

#[instrument(skip_all, fields(shuttle.project.name = %project_name, %fqdn))]
async fn request_custom_domain_acme_certificate(
    State(RouterState { service, .. }): State<RouterState>,
    Extension(acme_client): Extension<AcmeClient>,
    Extension(resolver): Extension<Arc<GatewayCertResolver>>,
    CustomErrorPath((project_name, fqdn)): CustomErrorPath<(ProjectName, String)>,
    AxumJson(credentials): AxumJson<AccountCredentials<'_>>,
) -> Result<String, ApiError> {
    let fqdn: FQDN = fqdn.parse().map_err(|_| InvalidCustomDomain)?;

    let (certs, private_key) = service
        .create_custom_domain_certificate(&fqdn, &acme_client, &project_name, credentials)
        .await?;

    let mut buf = Vec::new();
    buf.extend(certs.as_bytes());
    buf.extend(private_key.as_bytes());
    resolver
        .serve_pem(&fqdn.to_string(), Cursor::new(buf))
        .await?;
    Ok(format!(
        r#""New certificate created for {} project.""#,
        project_name
    ))
}

#[instrument(skip_all, fields(shuttle.project.name = %project_name, %fqdn))]
async fn renew_custom_domain_acme_certificate(
    State(RouterState { service, .. }): State<RouterState>,
    Extension(acme_client): Extension<AcmeClient>,
    Extension(resolver): Extension<Arc<GatewayCertResolver>>,
    CustomErrorPath((project_name, fqdn)): CustomErrorPath<(ProjectName, String)>,
    AxumJson(credentials): AxumJson<AccountCredentials<'_>>,
) -> Result<String, ApiError> {
    let fqdn: FQDN = fqdn.parse().map_err(|_| InvalidCustomDomain)?;
    // Try retrieve the current certificate if any.
    match service.project_details_for_custom_domain(&fqdn).await {
        Ok(CustomDomain {
            mut certificate,
            private_key,
            ..
        }) => {
            certificate.push('\n');
            certificate.push('\n');
            certificate.push_str(private_key.as_str());
            let (_, pem) = parse_x509_pem(certificate.as_bytes()).map_err(|err| {
                ApiError::internal(&format!(
                    "Error while parsing the pem certificate for {project_name}: {err}"
                ))
            })?;

            let (_, x509_cert_chain) =
                parse_x509_certificate(pem.contents.as_bytes()).map_err(|err| {
                    ApiError::internal(&format!(
                        "Error while parsing the certificate chain for {project_name}: {err}"
                    ))
                })?;

            let diff = x509_cert_chain
                .validity()
                .not_after
                .sub(ASN1Time::now())
                .unwrap_or_default();

            // Renew only when the difference is `None` (meaning certificate expired) or we're within the last 30 days of validity.
            if diff.whole_days() <= RENEWAL_VALIDITY_THRESHOLD_IN_DAYS {
                return match acme_client
                    .create_certificate(&fqdn.to_string(), ChallengeType::Http01, credentials)
                    .await
                {
                    // If successfully created, save the certificate in memory to be
                    // served in the future.
                    Ok((certs, private_key)) => {
                        service
                            .create_custom_domain(&project_name, &fqdn, &certs, &private_key)
                            .await?;

                        let mut buf = Vec::new();
                        buf.extend(certs.as_bytes());
                        buf.extend(private_key.as_bytes());
                        resolver
                            .serve_pem(&fqdn.to_string(), Cursor::new(buf))
                            .await?;
                        Ok(format!(
                            r#""Certificate renewed for {} project.""#,
                            project_name
                        ))
                    }
                    Err(err) => Err(err.into()),
                };
            } else {
                Ok(format!(
                    r#""Certificate renewal skipped, {} project certificate still valid for {} days.""#,
                    project_name, diff
                ))
            }
        }
        Err(err) => Err(err.into()),
    }
}

#[instrument(skip_all)]
async fn renew_gateway_acme_certificate(
    State(RouterState { service, .. }): State<RouterState>,
    Extension(acme_client): Extension<AcmeClient>,
    Extension(resolver): Extension<Arc<GatewayCertResolver>>,
    AxumJson(credentials): AxumJson<AccountCredentials<'_>>,
) -> Result<String, ApiError> {
    let account = AccountWrapper::from(credentials).0;
    let certs = service
        .fetch_certificate(&acme_client, account.credentials())
        .await;
    // Safe to unwrap because a 'ChainAndPrivateKey' is built from a PEM.
    let chain_and_pk = certs.into_pem().unwrap();

    let (_, pem) = parse_x509_pem(chain_and_pk.as_bytes())
        .unwrap_or_else(|_| panic!("Malformed existing PEM certificate for the gateway."));
    let (_, x509_cert) = parse_x509_certificate(pem.contents.as_bytes())
        .unwrap_or_else(|_| panic!("Malformed existing X509 certificate for the gateway."));

    // We compute the difference between the certificate expiry date and current timestamp because we want to trigger the
    // gateway certificate renewal only during it's last 30 days of validity or if the certificate is expired.
    let diff = x509_cert.validity().not_after.sub(ASN1Time::now());

    // Renew only when the difference is `None` (meaning certificate expired) or we're within the last 30 days of validity.
    if diff.is_none()
        || diff
            .expect("to be Some given we checked for None previously")
            .whole_days()
            <= RENEWAL_VALIDITY_THRESHOLD_IN_DAYS
    {
        let tls_path = service.state_dir.join("ssl.pem");
        let certs = service
            .create_certificate(&acme_client, account.credentials())
            .await;
        resolver
            .serve_default_der(certs.clone())
            .await
            .expect("Failed to serve the default certs");
        certs
            .save_pem(&tls_path)
            .expect("to save the certificate locally");
        return Ok(r#""Renewed the gateway certificate.""#.to_string());
    }

    Ok(format!(
        "\"Gateway certificate was not renewed. There are {} days until the certificate expires.\"",
        diff.expect("to be Some given we checked for None previously")
            .whole_days()
    ))
}

async fn get_projects(
    State(RouterState { service, .. }): State<RouterState>,
) -> Result<AxumJson<Vec<ProjectResponse>>, ApiError> {
    let projects = service
        .iter_projects_detailed()
        .await?
        .map(Into::into)
        .collect();

    Ok(AxumJson(projects))
}

async fn change_project_owner(
    State(RouterState { service, .. }): State<RouterState>,
    Path((project_name, new_user_id)): Path<(String, String)>,
) -> Result<(), ApiError> {
    service
        .update_project_owner(&project_name, &new_user_id)
        .await?;

    Ok(())
}

#[derive(Clone)]
pub(crate) struct RouterState {
    pub service: Arc<GatewayService>,
    pub sender: Sender<BoxedTask>,
    pub running_builds: Arc<Mutex<TtlCache<Uuid, ()>>>,
    pub posthog_client: async_posthog::Client,
}

#[derive(Default)]
pub struct ApiBuilder {
    router: Router<RouterState>,
    service: Option<Arc<GatewayService>>,
    sender: Option<Sender<BoxedTask>>,
    posthog_client: Option<async_posthog::Client>,
    bind: Option<SocketAddr>,
}

impl ApiBuilder {
    pub fn new() -> Self {
        Self::default()
    }

    pub fn with_acme(mut self, acme: AcmeClient, resolver: Arc<GatewayCertResolver>) -> Self {
        self.router = self
            .router
            .route(
                "/admin/acme/:email",
                post(create_acme_account.layer(ScopedLayer::new(vec![Scope::AcmeCreate]))),
            )
            .route(
                "/admin/acme/request/:project_name/:fqdn",
                post(
                    request_custom_domain_acme_certificate
                        .layer(ScopedLayer::new(vec![Scope::CustomDomainCreate])),
                ),
            )
            .route(
                "/admin/acme/renew/:project_name/:fqdn",
                post(
                    renew_custom_domain_acme_certificate
                        .layer(ScopedLayer::new(vec![Scope::CustomDomainCertificateRenew])),
                ),
            )
            .route(
                "/admin/acme/gateway/renew",
                post(
                    renew_gateway_acme_certificate
                        .layer(ScopedLayer::new(vec![Scope::GatewayCertificateRenew])),
                ),
            )
            .layer(Extension(acme))
            .layer(Extension(resolver));
        self
    }

    pub fn with_service(mut self, service: Arc<GatewayService>) -> Self {
        self.service = Some(service);
        self
    }

    pub fn with_sender(mut self, sender: Sender<BoxedTask>) -> Self {
        self.sender = Some(sender);
        self
    }

    pub fn with_posthog_client(mut self, posthog_client: async_posthog::Client) -> Self {
        self.posthog_client = Some(posthog_client);
        self
    }

    pub fn binding_to(mut self, addr: SocketAddr) -> Self {
        self.bind = Some(addr);
        self
    }

    pub fn with_default_traces(mut self) -> Self {
        self.router = self.router.route_layer(from_extractor::<Metrics>()).layer(
            TraceLayer::new(|request| {
                request_span!(
                    request,
                    account.user_id = field::Empty,
                    request.params.project_name = field::Empty,
                    request.params.user_id = field::Empty,
                )
            })
            .with_propagation()
            .build(),
        );
        self
    }

    pub fn with_default_routes(mut self) -> Self {
        let admin_routes = Router::new()
            .route("/projects", get(get_projects))
            .route(
                "/projects/change-owner/:project_name/:new_user_id",
                get(change_project_owner),
            )
            .route("/revive", post(revive_projects))
            .route("/destroy", post(destroy_projects))
            .route("/idle-cch", post(idle_cch_projects))
            .route("/stats/load", get(get_load_admin).delete(delete_load_admin))
            .layer(ScopedLayer::new(vec![Scope::Admin]));

        const CARGO_SHUTTLE_VERSION: &str = env!("CARGO_PKG_VERSION");

        let project_routes = Router::new()
            .route(
                "/projects/:project_name",
                get(get_project.layer(ScopedLayer::new(vec![Scope::Project])))
                    .delete(destroy_project.layer(ScopedLayer::new(vec![Scope::ProjectWrite])))
                    .post(create_project.layer(ScopedLayer::new(vec![Scope::ProjectWrite]))),
            )
            .route(
                "/projects/:project_name/delete",
                delete(delete_project.layer(ScopedLayer::new(vec![Scope::ProjectWrite]))),
            )
            .route("/projects/name/:project_name", get(check_project_name))
            .route(
                // catch these deployer endpoints for extra metrics or processing before/after being proxied
                "/projects/:project_name/services/:service_name",
                post(override_create_service)
                    .get(override_get_delete_service)
                    .delete(override_get_delete_service),
            )
            .route("/projects/:project_name/*any", any(route_project))
            .route_layer(middleware::from_fn(project_name_tracing_layer));

        let organization_routes = Router::new()
            .route("/", get(get_organizations))
            .route("/name/:organization_name", post(create_organization))
            .route(
                "/:organization_id",
                get(get_organization).delete(delete_organization),
            )
            .route("/:organization_id/projects", get(get_organization_projects))
            .route(
                "/:organization_id/projects/:project_id",
                post(transfer_project_to_organization).delete(transfer_project_from_organization),
            )
            .route("/:organization_id/members", get(get_organization_members))
            .route(
                "/:organization_id/members/:user_id",
                post(add_member_to_organization).delete(remove_member_from_organization),
            );

        self.router = self
            .router
            .route("/", get(get_status))
            .merge(project_routes)
            .nest("/organizations", organization_routes)
            .route(
                "/versions",
                get(|| async {
                    axum::Json(VersionInfo {
                        gateway: env!("CARGO_PKG_VERSION").parse().unwrap(),
                        // For now, these use the same version as gateway (we release versions in lockstep).
                        // Only one version is officially compatible, but more are in reality.
                        cargo_shuttle: env!("CARGO_PKG_VERSION").parse().unwrap(),
                        deployer: env!("CARGO_PKG_VERSION").parse().unwrap(),
                        runtime: CARGO_SHUTTLE_VERSION.parse().unwrap(),
                    })
                }),
            )
            .route(
                "/version/cargo-shuttle",
                get(|| async { CARGO_SHUTTLE_VERSION }),
            )
            .route(
                "/projects",
                get(get_projects_list.layer(ScopedLayer::new(vec![Scope::Project]))),
            )
            .route("/stats/load", post(post_load).delete(delete_load))
            .nest("/admin", admin_routes);

        self
    }

    pub fn with_auth_service(mut self, auth_uri: Uri, gateway_admin_key: String) -> Self {
        let auth_public_key = AuthPublicKey::new(auth_uri.clone());

        let jwt_cache_manager = CacheManager::new(1000);

        self.router = self
            .router
            .layer(JwtAuthenticationLayer::new(auth_public_key))
            .layer(ShuttleAuthLayer::new(
                auth_uri,
                gateway_admin_key,
                Arc::new(Box::new(jwt_cache_manager)),
            ));

        self
    }

    pub fn with_cors(mut self, cors_origin: &str) -> Self {
        let cors_layer = CorsLayer::new()
            .allow_methods(vec![Method::GET, Method::POST, Method::DELETE])
            .allow_headers(vec![AUTHORIZATION])
            .max_age(Duration::from_secs(60) * 10)
            .allow_origin(
                cors_origin
                    .parse::<HeaderValue>()
                    .expect("to be able to parse the CORS origin"),
            );

        self.router = self.router.layer(cors_layer);

        self
    }

    pub fn into_router(self) -> Router {
        let service = self.service.expect("a GatewayService is required");
        let sender = self.sender.expect("a task Sender is required");
        let posthog_client = self.posthog_client.expect("a task Sender is required");

        // Allow about 4 cores per build, but use at most 75% (* 3 / 4) of all cores and at least 1 core
        // Assumes each builder (deployer) is assigned 4 cores
        let concurrent_builds: usize = (num_cpus::get() * 3 / 4 / 4).max(1);

        let running_builds = Arc::new(Mutex::new(TtlCache::new(concurrent_builds)));

        self.router.with_state(RouterState {
            service,
            sender,
            posthog_client,
            running_builds,
        })
    }

    pub fn serve(self) -> impl Future<Output = Result<(), hyper::Error>> {
        let bind = self.bind.expect("a socket address to bind to is required");
        let router = self.into_router();
        axum::Server::bind(&bind).serve(router.into_make_service())
    }
}

#[cfg(test)]
pub mod tests {
    use std::sync::Arc;

    use axum::body::Body;
    use axum::headers::Authorization;
    use axum::http::Request;
    use futures::TryFutureExt;
    use http::Method;
    use hyper::body::to_bytes;
    use hyper::StatusCode;
    use serde_json::Value;
    use shuttle_backends::test_utils::gateway::PermissionsMock;
    use shuttle_common::claims::AccountTier;
    use shuttle_common::constants::limits::{MAX_PROJECTS_DEFAULT, MAX_PROJECTS_EXTRA};
    use test_context::test_context;
    use tokio::sync::mpsc::channel;
    use tokio::sync::oneshot;
    use tokio::time::sleep;
    use tower::Service;

    use super::*;
    use crate::project::Project;
    use crate::project::ProjectError;
    use crate::service::GatewayService;
    use crate::tests::{RequestBuilderExt, TestGateway, TestProject, World};

    #[tokio::test]
    async fn api_create_get_delete_projects() -> anyhow::Result<()> {
        let world = World::new().await;
        let service = Arc::new(
            GatewayService::init(
                world.args(),
                world.pool(),
                "".into(),
                Box::<PermissionsMock>::default(),
            )
            .await?,
        );

        let (sender, mut receiver) = channel::<BoxedTask>(256);
        tokio::spawn(async move {
            while receiver.recv().await.is_some() {
                // do not do any work with inbound requests
            }
        });

        let mut router = ApiBuilder::new()
            .with_service(Arc::clone(&service))
            .with_sender(sender)
            .with_default_routes()
            .with_auth_service(world.context().auth_uri, "dummykey".to_string())
            .into_router();

        let neo_key = world.create_user("neo", AccountTier::Basic);

        let create_project = |project: &str| {
            Request::builder()
                .method("POST")
                .uri(format!("/projects/{project}"))
                .header("Content-Type", "application/json")
                .body("{\"idle_minutes\": 3}".into())
                .unwrap()
        };

        let stop_project = |project: &str| {
            Request::builder()
                .method("DELETE")
                .uri(format!("/projects/{project}"))
                .body(Body::empty())
                .unwrap()
        };

        router
            .call(create_project("matrix"))
            .map_ok(|resp| assert_eq!(resp.status(), StatusCode::UNAUTHORIZED))
            .await
            .unwrap();

        let authorization = Authorization::bearer(&neo_key).unwrap();

        router
            .call(create_project("matrix").with_header(&authorization))
            .map_ok(|resp| {
                assert_eq!(resp.status(), StatusCode::OK);
            })
            .await
            .unwrap();

        router
            .call(create_project("matrix").with_header(&authorization))
            .map_ok(|resp| {
                assert_eq!(resp.status(), StatusCode::BAD_REQUEST);
            })
            .await
            .unwrap();

        let get_project = |project| {
            Request::builder()
                .method("GET")
                .uri(format!("/projects/{project}"))
                .body(Body::empty())
                .unwrap()
        };

        router
            .call(get_project("matrix"))
            .map_ok(|resp| {
                assert_eq!(resp.status(), StatusCode::UNAUTHORIZED);
            })
            .await
            .unwrap();

        router
            .call(get_project("matrix").with_header(&authorization))
            .map_ok(|resp| {
                assert_eq!(resp.status(), StatusCode::OK);
            })
            .await
            .unwrap();

        router
            .call(stop_project("matrix").with_header(&authorization))
            .map_ok(|resp| {
                assert_eq!(resp.status(), StatusCode::OK);
            })
            .await
            .unwrap();

        router
            .call(create_project("reloaded").with_header(&authorization))
            .map_ok(|resp| {
                assert_eq!(resp.status(), StatusCode::OK);
            })
            .await
            .unwrap();

        let trinity_key = world.create_user("trinity", AccountTier::Basic);

        let authorization = Authorization::bearer(&trinity_key).unwrap();

        router
            .call(get_project("reloaded").with_header(&authorization))
            .map_ok(|resp| assert_eq!(resp.status(), StatusCode::NOT_FOUND))
            .await
            .unwrap();

        router
            .call(stop_project("reloaded").with_header(&authorization))
            .map_ok(|resp| {
                assert_eq!(resp.status(), StatusCode::NOT_FOUND);
            })
            .await
            .unwrap();

        let get_load = || {
            Request::builder()
                .method("GET")
                .uri("/admin/stats/load")
                .body(Body::empty())
                .unwrap()
        };

        // Non-admin user cannot access admin routes
        router
            .call(get_load().with_header(&authorization))
            .map_ok(|resp| {
                assert_eq!(resp.status(), StatusCode::FORBIDDEN);
            })
            .await
            .unwrap();

        // Create new admin user
        let admin_neo_key = world.create_user("admin-neo", AccountTier::Basic);
        world.set_super_user("admin-neo");

        let authorization = Authorization::bearer(&admin_neo_key).unwrap();

        // Admin user can access admin routes
        router
            .call(get_load().with_header(&authorization))
            .map_ok(|resp| {
                assert_eq!(resp.status(), StatusCode::OK);
            })
            .await
            .unwrap();

        // TODO: setting the user to admin here doesn't update the cached token, so the
        // commands will still fail. We need to add functionality for this or modify the test.
        // world.set_super_user("trinity");

        // router
        //     .call(get_project("reloaded").with_header(&authorization))
        //     .map_ok(|resp| assert_eq!(resp.status(), StatusCode::OK))
        //     .await
        //     .unwrap();

        // router
        //     .call(delete_project("reloaded").with_header(&authorization))
        //     .map_ok(|resp| {
        //         assert_eq!(resp.status(), StatusCode::OK);
        //     })
        //     .await
        //     .unwrap();

        // // delete returns 404 for project that doesn't exist
        // router
        //     .call(delete_project("resurrections").with_header(&authorization))
        //     .map_ok(|resp| {
        //         assert_eq!(resp.status(), StatusCode::NOT_FOUND);
        //     })
        //     .await
        //     .unwrap();

        Ok(())
    }

    #[tokio::test]
    async fn api_create_project_limits() -> anyhow::Result<()> {
        let world = World::new().await;
        let service = Arc::new(
            GatewayService::init(
                world.args(),
                world.pool(),
                "".into(),
                Box::<PermissionsMock>::default(),
            )
            .await?,
        );

        let (sender, mut receiver) = channel::<BoxedTask>(256);
        tokio::spawn(async move {
            while receiver.recv().await.is_some() {
                // do not do any work with inbound requests
            }
        });

        let mut router = ApiBuilder::new()
            .with_service(Arc::clone(&service))
            .with_sender(sender)
            .with_default_routes()
            .with_auth_service(world.context().auth_uri, "dummykey".to_string())
            .into_router();

        let neo_key = world.create_user("neo", AccountTier::Basic);

        let create_project = |project: &str| {
            Request::builder()
                .method("POST")
                .uri(format!("/projects/{project}"))
                .header("Content-Type", "application/json")
                .body("{\"idle_minutes\": 3}".into())
                .unwrap()
        };

        let authorization = Authorization::bearer(&neo_key).unwrap();

        // Creating three projects for a basic user succeeds.
        for i in 0..MAX_PROJECTS_DEFAULT {
            router
                .call(create_project(format!("matrix-{i}").as_str()).with_header(&authorization))
                .map_ok(|resp| {
                    assert_eq!(resp.status(), StatusCode::OK);
                })
                .await
                .unwrap();
        }

        // Creating one more project hits the project limit.
        router
            .call(create_project("resurrections").with_header(&authorization))
            .map_ok(|resp| {
                assert_eq!(resp.status(), StatusCode::FORBIDDEN);
            })
            .await
            .unwrap();

        // Create a new admin user. We can't simply make the previous user an admin, since their token
        // will live in the auth cache without the admin scope.
        let trinity_key = world.create_user("trinity", AccountTier::Basic);
        world.set_super_user("trinity");
        let authorization = Authorization::bearer(&trinity_key).unwrap();

        // Creating more than the basic and pro limit of projects for an admin user succeeds.
        for i in 0..MAX_PROJECTS_EXTRA + 1 {
            router
                .call(create_project(format!("reloaded-{i}").as_str()).with_header(&authorization))
                .map_ok(|resp| {
                    assert_eq!(resp.status(), StatusCode::OK);
                })
                .await
                .unwrap();
        }

        Ok(())
    }

    #[test_context(TestGateway)]
    #[tokio::test]
    async fn api_create_project_above_container_limit(gateway: &mut TestGateway) {
        let _ = gateway.create_project("matrix").await;
        let cch_code = gateway.try_create_project("cch23-project").await;

        assert_eq!(cch_code, StatusCode::SERVICE_UNAVAILABLE);

        // It should be possible to still create a normal project
        let _normal_project = gateway.create_project("project").await;

        let more_code = gateway.try_create_project("project-normal-2").await;

        assert_eq!(
            more_code,
            StatusCode::SERVICE_UNAVAILABLE,
            "more normal projects should not go over soft limit"
        );

        // A pro user can go over the soft limits
        let pro_user = gateway.new_authorization_bearer("trinity", AccountTier::Pro);
        let _long_running = gateway.user_create_project("reload", &pro_user).await;

        // A pro user cannot go over the hard limits
        let code = gateway
            .try_user_create_project("training-simulation", &pro_user)
            .await;

        assert_eq!(code, StatusCode::SERVICE_UNAVAILABLE);
    }

    #[test_context(TestGateway)]
    #[tokio::test]
    async fn start_idle_project_when_above_container_limit(gateway: &mut TestGateway) {
        let mut cch_idle_project = gateway.create_project("cch23-project").await;
        // RUNNING PROJECTS = 1 [cch_idle_project]
        // Run four health checks to get the project to go into idle mode (cch projects always default to 5 min of idle time)
        cch_idle_project.run_health_check().await;
        cch_idle_project.run_health_check().await;
        cch_idle_project.run_health_check().await;
        cch_idle_project.run_health_check().await;

        cch_idle_project
            .wait_for_state(project::State::Stopped)
            .await;
        // RUNNING PROJECTS = 0 []
        let mut normal_idle_project = gateway.create_project("project").await;
        // RUNNING PROJECTS = 1 [normal_idle_project]
        // Run two health checks to get the project to go into idle mode
        normal_idle_project.run_health_check().await;
        normal_idle_project.run_health_check().await;

        normal_idle_project
            .wait_for_state(project::State::Stopped)
            .await;
        // RUNNING PROJECTS = 0 []
        let mut normal_idle_project2 = gateway.create_project("project-2").await;
        // RUNNING PROJECTS = 1 [normal_idle_project2]
        // Run two health checks to get the project to go into idle mode
        normal_idle_project2.run_health_check().await;
        normal_idle_project2.run_health_check().await;

        normal_idle_project2
            .wait_for_state(project::State::Stopped)
            .await;
        // RUNNING PROJECTS = 0 []
        let pro_user = gateway.new_authorization_bearer("trinity", AccountTier::Pro);
        let mut long_running = gateway.user_create_project("matrix", &pro_user).await;
        // RUNNING PROJECTS = 1 [long_running]
        // Now try to start the idle projects
        let cch_code = cch_idle_project
            .router_call(Method::GET, "/services/cch23-project")
            .await;
        // RUNNING PROJECTS = 1 [long_running]

        assert_eq!(cch_code, StatusCode::SERVICE_UNAVAILABLE);

        let normal_code = normal_idle_project
            .router_call(Method::GET, "/services/project")
            .await;
        // RUNNING PROJECTS = 2 [long_running, normal_idle_project]

        assert_eq!(
            normal_code,
            StatusCode::NOT_FOUND,
            "should not be able to find a service since nothing was deployed"
        );

        let normal_code2 = normal_idle_project2
            .router_call(Method::GET, "/services/project")
            .await;
        // RUNNING PROJECTS = 2 [long_running, normal_idle_project]

        assert_eq!(
            normal_code2,
            StatusCode::SERVICE_UNAVAILABLE,
            "should not be able to wake project that will go over soft limit"
        );

        // Now try to start a pro user's project
        // Have it idle so that we can wake it up
        long_running.run_health_check().await;
        long_running.run_health_check().await;

        long_running.wait_for_state(project::State::Stopped).await;
        // RUNNING PROJECTS = 1 [normal_idle_project]

        let normal_code2 = normal_idle_project2
            .router_call(Method::GET, "/services/project")
            .await;
        // RUNNING PROJECTS = 2 [normal_idle_project, normal_idle_project2]

        assert_eq!(
            normal_code2,
            StatusCode::NOT_FOUND,
            "should not be able to find a service since nothing was deployed"
        );

        let long_running_code = long_running
            .router_call(Method::GET, "/services/project")
            .await;
        // RUNNING PROJECTS = 3 [normal_idle_project, normal_idle_project2, long_running]

        assert_eq!(
            long_running_code,
            StatusCode::NOT_FOUND,
            "should be able to wake the project of a pro user. Even if we are over the soft limit"
        );

        // Now try to start a pro user's project when we are at the hard limit
        long_running.run_health_check().await;
        long_running.run_health_check().await;

        long_running.wait_for_state(project::State::Stopped).await;
        // RUNNING PROJECTS = 2 [normal_idle_project, normal_idle_project2]
        let _extra = gateway.user_create_project("reloaded", &pro_user).await;
        // RUNNING PROJECTS = 3 [normal_idle_project, normal_idle_project2, _extra]

        let long_running_code = long_running
            .router_call(Method::GET, "/services/project")
            .await;
        // RUNNING PROJECTS = 3 [normal_idle_project, normal_idle_project2, _extra]

        assert_eq!(
            long_running_code,
            StatusCode::SERVICE_UNAVAILABLE,
            "should be able to wake the project of a pro user. Even if we are over the soft limit"
        );
    }

    #[test_context(TestProject)]
    #[tokio::test]
    async fn api_delete_project_that_is_ready(project: &mut TestProject) {
        assert_eq!(
            project.router_call(Method::DELETE, "/delete").await,
            StatusCode::OK
        );
    }

    #[test_context(TestProject)]
    #[tokio::test]
    async fn api_delete_project_that_is_stopped(project: &mut TestProject) {
        // Run two health checks to get the project to go into idle mode
        project.run_health_check().await;
        project.run_health_check().await;

        project.wait_for_state(project::State::Stopped).await;

        assert_eq!(
            project.router_call(Method::DELETE, "/delete").await,
            StatusCode::OK
        );
    }

    #[test_context(TestProject)]
    #[tokio::test]
    async fn api_delete_project_that_is_destroyed(project: &mut TestProject) {
        project.destroy_project().await;

        assert_eq!(
            project.router_call(Method::DELETE, "/delete").await,
            StatusCode::OK
        );
    }

    #[test_context(TestProject)]
    #[tokio::test]
    async fn api_delete_project_that_has_resources(project: &mut TestProject) {
        project.deploy("../examples/rocket/secrets").await;
        project.stop_service().await;

        assert_eq!(
            project.router_call(Method::DELETE, "/delete").await,
            StatusCode::OK
        );
    }

    #[test_context(TestProject)]
    #[tokio::test]
    async fn api_delete_project_that_has_resources_but_fails_to_remove_them(
        project: &mut TestProject,
    ) {
        project.deploy("../examples/axum/metadata").await;
        project.stop_service().await;

        assert_eq!(
            project.router_call(Method::DELETE, "/delete").await,
            StatusCode::INTERNAL_SERVER_ERROR
        );
    }

    #[test_context(TestProject)]
    #[tokio::test]
    async fn api_delete_project_that_has_running_deployment(project: &mut TestProject) {
        project.deploy("../examples/axum/hello-world").await;

        assert_eq!(
            project.router_call(Method::DELETE, "/delete").await,
            StatusCode::OK
        );
    }

    #[test_context(TestProject)]
    #[tokio::test]
    async fn api_delete_project_that_is_building(project: &mut TestProject) {
        project.just_deploy("../examples/axum/hello-world").await;

        // Wait a bit to it to progress in the queue
        sleep(Duration::from_secs(2)).await;

        assert_eq!(
            project.router_call(Method::DELETE, "/delete").await,
            StatusCode::BAD_REQUEST
        );
    }

    #[test_context(TestProject)]
    #[tokio::test]
    async fn api_delete_project_that_is_errored(project: &mut TestProject) {
        project
            .update_state(Project::Errored(ProjectError::internal(
                "Mr. Anderson is here",
            )))
            .await;

        assert_eq!(
            project.router_call(Method::DELETE, "/delete").await,
            StatusCode::OK
        );
    }

    #[tokio::test(flavor = "multi_thread")]
    async fn status() {
        let world = World::new().await;
        let service = Arc::new(
            GatewayService::init(
                world.args(),
                world.pool(),
                "".into(),
                Box::<PermissionsMock>::default(),
            )
            .await
            .unwrap(),
        );

        let (sender, mut receiver) = channel::<BoxedTask>(1);
        let (ctl_send, ctl_recv) = oneshot::channel();
        let (done_send, done_recv) = oneshot::channel();
        let worker = tokio::spawn(async move {
            let mut done_send = Some(done_send);
            // do not process until instructed
            ctl_recv.await.unwrap();

            while receiver.recv().await.is_some() {
                done_send.take().unwrap().send(()).unwrap();
                // do nothing
            }
        });

        let mut router = ApiBuilder::new()
            .with_service(Arc::clone(&service))
            .with_sender(sender)
            .with_default_routes()
            .with_auth_service(world.context().auth_uri, "dummykey".to_string())
            .into_router();

        let get_status = || {
            Request::builder()
                .method("GET")
                .uri("/")
                .body(Body::empty())
                .unwrap()
        };

        let resp = router.call(get_status()).await.unwrap();
        assert_eq!(resp.status(), StatusCode::OK);

        let matrix: ProjectName = "matrix".parse().unwrap();

        let neo_key = world.create_user("neo", AccountTier::Basic);
        let authorization = Authorization::bearer(&neo_key).unwrap();

        let create_project = Request::builder()
            .method("POST")
            .uri(format!("/projects/{matrix}"))
            .header("Content-Type", "application/json")
            .body("{\"idle_minutes\": 3}".into())
            .unwrap()
            .with_header(&authorization);

        router.call(create_project).await.unwrap();

        let resp = router.call(get_status()).await.unwrap();
        let body = to_bytes(resp.into_body()).await.unwrap();

        // The status check response will be a JSON array of objects.
        let resp: Value = serde_json::from_slice(&body).unwrap();

        // The gateway health status will always be the first element in the array.
        assert_eq!(resp[0][1]["status"], "unhealthy".to_string());

        ctl_send.send(()).unwrap();
        done_recv.await.unwrap();

        let resp = router.call(get_status()).await.unwrap();
        let body = to_bytes(resp.into_body()).await.unwrap();

        let resp: Value = serde_json::from_slice(&body).unwrap();

        assert_eq!(resp[0][1]["status"], "degraded".to_string());

        worker.abort();
        let _ = worker.await;

        let resp = router.call(get_status()).await.unwrap();
        let body = to_bytes(resp.into_body()).await.unwrap();

        let resp: Value = serde_json::from_slice(&body).unwrap();

        assert_eq!(resp[0][1]["status"], "unhealthy".to_string());
    }
}<|MERGE_RESOLUTION|>--- conflicted
+++ resolved
@@ -108,13 +108,8 @@
 #[instrument(skip(service))]
 async fn get_project(
     State(RouterState { service, .. }): State<RouterState>,
-<<<<<<< HEAD
     ScopedUser { scope, claim }: ScopedUser,
-) -> Result<AxumJson<project::Response>, Error> {
-=======
-    ScopedUser { scope, .. }: ScopedUser,
 ) -> Result<AxumJson<project::Response>, ApiError> {
->>>>>>> 4e7745fa
     let project = service.find_project_by_name(&scope).await?;
     let idle_minutes = project.state.idle_minutes();
     let owner = service
@@ -153,17 +148,7 @@
     Claim { sub, .. }: Claim,
 ) -> Result<AxumJson<Vec<project::Response>>, ApiError> {
     let mut projects = vec![];
-<<<<<<< HEAD
-    for proj_id in service
-        .permit_client
-        .get_personal_projects(&sub)
-        .await
-        .map_err(|_| Error::from(ErrorKind::Internal))?
-    {
-=======
-    for p in service.permit_client.get_user_projects(&sub).await? {
-        let proj_id = p.resource.expect("project resource").key;
->>>>>>> 4e7745fa
+    for proj_id in service.permit_client.get_personal_projects(&sub).await? {
         let project = service.find_project_by_id(&proj_id).await?;
         let idle_minutes = project.state.idle_minutes();
         let owner = service
@@ -539,7 +524,7 @@
     State(RouterState { service, .. }): State<RouterState>,
     CustomErrorPath(organization_id): CustomErrorPath<String>,
     Claim { sub, .. }: Claim,
-) -> Result<AxumJson<organization::Response>, Error> {
+) -> Result<AxumJson<organization::Response>, ApiError> {
     let org = service
         .permit_client
         .get_organization(&sub, &organization_id)
