--- conflicted
+++ resolved
@@ -22,13 +22,9 @@
 use tokio::sync::mpsc::Sender;
 use tokio::sync::{Mutex, MutexGuard};
 use tower_http::trace::TraceLayer;
-<<<<<<< HEAD
-use tracing::{debug, debug_span, field, Span};
+use tracing::{debug, debug_span, field, instrument, Span};
 use ttl_cache::TtlCache;
 use uuid::Uuid;
-=======
-use tracing::{debug, debug_span, field, instrument, Span};
->>>>>>> 18767f07
 
 use crate::acme::{AcmeClient, CustomDomain};
 use crate::auth::{Admin, ScopedUser, User};
@@ -194,7 +190,7 @@
         .unwrap()
 }
 
-<<<<<<< HEAD
+#[instrument(skip_all)]
 async fn post_load(
     State(RouterState { running_builds, .. }): State<RouterState>,
     AxumJson(build): AxumJson<stats::LoadRequest>,
@@ -212,6 +208,7 @@
     Ok(AxumJson(load))
 }
 
+#[instrument(skip_all)]
 async fn delete_load(
     State(RouterState { running_builds, .. }): State<RouterState>,
     AxumJson(build): AxumJson<stats::LoadRequest>,
@@ -235,9 +232,7 @@
     }
 }
 
-=======
 #[instrument(skip_all)]
->>>>>>> 18767f07
 async fn revive_projects(
     _: Admin,
     State(RouterState {
