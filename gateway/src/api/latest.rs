use std::io::Cursor;
use std::net::SocketAddr;
use std::sync::Arc;
use std::time::Duration;

use axum::body::{Body, BoxBody};
use axum::extract::{Extension, MatchedPath, Path, State};
use axum::http::Request;
use axum::middleware::from_extractor;
use axum::response::Response;
use axum::routing::{any, get, post};
use axum::{Json as AxumJson, Router};
use fqdn::FQDN;
use futures::Future;
use http::StatusCode;
use instant_acme::{AccountCredentials, ChallengeType};
use serde::{Deserialize, Serialize};
use shuttle_common::backends::metrics::Metrics;
use shuttle_common::models::error::ErrorKind;
use shuttle_common::models::{project, user};
use tokio::sync::mpsc::Sender;
use tower_http::trace::TraceLayer;
use tracing::{debug, debug_span, field, Span};

use crate::acme::{AcmeClient, CustomDomain};
use crate::auth::{Admin, ScopedUser, User};
use crate::project::{Project, ProjectCreating};
use crate::task::{self, BoxedTask, TaskResult};
use crate::tls::GatewayCertResolver;
use crate::worker::WORKER_QUEUE_SIZE;
use crate::{AccountName, Error, GatewayService, ProjectName};

pub const SVC_DEGRADED_THRESHOLD: usize = 128;

#[derive(Serialize, Deserialize)]
#[serde(rename_all = "lowercase")]
pub enum GatewayStatus {
    Healthy,
    Degraded,
    Unhealthy,
}

#[derive(Serialize, Deserialize)]
pub struct StatusResponse {
    status: GatewayStatus,
}

impl StatusResponse {
    pub fn healthy() -> Self {
        Self {
            status: GatewayStatus::Healthy,
        }
    }

    pub fn degraded() -> Self {
        Self {
            status: GatewayStatus::Degraded,
        }
    }

    pub fn unhealthy() -> Self {
        Self {
            status: GatewayStatus::Unhealthy,
        }
    }
}

async fn get_user(
    State(RouterState { service, .. }): State<RouterState>,
    Path(account_name): Path<AccountName>,
    _: Admin,
) -> Result<AxumJson<user::Response>, Error> {
    let user = User::retrieve_from_account_name(&service, account_name).await?;

    Ok(AxumJson(user.into()))
}

async fn post_user(
    State(RouterState { service, .. }): State<RouterState>,
    Path(account_name): Path<AccountName>,
    _: Admin,
) -> Result<AxumJson<user::Response>, Error> {
    let user = service.create_user(account_name).await?;

    Ok(AxumJson(user.into()))
}

async fn get_project(
    State(RouterState { service, .. }): State<RouterState>,
    ScopedUser { scope, .. }: ScopedUser,
) -> Result<AxumJson<project::Response>, Error> {
    let state = service.find_project(&scope).await?.into();
    let response = project::Response {
        name: scope.to_string(),
        state,
    };

    Ok(AxumJson(response))
}

async fn post_project(
    State(RouterState { service, sender }): State<RouterState>,
    User { name, .. }: User,
    Path(project): Path<ProjectName>,
) -> Result<AxumJson<project::Response>, Error> {
    let state = service
        .create_project(project.clone(), name.clone())
        .await?;

    service
        .new_task()
        .project(project.clone())
        .send(&sender)
        .await?;

    let response = project::Response {
        name: project.to_string(),
        state: state.into(),
    };

    Ok(AxumJson(response))
}

async fn delete_project(
    State(RouterState { service, sender }): State<RouterState>,
    ScopedUser { scope: project, .. }: ScopedUser,
) -> Result<AxumJson<project::Response>, Error> {
    let state = service.find_project(&project).await?;

    let mut response = project::Response {
        name: project.to_string(),
        state: state.into(),
    };

    if response.state == shuttle_common::models::project::State::Destroyed {
        return Ok(AxumJson(response));
    }

    // if project exists and isn't `Destroyed`, send destroy task
    service
        .new_task()
        .project(project)
        .and_then(task::destroy())
        .send(&sender)
        .await?;

    response.state = shuttle_common::models::project::State::Destroying;

    Ok(AxumJson(response))
}

async fn route_project(
    State(RouterState { service, .. }): State<RouterState>,
    scoped_user: ScopedUser,
    req: Request<Body>,
) -> Result<Response<Body>, Error> {
    service.route(&scoped_user, req).await
}

async fn get_status(State(RouterState { sender, .. }): State<RouterState>) -> Response<Body> {
    let (status, body) = if sender.is_closed() || sender.capacity() == 0 {
        (
            StatusCode::INTERNAL_SERVER_ERROR,
            StatusResponse::unhealthy(),
        )
    } else if sender.capacity() < WORKER_QUEUE_SIZE - SVC_DEGRADED_THRESHOLD {
        (StatusCode::OK, StatusResponse::degraded())
    } else {
        (StatusCode::OK, StatusResponse::healthy())
    };

    let body = serde_json::to_vec(&body).unwrap();
    Response::builder()
        .status(status)
        .body(body.into())
        .unwrap()
}

async fn revive_projects(
    _: Admin,
    State(RouterState { service, sender }): State<RouterState>,
) -> Result<(), Error> {
    crate::project::exec::revive(service, sender)
        .await
        .map_err(|_| Error::from_kind(ErrorKind::Internal))
}

async fn create_acme_account(
    _: Admin,
    Extension(acme_client): Extension<AcmeClient>,
    Path(email): Path<String>,
    AxumJson(acme_server): AxumJson<Option<String>>,
) -> Result<AxumJson<serde_json::Value>, Error> {
    let res = acme_client.create_account(&email, acme_server).await?;

    Ok(AxumJson(res))
}

async fn request_acme_certificate(
    _: Admin,
    State(RouterState { service, sender }): State<RouterState>,
    Extension(acme_client): Extension<AcmeClient>,
    Extension(resolver): Extension<Arc<GatewayCertResolver>>,
    Path((project_name, fqdn)): Path<(ProjectName, String)>,
    AxumJson(credentials): AxumJson<AccountCredentials<'_>>,
) -> Result<String, Error> {
    let fqdn: FQDN = fqdn
        .parse()
        .map_err(|_err| Error::from(ErrorKind::InvalidCustomDomain))?;

    let (certs, private_key) = match service.project_details_for_custom_domain(&fqdn).await {
        Ok(CustomDomain {
            certificate,
            private_key,
            ..
        }) => (certificate, private_key),
        Err(err) if err.kind() == ErrorKind::CustomDomainNotFound => {
            let (certs, private_key) = acme_client
                .create_certificate(&fqdn.to_string(), ChallengeType::Http01, credentials)
                .await?;
            service
                .create_custom_domain(project_name.clone(), &fqdn, &certs, &private_key)
                .await?;
            (certs, private_key)
        }
        Err(err) => return Err(err),
    };

    // destroy and recreate the project with the new domain
    service
        .new_task()
        .project(project_name)
        .and_then(task::destroy())
        .and_then(task::run_until_done())
        .and_then(task::run({
            let fqdn = fqdn.to_string();
            move |ctx| {
                let fqdn = fqdn.clone();
                async move {
                    let creating = ProjectCreating::new_with_random_initial_key(ctx.project_name)
                        .with_fqdn(fqdn);
                    TaskResult::Done(Project::Creating(creating))
                }
            }
        }))
        .send(&sender)
        .await?;

    let mut buf = Vec::new();
    buf.extend(certs.as_bytes());
    buf.extend(private_key.as_bytes());
    resolver
        .serve_pem(&fqdn.to_string(), Cursor::new(buf))
        .await?;

    Ok("certificate created".to_string())
}

<<<<<<< HEAD
async fn get_projects(
    _: Admin,
    Extension(service): Extension<Arc<GatewayService>>,
) -> Result<AxumJson<Vec<project::AdminResponse>>, Error> {
    let projects = service
        .iter_projects_detailed()
        .await?
        .into_iter()
        .map(Into::into)
        .collect();

    Ok(AxumJson(projects))
}

pub fn make_api(
    service: Arc<GatewayService>,
    acme_client: AcmeClient,
    sender: Sender<BoxedTask>,
) -> Router<Body> {
    debug!("making api route");

    Router::<Body>::new()
        .route(
            "/",
            get(get_status)
        )
        .route(
            "/projects/:project",
            get(get_project).delete(delete_project).post(post_project)
        )
        .route("/users/:account_name", get(get_user).post(post_user))
        .route("/projects/:project/*any", any(route_project))
        .route("/admin/revive", post(revive_projects))
        .route("/admin/acme/:email", post(create_acme_account))
        .route("/admin/acme/request/:project_name/:fqdn", post(request_acme_certificate))
        .route("/admin/projects", get(get_projects))
        .layer(Extension(service))
        .layer(Extension(acme_client))
        .layer(Extension(sender))
        .layer(
=======
#[derive(Clone)]
pub(crate) struct RouterState {
    pub service: Arc<GatewayService>,
    pub sender: Sender<BoxedTask>,
}

pub struct ApiBuilder {
    router: Router<RouterState>,
    service: Option<Arc<GatewayService>>,
    sender: Option<Sender<BoxedTask>>,
    bind: Option<SocketAddr>,
}

impl Default for ApiBuilder {
    fn default() -> Self {
        Self::new()
    }
}

impl ApiBuilder {
    pub fn new() -> Self {
        Self {
            router: Router::new(),
            service: None,
            sender: None,
            bind: None,
        }
    }

    pub fn with_acme(mut self, acme: AcmeClient, resolver: Arc<GatewayCertResolver>) -> Self {
        self.router = self
            .router
            .route("/admin/acme/:email", post(create_acme_account))
            .route(
                "/admin/acme/request/:project_name/:fqdn",
                post(request_acme_certificate),
            )
            .layer(Extension(acme))
            .layer(Extension(resolver));
        self
    }

    pub fn with_service(mut self, service: Arc<GatewayService>) -> Self {
        self.service = Some(service);
        self
    }

    pub fn with_sender(mut self, sender: Sender<BoxedTask>) -> Self {
        self.sender = Some(sender);
        self
    }

    pub fn binding_to(mut self, addr: SocketAddr) -> Self {
        self.bind = Some(addr);
        self
    }

    pub fn with_default_traces(mut self) -> Self {
        self.router = self.router.route_layer(from_extractor::<Metrics>()).layer(
>>>>>>> 961964a8
            TraceLayer::new_for_http()
                .make_span_with(|request: &Request<Body>| {
                    let path = if let Some(path) = request.extensions().get::<MatchedPath>() {
                        path.as_str()
                    } else {
                        ""
                    };

                    debug_span!(
                        "request",
                        http.uri = %request.uri(),
                        http.method = %request.method(),
                        http.status_code = field::Empty,
                        account.name = field::Empty,
                        // A bunch of extra things for metrics
                        // Should be able to make this clearer once `Valuable` support lands in tracing
                        request.path = path,
                        request.params.project_name = field::Empty,
                        request.params.account_name = field::Empty,
                    )
                })
                .on_response(
                    |response: &Response<BoxBody>, latency: Duration, span: &Span| {
                        span.record("http.status_code", response.status().as_u16());
                        debug!(
                            latency = format_args!("{} ns", latency.as_nanos()),
                            "finished processing request"
                        );
                    },
                ),
        );
        self
    }

    pub fn with_default_routes(mut self) -> Self {
        self.router = self
            .router
            .route("/", get(get_status))
            .route(
                "/projects/:project_name",
                get(get_project).delete(delete_project).post(post_project),
            )
            .route("/users/:account_name", get(get_user).post(post_user))
            .route("/projects/:project_name/*any", any(route_project))
            .route("/admin/revive", post(revive_projects));
        self
    }

    pub fn into_router(self) -> Router {
        let service = self.service.expect("a GatewayService is required");
        let sender = self.sender.expect("a task Sender is required");

        self.router.with_state(RouterState { service, sender })
    }

    pub fn serve(self) -> impl Future<Output = Result<(), hyper::Error>> {
        let bind = self.bind.expect("a socket address to bind to is required");
        let router = self.into_router();
        axum::Server::bind(&bind).serve(router.into_make_service())
    }
}

#[cfg(test)]
pub mod tests {
    use std::sync::Arc;

    use axum::body::Body;
    use axum::headers::Authorization;
    use axum::http::Request;
    use futures::TryFutureExt;
    use hyper::StatusCode;
    use tokio::sync::mpsc::channel;
    use tokio::sync::oneshot;
    use tower::Service;

    use super::*;
    use crate::service::GatewayService;
    use crate::tests::{RequestBuilderExt, World};

    #[tokio::test]
    async fn api_create_get_delete_projects() -> anyhow::Result<()> {
        let world = World::new().await;
        let service = Arc::new(GatewayService::init(world.args(), world.pool()).await);

        let (sender, mut receiver) = channel::<BoxedTask>(256);
        tokio::spawn(async move {
            while receiver.recv().await.is_some() {
                // do not do any work with inbound requests
            }
        });

        let mut router = ApiBuilder::new()
            .with_service(Arc::clone(&service))
            .with_sender(sender)
            .with_default_routes()
            .into_router();

        let neo = service.create_user("neo".parse().unwrap()).await?;

        let create_project = |project: &str| {
            Request::builder()
                .method("POST")
                .uri(format!("/projects/{project}"))
                .body(Body::empty())
                .unwrap()
        };

        let delete_project = |project: &str| {
            Request::builder()
                .method("DELETE")
                .uri(format!("/projects/{project}"))
                .body(Body::empty())
                .unwrap()
        };

        router
            .call(create_project("matrix"))
            .map_ok(|resp| assert_eq!(resp.status(), StatusCode::UNAUTHORIZED))
            .await
            .unwrap();

        let authorization = Authorization::bearer(neo.key.as_str()).unwrap();

        router
            .call(create_project("matrix").with_header(&authorization))
            .map_ok(|resp| {
                assert_eq!(resp.status(), StatusCode::OK);
            })
            .await
            .unwrap();

        router
            .call(create_project("matrix").with_header(&authorization))
            .map_ok(|resp| {
                assert_eq!(resp.status(), StatusCode::BAD_REQUEST);
            })
            .await
            .unwrap();

        let get_project = |project| {
            Request::builder()
                .method("GET")
                .uri(format!("/projects/{project}"))
                .body(Body::empty())
                .unwrap()
        };

        router
            .call(get_project("matrix"))
            .map_ok(|resp| {
                assert_eq!(resp.status(), StatusCode::UNAUTHORIZED);
            })
            .await
            .unwrap();

        router
            .call(get_project("matrix").with_header(&authorization))
            .map_ok(|resp| {
                assert_eq!(resp.status(), StatusCode::OK);
            })
            .await
            .unwrap();

        router
            .call(delete_project("matrix").with_header(&authorization))
            .map_ok(|resp| {
                assert_eq!(resp.status(), StatusCode::OK);
            })
            .await
            .unwrap();

        router
            .call(create_project("reloaded").with_header(&authorization))
            .map_ok(|resp| {
                assert_eq!(resp.status(), StatusCode::OK);
            })
            .await
            .unwrap();

        let trinity = service.create_user("trinity".parse().unwrap()).await?;

        let authorization = Authorization::bearer(trinity.key.as_str()).unwrap();

        router
            .call(get_project("reloaded").with_header(&authorization))
            .map_ok(|resp| assert_eq!(resp.status(), StatusCode::NOT_FOUND))
            .await
            .unwrap();

        router
            .call(delete_project("reloaded").with_header(&authorization))
            .map_ok(|resp| {
                assert_eq!(resp.status(), StatusCode::NOT_FOUND);
            })
            .await
            .unwrap();

        service
            .set_super_user(&"trinity".parse().unwrap(), true)
            .await?;

        router
            .call(get_project("reloaded").with_header(&authorization))
            .map_ok(|resp| assert_eq!(resp.status(), StatusCode::OK))
            .await
            .unwrap();

        router
            .call(delete_project("reloaded").with_header(&authorization))
            .map_ok(|resp| {
                assert_eq!(resp.status(), StatusCode::OK);
            })
            .await
            .unwrap();

        // delete returns 404 for project that doesn't exist
        router
            .call(delete_project("resurrections").with_header(&authorization))
            .map_ok(|resp| {
                assert_eq!(resp.status(), StatusCode::NOT_FOUND);
            })
            .await
            .unwrap();

        Ok(())
    }

    #[tokio::test]
    async fn api_create_get_users() -> anyhow::Result<()> {
        let world = World::new().await;
        let service = Arc::new(GatewayService::init(world.args(), world.pool()).await);

        let (sender, mut receiver) = channel::<BoxedTask>(256);
        tokio::spawn(async move {
            while receiver.recv().await.is_some() {
                // do not do any work with inbound requests
            }
        });

        let mut router = ApiBuilder::new()
            .with_service(Arc::clone(&service))
            .with_sender(sender)
            .with_default_routes()
            .into_router();

        let get_neo = || {
            Request::builder()
                .method("GET")
                .uri("/users/neo")
                .body(Body::empty())
                .unwrap()
        };

        let post_trinity = || {
            Request::builder()
                .method("POST")
                .uri("/users/trinity")
                .body(Body::empty())
                .unwrap()
        };

        router
            .call(get_neo())
            .map_ok(|resp| {
                assert_eq!(resp.status(), StatusCode::UNAUTHORIZED);
            })
            .await
            .unwrap();

        let user = service.create_user("neo".parse().unwrap()).await?;

        router
            .call(get_neo())
            .map_ok(|resp| {
                assert_eq!(resp.status(), StatusCode::UNAUTHORIZED);
            })
            .await
            .unwrap();

        let authorization = Authorization::bearer(user.key.as_str()).unwrap();

        router
            .call(get_neo().with_header(&authorization))
            .map_ok(|resp| {
                assert_eq!(resp.status(), StatusCode::FORBIDDEN);
            })
            .await
            .unwrap();

        router
            .call(post_trinity().with_header(&authorization))
            .map_ok(|resp| assert_eq!(resp.status(), StatusCode::FORBIDDEN))
            .await
            .unwrap();

        service.set_super_user(&user.name, true).await?;

        router
            .call(get_neo().with_header(&authorization))
            .map_ok(|resp| {
                assert_eq!(resp.status(), StatusCode::OK);
            })
            .await
            .unwrap();

        router
            .call(post_trinity().with_header(&authorization))
            .map_ok(|resp| assert_eq!(resp.status(), StatusCode::OK))
            .await
            .unwrap();

        router
            .call(post_trinity().with_header(&authorization))
            .map_ok(|resp| assert_eq!(resp.status(), StatusCode::BAD_REQUEST))
            .await
            .unwrap();

        Ok(())
    }

    #[tokio::test(flavor = "multi_thread")]
    async fn status() {
        let world = World::new().await;
        let service = Arc::new(GatewayService::init(world.args(), world.pool()).await);

        let (sender, mut receiver) = channel::<BoxedTask>(1);
        let (ctl_send, ctl_recv) = oneshot::channel();
        let (done_send, done_recv) = oneshot::channel();
        let worker = tokio::spawn(async move {
            let mut done_send = Some(done_send);
            // do not process until instructed
            ctl_recv.await.unwrap();

            while receiver.recv().await.is_some() {
                done_send.take().unwrap().send(()).unwrap();
                // do nothing
            }
        });

        let mut router = ApiBuilder::new()
            .with_service(Arc::clone(&service))
            .with_sender(sender)
            .with_default_routes()
            .into_router();

        let get_status = || {
            Request::builder()
                .method("GET")
                .uri("/")
                .body(Body::empty())
                .unwrap()
        };

        let resp = router.call(get_status()).await.unwrap();
        assert_eq!(resp.status(), StatusCode::OK);

        let neo: AccountName = "neo".parse().unwrap();
        let matrix: ProjectName = "matrix".parse().unwrap();

        let neo = service.create_user(neo).await.unwrap();
        let authorization = Authorization::bearer(neo.key.as_str()).unwrap();

        let create_project = Request::builder()
            .method("POST")
            .uri(format!("/projects/{matrix}"))
            .body(Body::empty())
            .unwrap()
            .with_header(&authorization);

        router.call(create_project).await.unwrap();

        let resp = router.call(get_status()).await.unwrap();
        assert_eq!(resp.status(), StatusCode::INTERNAL_SERVER_ERROR);

        ctl_send.send(()).unwrap();
        done_recv.await.unwrap();

        let resp = router.call(get_status()).await.unwrap();
        assert_eq!(resp.status(), StatusCode::OK);

        worker.abort();
        let _ = worker.await;

        let resp = router.call(get_status()).await.unwrap();
        assert_eq!(resp.status(), StatusCode::INTERNAL_SERVER_ERROR);
    }
}<|MERGE_RESOLUTION|>--- conflicted
+++ resolved
@@ -256,7 +256,6 @@
     Ok("certificate created".to_string())
 }
 
-<<<<<<< HEAD
 async fn get_projects(
     _: Admin,
     Extension(service): Extension<Arc<GatewayService>>,
@@ -271,33 +270,6 @@
     Ok(AxumJson(projects))
 }
 
-pub fn make_api(
-    service: Arc<GatewayService>,
-    acme_client: AcmeClient,
-    sender: Sender<BoxedTask>,
-) -> Router<Body> {
-    debug!("making api route");
-
-    Router::<Body>::new()
-        .route(
-            "/",
-            get(get_status)
-        )
-        .route(
-            "/projects/:project",
-            get(get_project).delete(delete_project).post(post_project)
-        )
-        .route("/users/:account_name", get(get_user).post(post_user))
-        .route("/projects/:project/*any", any(route_project))
-        .route("/admin/revive", post(revive_projects))
-        .route("/admin/acme/:email", post(create_acme_account))
-        .route("/admin/acme/request/:project_name/:fqdn", post(request_acme_certificate))
-        .route("/admin/projects", get(get_projects))
-        .layer(Extension(service))
-        .layer(Extension(acme_client))
-        .layer(Extension(sender))
-        .layer(
-=======
 #[derive(Clone)]
 pub(crate) struct RouterState {
     pub service: Arc<GatewayService>,
@@ -335,6 +307,7 @@
                 "/admin/acme/request/:project_name/:fqdn",
                 post(request_acme_certificate),
             )
+            .route("/admin/projects", get(get_projects))
             .layer(Extension(acme))
             .layer(Extension(resolver));
         self
@@ -357,7 +330,6 @@
 
     pub fn with_default_traces(mut self) -> Self {
         self.router = self.router.route_layer(from_extractor::<Metrics>()).layer(
->>>>>>> 961964a8
             TraceLayer::new_for_http()
                 .make_span_with(|request: &Request<Body>| {
                     let path = if let Some(path) = request.extensions().get::<MatchedPath>() {
