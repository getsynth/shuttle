use std::io::Cursor;
use std::net::SocketAddr;
use std::ops::Sub;
use std::sync::Arc;
use std::time::Duration;

use axum::body::Body;
use axum::extract::{Extension, Path, Query, State};
use axum::handler::Handler;
use axum::http::Request;
use axum::middleware::from_extractor;
use axum::response::Response;
use axum::routing::{any, get, post};
use axum::{Json as AxumJson, Router};
use fqdn::FQDN;
use futures::Future;
use http::Uri;
use instant_acme::{AccountCredentials, ChallengeType};
use serde::{Deserialize, Serialize};
use shuttle_common::backends::auth::{AuthPublicKey, JwtAuthenticationLayer, ScopedLayer};
use shuttle_common::backends::cache::CacheManager;
use shuttle_common::backends::metrics::{Metrics, TraceLayer};
use shuttle_common::claims::{Scope, EXP_MINUTES};
use shuttle_common::models::error::ErrorKind;
use shuttle_common::models::{project, stats};
use shuttle_common::request_span;
use shuttle_proto::provisioner::provisioner_client::ProvisionerClient;
use shuttle_proto::provisioner::Ping;
use tokio::sync::mpsc::Sender;
use tokio::sync::{Mutex, MutexGuard};
use tower::ServiceBuilder;
use tracing::{field, instrument, trace};
use ttl_cache::TtlCache;
use utoipa::IntoParams;

use utoipa::openapi::security::{ApiKey, ApiKeyValue, SecurityScheme};
use utoipa::{Modify, OpenApi};
use utoipa_swagger_ui::SwaggerUi;
use uuid::Uuid;
use x509_parser::nom::AsBytes;
use x509_parser::parse_x509_certificate;
use x509_parser::pem::parse_x509_pem;
use x509_parser::time::ASN1Time;

use crate::acme::{AcmeClient, CustomDomain};
use crate::auth::{ScopedUser, User};
use crate::project::{ContainerInspectResponseExt, Project, ProjectCreating};
use crate::service::GatewayService;
use crate::task::{self, BoxedTask, TaskResult};
use crate::tls::{GatewayCertResolver, RENEWAL_VALIDITY_THRESHOLD_IN_DAYS};
use crate::worker::WORKER_QUEUE_SIZE;
use crate::{Error, ProjectName, AUTH_CLIENT};

use super::auth_layer::ShuttleAuthLayer;

pub const SVC_DEGRADED_THRESHOLD: usize = 128;
pub const SHUTTLE_GATEWAY_VARIANT: &str = "shuttle-gateway";

#[derive(Serialize, Deserialize)]
#[serde(rename_all = "lowercase")]
pub enum ComponentStatus {
    Healthy,
    Degraded,
    Unhealthy,
}

#[derive(Serialize, Deserialize)]
pub struct StatusResponse {
    status: ComponentStatus,
}

#[derive(Debug, Clone, Copy, Deserialize, IntoParams)]
pub struct PaginationDetails {
    /// Page to fetch, starting from 0.
    pub page: Option<u32>,
    /// Number of results per page.
    pub limit: Option<u32>,
}

impl StatusResponse {
    pub fn healthy() -> Self {
        Self {
            status: ComponentStatus::Healthy,
        }
    }

    pub fn degraded() -> Self {
        Self {
            status: ComponentStatus::Degraded,
        }
    }

    pub fn unhealthy() -> Self {
        Self {
            status: ComponentStatus::Unhealthy,
        }
    }
}

#[instrument(skip(service))]
#[utoipa::path(
    get,
    path = "/projects/{project_name}",
    responses(
        (status = 200, description = "Successfully got a specific project information.", body = shuttle_common::models::project::Response),
        (status = 500, description = "Server internal error.")
    ),
    params(
        ("project_name" = String, Path, description = "The name of the project."),
    )
)]
async fn get_project(
    State(RouterState { service, .. }): State<RouterState>,
    ScopedUser { scope, .. }: ScopedUser,
) -> Result<AxumJson<project::Response>, Error> {
    let project = service.find_project(&scope).await?;
<<<<<<< HEAD
    let idle_minutes = project.idle_minutes();

=======
>>>>>>> de362f82
    let response = project::Response {
        id: project.project_id.to_uppercase(),
        name: scope.to_string(),
<<<<<<< HEAD
        state: project.into(),
        idle_minutes,
=======
        state: project.state.into(),
>>>>>>> de362f82
    };

    Ok(AxumJson(response))
}

#[utoipa::path(
    get,
    path = "/projects",
    responses(
        (status = 200, description = "Successfully got the projects list.", body = [shuttle_common::models::project::Response]),
        (status = 500, description = "Server internal error.")
    ),
    params(
        PaginationDetails
    )
)]
async fn get_projects_list(
    State(RouterState { service, .. }): State<RouterState>,
    User { name, .. }: User,
    Query(PaginationDetails { page, limit }): Query<PaginationDetails>,
) -> Result<AxumJson<Vec<project::Response>>, Error> {
    let limit = limit.unwrap_or(u32::MAX);
    let page = page.unwrap_or(0);
    let projects = service
        // The `offset` is page size * amount of pages
        .iter_user_projects_detailed(&name, limit * page, limit)
        .await?
        .map(|project| project::Response {
<<<<<<< HEAD
            name: project.0.to_string(),
            idle_minutes: project.1.idle_minutes(),
            state: project.1.into(),
=======
            id: project.0.to_string().to_uppercase(),
            name: project.1.to_string(),
            state: project.2.into(),
>>>>>>> de362f82
        })
        .collect();

    Ok(AxumJson(projects))
}

#[instrument(skip_all, fields(%project_name))]
#[utoipa::path(
    post,
    path = "/projects/{project_name}",
    responses(
        (status = 200, description = "Successfully created a specific project.", body = shuttle_common::models::project::Response),
        (status = 500, description = "Server internal error.")
    ),
    params(
        ("project_name" = String, Path, description = "The name of the project."),
    )
)]
async fn create_project(
    State(RouterState {
        service, sender, ..
    }): State<RouterState>,
    User { name, claim, .. }: User,
    Path(project_name): Path<ProjectName>,
    AxumJson(config): AxumJson<project::Config>,
) -> Result<AxumJson<project::Response>, Error> {
    let is_admin = claim.scopes.contains(&Scope::Admin);
<<<<<<< HEAD
=======

>>>>>>> de362f82
    let project = service
        .create_project(
            project_name.clone(),
            name.clone(),
            is_admin,
            config.idle_minutes,
        )
        .await?;
    let idle_minutes = project.idle_minutes();

    service
        .new_task()
        .project(project_name.clone())
<<<<<<< HEAD
=======
        .and_then(task::run_until_done())
        .and_then(task::start_idle_deploys())
>>>>>>> de362f82
        .send(&sender)
        .await?;

    let response = project::Response {
<<<<<<< HEAD
        name: project_name.to_string(),
        state: project.into(),
        idle_minutes,
=======
        id: project.project_id.to_string().to_uppercase(),
        name: project_name.to_string(),
        state: project.state.into(),
>>>>>>> de362f82
    };

    Ok(AxumJson(response))
}

#[instrument(skip_all, fields(%project_name))]
#[utoipa::path(
    delete,
    path = "/projects/{project_name}",
    responses(
        (status = 200, description = "Successfully destroyed a specific project.", body = shuttle_common::models::project::Response),
        (status = 500, description = "Server internal error.")
    ),
    params(
        ("project_name" = String, Path, description = "The name of the project."),
    )
)]
async fn destroy_project(
    State(RouterState {
        service, sender, ..
    }): State<RouterState>,
    ScopedUser {
        scope: project_name,
        ..
    }: ScopedUser,
) -> Result<AxumJson<project::Response>, Error> {
    let project = service.find_project(&project_name).await?;
<<<<<<< HEAD
    let idle_minutes = project.idle_minutes();

    let mut response = project::Response {
        name: project_name.to_string(),
        state: project.into(),
        idle_minutes,
=======

    let mut response = project::Response {
        id: project.project_id.to_uppercase(),
        name: project_name.to_string(),
        state: project.state.into(),
>>>>>>> de362f82
    };

    if response.state == shuttle_common::models::project::State::Destroyed {
        return Ok(AxumJson(response));
    }

    // if project exists and isn't `Destroyed`, send destroy task
    service
        .new_task()
        .project(project_name)
        .and_then(task::destroy())
        .send(&sender)
        .await?;

    response.state = shuttle_common::models::project::State::Destroying;

    Ok(AxumJson(response))
}

#[instrument(skip_all, fields(scope = %scoped_user.scope))]
async fn route_project(
    State(RouterState {
        service, sender, ..
    }): State<RouterState>,
    scoped_user: ScopedUser,
    req: Request<Body>,
) -> Result<Response<Body>, Error> {
    let project_name = scoped_user.scope;
    let project = service.find_or_start_project(&project_name, sender).await?;
    service
        .route(&project.state, &project_name, &scoped_user.user.name, req)
        .await
}

#[utoipa::path(
    get,
    path = "/",
    responses(
        (status = 200, description = "Get the gateway operational status."),
        (status = 500, description = "Server internal error.")
    )
)]
async fn get_status(
    State(RouterState {
        sender, service, ..
    }): State<RouterState>,
) -> Response<Body> {
    let mut statuses = Vec::new();
    // Compute gateway status.
    if sender.is_closed() || sender.capacity() == 0 {
        statuses.push((SHUTTLE_GATEWAY_VARIANT, StatusResponse::unhealthy()));
    } else if sender.capacity() < WORKER_QUEUE_SIZE - SVC_DEGRADED_THRESHOLD {
        statuses.push((SHUTTLE_GATEWAY_VARIANT, StatusResponse::degraded()));
    } else {
        statuses.push((SHUTTLE_GATEWAY_VARIANT, StatusResponse::healthy()));
    };

    // Compute provisioner status.
    let provisioner_status = if let Ok(channel) = service.provisioner_host().connect().await {
        let channel = ServiceBuilder::new().service(channel);
        let mut provisioner_client = ProvisionerClient::new(channel);
        if provisioner_client.health_check(Ping {}).await.is_ok() {
            StatusResponse::healthy()
        } else {
            StatusResponse::unhealthy()
        }
    } else {
        StatusResponse::unhealthy()
    };

    statuses.push(("shuttle-provisioner", provisioner_status));

    // Compute auth status.
    let auth_status = {
        let response = AUTH_CLIENT.get(service.auth_uri().clone()).await;
        match response {
            Ok(response) if response.status() == 200 => StatusResponse::healthy(),
            Ok(_) | Err(_) => StatusResponse::unhealthy(),
        }
    };

    statuses.push(("shuttle-auth", auth_status));

    let body = serde_json::to_vec(&statuses).expect("could not make a json out of the statuses");
    Response::builder()
        .body(body.into())
        .expect("could not make a response with the status check response")
}

#[instrument(skip_all)]
#[utoipa::path(
    post,
    path = "/stats/load",
    responses(
        (status = 200, description = "Successfully fetched the build queue load.", body = shuttle_common::models::stats::LoadResponse),
        (status = 500, description = "Server internal error.")
    )
)]
async fn post_load(
    State(RouterState { running_builds, .. }): State<RouterState>,
    AxumJson(build): AxumJson<stats::LoadRequest>,
) -> Result<AxumJson<stats::LoadResponse>, Error> {
    let mut running_builds = running_builds.lock().await;

    trace!(id = %build.id, "checking build queue");
    let mut load = calculate_capacity(&mut running_builds);

    if load.has_capacity
        && running_builds
            .insert(build.id, (), Duration::from_secs(60 * EXP_MINUTES as u64))
            .is_none()
    {
        // Only increase when an item was not already in the queue
        load.builds_count += 1;
    }

    Ok(AxumJson(load))
}

#[instrument(skip_all)]
#[utoipa::path(
    delete,
    path = "/stats/load",
    responses(
        (status = 200, description = "Successfully removed the build with the ID specified in the load request from the build queue.", body = shuttle_common::models::stats::LoadResponse),
        (status = 500, description = "Server internal error.")
    )
)]
async fn delete_load(
    State(RouterState { running_builds, .. }): State<RouterState>,
    AxumJson(build): AxumJson<stats::LoadRequest>,
) -> Result<AxumJson<stats::LoadResponse>, Error> {
    let mut running_builds = running_builds.lock().await;
    running_builds.remove(&build.id);

    trace!(id = %build.id, "removing from build queue");
    let load = calculate_capacity(&mut running_builds);

    Ok(AxumJson(load))
}

#[instrument(skip_all)]
#[utoipa::path(
    get,
    path = "/admin/stats/load",
    responses(
        (status = 200, description = "Successfully gets the build queue load as an admin.", body = shuttle_common::models::stats::LoadResponse),
        (status = 500, description = "Server internal error.")
    )
)]
async fn get_load_admin(
    State(RouterState { running_builds, .. }): State<RouterState>,
) -> Result<AxumJson<stats::LoadResponse>, Error> {
    let mut running_builds = running_builds.lock().await;

    let load = calculate_capacity(&mut running_builds);

    Ok(AxumJson(load))
}

#[instrument(skip_all)]
#[utoipa::path(
    delete,
    path = "/admin/stats/load",
    responses(
        (status = 200, description = "Successfully clears the build queue.", body = shuttle_common::models::stats::LoadResponse),
        (status = 500, description = "Server internal error.")
    )
)]
async fn delete_load_admin(
    State(RouterState { running_builds, .. }): State<RouterState>,
) -> Result<AxumJson<stats::LoadResponse>, Error> {
    let mut running_builds = running_builds.lock().await;
    running_builds.clear();

    let load = calculate_capacity(&mut running_builds);

    Ok(AxumJson(load))
}

fn calculate_capacity(running_builds: &mut MutexGuard<TtlCache<Uuid, ()>>) -> stats::LoadResponse {
    let active = running_builds.iter().count();
    let capacity = running_builds.capacity();
    let has_capacity = active < capacity;

    stats::LoadResponse {
        builds_count: active,
        has_capacity,
    }
}

#[instrument(skip_all)]
#[utoipa::path(
    post,
    path = "/admin/revive",
    responses(
        (status = 200, description = "Successfully revived stopped or errored projects."),
        (status = 500, description = "Server internal error.")
    )
)]
async fn revive_projects(
    State(RouterState {
        service, sender, ..
    }): State<RouterState>,
) -> Result<(), Error> {
    crate::project::exec::revive(service, sender)
        .await
        .map_err(|_| Error::from_kind(ErrorKind::Internal))
}

#[instrument(skip_all)]
#[utoipa::path(
    post,
    path = "/admin/destroy",
    responses(
        (status = 200, description = "Successfully destroyed the projects."),
        (status = 500, description = "Server internal error.")
    )
)]
async fn destroy_projects(
    State(RouterState {
        service, sender, ..
    }): State<RouterState>,
) -> Result<(), Error> {
    crate::project::exec::destroy(service, sender)
        .await
        .map_err(|_| Error::from_kind(ErrorKind::Internal))
}

#[instrument(skip_all, fields(%email, ?acme_server))]
#[utoipa::path(
    post,
    path = "/admin/acme/{email}",
    responses(
        (status = 200, description = "Created an acme account.", content_type = "application/json", body = String),
        (status = 500, description = "Server internal error.")
    ),
    params(
        ("email" = String, Path, description = "An email the acme account binds to."),
    ),

)]
async fn create_acme_account(
    Extension(acme_client): Extension<AcmeClient>,
    Path(email): Path<String>,
    AxumJson(acme_server): AxumJson<Option<String>>,
) -> Result<AxumJson<serde_json::Value>, Error> {
    let res = acme_client.create_account(&email, acme_server).await?;

    Ok(AxumJson(res))
}

#[instrument(skip_all, fields(%project_name, %fqdn))]
#[utoipa::path(
    post,
    path = "/admin/acme/request/{project_name}/{fqdn}",
    responses(
        (status = 200, description = "Successfully requested a custom domain for the the project."),
        (status = 500, description = "Server internal error.")
    ),
    params(
        ("project_name" = String, Path, description = "The project name associated to the requested custom domain."),
        ("fqdn" = String, Path, description = "The fqdn that represents the requested custom domain."),
    )
)]
async fn request_custom_domain_acme_certificate(
    State(RouterState {
        service, sender, ..
    }): State<RouterState>,
    Extension(acme_client): Extension<AcmeClient>,
    Extension(resolver): Extension<Arc<GatewayCertResolver>>,
    Path((project_name, fqdn)): Path<(ProjectName, String)>,
    AxumJson(credentials): AxumJson<AccountCredentials<'_>>,
) -> Result<String, Error> {
    let fqdn: FQDN = fqdn
        .parse()
        .map_err(|_err| Error::from(ErrorKind::InvalidCustomDomain))?;

    let (certs, private_key) = service
        .create_custom_domain_certificate(&fqdn, &acme_client, &project_name, credentials)
        .await?;

    let project = service.find_project(&project_name).await?;
    let project_id = project
        .state
        .container()
        .unwrap()
        .project_id()
        .map_err(|_| Error::custom(ErrorKind::Internal, "Missing project_id from the container"))?;

    let container = project.state.container().unwrap();
    let idle_minutes = container.idle_minutes();

    // Destroy and recreate the project with the new domain.
    service
        .new_task()
        .project(project_name.clone())
        .and_then(task::destroy())
        .and_then(task::run_until_done())
        .and_then(task::run({
            let fqdn = fqdn.to_string();
            move |ctx| {
                let fqdn = fqdn.clone();
                async move {
                    let creating = ProjectCreating::new_with_random_initial_key(
                        ctx.project_name,
                        project_id,
                        idle_minutes,
                    )
                    .with_fqdn(fqdn);
                    TaskResult::Done(Project::Creating(creating))
                }
            }
        }))
        .and_then(task::run_until_done())
        .and_then(task::start_idle_deploys())
        .send(&sender)
        .await?;

    let mut buf = Vec::new();
    buf.extend(certs.as_bytes());
    buf.extend(private_key.as_bytes());
    resolver
        .serve_pem(&fqdn.to_string(), Cursor::new(buf))
        .await?;
    Ok(format!(
        r#""New certificate created for {} project.""#,
        project_name
    ))
}

#[instrument(skip_all, fields(%project_name, %fqdn))]
#[utoipa::path(
    post,
    path = "/admin/acme/renew/{project_name}/{fqdn}",
    responses(
        (status = 200, description = "Successfully renewed the project TLS certificate for the appointed custom domain fqdn."),
        (status = 500, description = "Server internal error.")
    ),
    params(
        ("project_name" = String, Path, description = "The project name associated to the requested custom domain."),
        ("fqdn" = String, Path, description = "The fqdn that represents the requested custom domain."),
    )
)]
async fn renew_custom_domain_acme_certificate(
    State(RouterState { service, .. }): State<RouterState>,
    Extension(acme_client): Extension<AcmeClient>,
    Extension(resolver): Extension<Arc<GatewayCertResolver>>,
    Path((project_name, fqdn)): Path<(ProjectName, String)>,
    AxumJson(credentials): AxumJson<AccountCredentials<'_>>,
) -> Result<String, Error> {
    let fqdn: FQDN = fqdn
        .parse()
        .map_err(|_err| Error::from(ErrorKind::InvalidCustomDomain))?;
    // Try retrieve the current certificate if any.
    match service.project_details_for_custom_domain(&fqdn).await {
        Ok(CustomDomain {
            mut certificate,
            private_key,
            ..
        }) => {
            certificate.push('\n');
            certificate.push('\n');
            certificate.push_str(private_key.as_str());
            let (_, pem) = parse_x509_pem(certificate.as_bytes()).map_err(|err| {
                Error::custom(
                    ErrorKind::Internal,
                    format!("Error while parsing the pem certificate for {project_name}: {err}"),
                )
            })?;

            let (_, x509_cert_chain) =
                parse_x509_certificate(pem.contents.as_bytes()).map_err(|err| {
                    Error::custom(
                        ErrorKind::Internal,
                        format!(
                            "Error while parsing the certificate chain for {project_name}: {err}"
                        ),
                    )
                })?;

            let diff = x509_cert_chain
                .validity()
                .not_after
                .sub(ASN1Time::now())
                .unwrap_or_default();

            // Renew only when the difference is `None` (meaning certificate expired) or we're within the last 30 days of validity.
            if diff.whole_days() <= RENEWAL_VALIDITY_THRESHOLD_IN_DAYS {
                return match acme_client
                    .create_certificate(&fqdn.to_string(), ChallengeType::Http01, credentials)
                    .await
                {
                    // If successfuly created, save the certificate in memory to be
                    // served in the future.
                    Ok((certs, private_key)) => {
                        let mut buf = Vec::new();
                        buf.extend(certs.as_bytes());
                        buf.extend(private_key.as_bytes());
                        resolver
                            .serve_pem(&fqdn.to_string(), Cursor::new(buf))
                            .await?;
                        Ok(format!(
                            r#""Certificate renewed for {} project.""#,
                            project_name
                        ))
                    }
                    Err(err) => Err(err.into()),
                };
            } else {
                Ok(format!(
                    r#""Certificate renewal skipped, {} project certificate still valid for {} days.""#,
                    project_name, diff
                ))
            }
        }
        Err(err) => Err(err),
    }
}

#[instrument(skip_all)]
#[utoipa::path(
    post,
    path = "/admin/acme/gateway/renew",
    responses(
        (status = 200, description = "Successfully renewed the gateway TLS certificate."),
        (status = 500, description = "Server internal error.")
    )
)]
async fn renew_gateway_acme_certificate(
    State(RouterState { service, .. }): State<RouterState>,
    Extension(acme_client): Extension<AcmeClient>,
    Extension(resolver): Extension<Arc<GatewayCertResolver>>,
    AxumJson(credentials): AxumJson<AccountCredentials<'_>>,
) -> Result<String, Error> {
    service
        .renew_certificate(&acme_client, resolver, credentials)
        .await;
    Ok(r#""Renewed the gateway certificate.""#.to_string())
}

#[utoipa::path(
    post,
    path = "/admin/projects",
    responses(
        (status = 200, description = "Successfully fetched the projects list.", body = shuttle_common::models::project::AdminResponse),
        (status = 500, description = "Server internal error.")
    )
)]
async fn get_projects(
    State(RouterState { service, .. }): State<RouterState>,
) -> Result<AxumJson<Vec<project::AdminResponse>>, Error> {
    let projects = service
        .iter_projects_detailed()
        .await?
        .map(Into::into)
        .collect();

    Ok(AxumJson(projects))
}

struct SecurityAddon;

impl Modify for SecurityAddon {
    fn modify(&self, openapi: &mut utoipa::openapi::OpenApi) {
        if let Some(components) = openapi.components.as_mut() {
            components.add_security_scheme(
                "Gateway API Key",
                SecurityScheme::ApiKey(ApiKey::Header(ApiKeyValue::new("Bearer"))),
            )
        }
    }
}

#[derive(OpenApi)]
#[openapi(
    paths(
        create_acme_account,
        request_custom_domain_acme_certificate,
        renew_custom_domain_acme_certificate,
        renew_gateway_acme_certificate,
        get_status,
        get_projects_list,
        get_project,
        destroy_project,
        create_project,
        post_load,
        delete_load,
        get_projects,
        revive_projects,
        destroy_projects,
        get_load_admin,
        delete_load_admin
    ),
    modifiers(&SecurityAddon),
    components(schemas(
        shuttle_common::models::project::Response,
        shuttle_common::models::stats::LoadResponse,
        shuttle_common::models::project::AdminResponse,
        shuttle_common::models::stats::LoadResponse,
        shuttle_common::models::project::State
    ))
)]
pub struct ApiDoc;

#[derive(Clone)]
pub(crate) struct RouterState {
    pub service: Arc<GatewayService>,
    pub sender: Sender<BoxedTask>,
    pub running_builds: Arc<Mutex<TtlCache<Uuid, ()>>>,
}

pub struct ApiBuilder {
    router: Router<RouterState>,
    service: Option<Arc<GatewayService>>,
    sender: Option<Sender<BoxedTask>>,
    bind: Option<SocketAddr>,
}

impl Default for ApiBuilder {
    fn default() -> Self {
        Self::new()
    }
}

impl ApiBuilder {
    pub fn new() -> Self {
        Self {
            router: Router::new(),
            service: None,
            sender: None,
            bind: None,
        }
    }

    pub fn with_acme(mut self, acme: AcmeClient, resolver: Arc<GatewayCertResolver>) -> Self {
        self.router = self
            .router
            .route(
                "/admin/acme/:email",
                post(create_acme_account.layer(ScopedLayer::new(vec![Scope::AcmeCreate]))),
            )
            .route(
                "/admin/acme/request/:project_name/:fqdn",
                post(
                    request_custom_domain_acme_certificate
                        .layer(ScopedLayer::new(vec![Scope::CustomDomainCreate])),
                ),
            )
            .route(
                "/admin/acme/renew/:project_name/:fqdn",
                post(
                    renew_custom_domain_acme_certificate
                        .layer(ScopedLayer::new(vec![Scope::CustomDomainCertificateRenew])),
                ),
            )
            .route(
                "/admin/acme/gateway/renew",
                post(
                    renew_gateway_acme_certificate
                        .layer(ScopedLayer::new(vec![Scope::GatewayCertificateRenew])),
                ),
            )
            .layer(Extension(acme))
            .layer(Extension(resolver));
        self
    }

    pub fn with_service(mut self, service: Arc<GatewayService>) -> Self {
        self.service = Some(service);
        self
    }

    pub fn with_sender(mut self, sender: Sender<BoxedTask>) -> Self {
        self.sender = Some(sender);
        self
    }

    pub fn binding_to(mut self, addr: SocketAddr) -> Self {
        self.bind = Some(addr);
        self
    }

    pub fn with_default_traces(mut self) -> Self {
        self.router = self.router.route_layer(from_extractor::<Metrics>()).layer(
            TraceLayer::new(|request| {
                request_span!(
                    request,
                    account.name = field::Empty,
                    request.params.project_name = field::Empty,
                    request.params.account_name = field::Empty
                )
            })
            .with_propagation()
            .build(),
        );
        self
    }

    pub fn with_default_routes(mut self) -> Self {
        let admin_routes = Router::new()
            .route("/projects", get(get_projects))
            .route("/revive", post(revive_projects))
            .route("/destroy", post(destroy_projects))
            .route("/stats/load", get(get_load_admin).delete(delete_load_admin))
            // TODO: The `/swagger-ui` responds with a 303 See Other response which is followed in
            // browsers but leads to 404 Not Found. This must be investigated.
            .merge(SwaggerUi::new("/swagger-ui").url("/api-docs/openapi.json", ApiDoc::openapi()))
            .layer(ScopedLayer::new(vec![Scope::Admin]));

        self.router = self
            .router
            .route("/", get(get_status))
            .route(
                "/projects",
                get(get_projects_list.layer(ScopedLayer::new(vec![Scope::Project]))),
            )
            .route(
                "/projects/:project_name",
                get(get_project.layer(ScopedLayer::new(vec![Scope::Project])))
                    .delete(destroy_project.layer(ScopedLayer::new(vec![Scope::ProjectCreate])))
                    .post(create_project.layer(ScopedLayer::new(vec![Scope::ProjectCreate]))),
            )
            .route("/projects/:project_name/*any", any(route_project))
            .route("/stats/load", post(post_load).delete(delete_load))
            .nest("/admin", admin_routes);

        self
    }

    pub fn with_auth_service(mut self, auth_uri: Uri) -> Self {
        let auth_public_key = AuthPublicKey::new(auth_uri.clone());

        let jwt_cache_manager = CacheManager::new(1000);

        self.router = self
            .router
            .layer(JwtAuthenticationLayer::new(auth_public_key))
            .layer(ShuttleAuthLayer::new(
                auth_uri,
                Arc::new(Box::new(jwt_cache_manager)),
            ));

        self
    }

    pub fn into_router(self) -> Router {
        let service = self.service.expect("a GatewayService is required");
        let sender = self.sender.expect("a task Sender is required");

        // Allow about 4 cores per build
        let mut concurrent_builds = num_cpus::get() / 4;
        if concurrent_builds < 1 {
            concurrent_builds = 1;
        }

        let running_builds = Arc::new(Mutex::new(TtlCache::new(concurrent_builds)));

        self.router.with_state(RouterState {
            service,
            sender,
            running_builds,
        })
    }

    pub fn serve(self) -> impl Future<Output = Result<(), hyper::Error>> {
        let bind = self.bind.expect("a socket address to bind to is required");
        let router = self.into_router();
        axum::Server::bind(&bind).serve(router.into_make_service())
    }
}

#[cfg(test)]
pub mod tests {
    use std::sync::Arc;

    use axum::body::Body;
    use axum::headers::Authorization;
    use axum::http::Request;
    use futures::TryFutureExt;
    use hyper::body::to_bytes;
    use hyper::StatusCode;
    use serde_json::Value;
    use tokio::sync::mpsc::channel;
    use tokio::sync::oneshot;
    use tower::Service;

    use super::*;
    use crate::service::GatewayService;
    use crate::tests::{RequestBuilderExt, World};

    #[tokio::test]
    async fn api_create_get_delete_projects() -> anyhow::Result<()> {
        let world = World::new().await;
        let service = Arc::new(GatewayService::init(world.args(), world.pool(), "".into()).await);

        let (sender, mut receiver) = channel::<BoxedTask>(256);
        tokio::spawn(async move {
            while receiver.recv().await.is_some() {
                // do not do any work with inbound requests
            }
        });

        let mut router = ApiBuilder::new()
            .with_service(Arc::clone(&service))
            .with_sender(sender)
            .with_default_routes()
            .with_auth_service(world.context().auth_uri)
            .into_router();

        let neo_key = world.create_user("neo");

        let create_project = |project: &str| {
            Request::builder()
                .method("POST")
                .uri(format!("/projects/{project}"))
                .header("Content-Type", "application/json")
                .body("{\"idle_minutes\": 3}".into())
                .unwrap()
        };

        let delete_project = |project: &str| {
            Request::builder()
                .method("DELETE")
                .uri(format!("/projects/{project}"))
                .body(Body::empty())
                .unwrap()
        };

        router
            .call(create_project("matrix"))
            .map_ok(|resp| assert_eq!(resp.status(), StatusCode::UNAUTHORIZED))
            .await
            .unwrap();

        let authorization = Authorization::bearer(&neo_key).unwrap();

        router
            .call(create_project("matrix").with_header(&authorization))
            .map_ok(|resp| {
                assert_eq!(resp.status(), StatusCode::OK);
            })
            .await
            .unwrap();

        router
            .call(create_project("matrix").with_header(&authorization))
            .map_ok(|resp| {
                assert_eq!(resp.status(), StatusCode::BAD_REQUEST);
            })
            .await
            .unwrap();

        let get_project = |project| {
            Request::builder()
                .method("GET")
                .uri(format!("/projects/{project}"))
                .body(Body::empty())
                .unwrap()
        };

        router
            .call(get_project("matrix"))
            .map_ok(|resp| {
                assert_eq!(resp.status(), StatusCode::UNAUTHORIZED);
            })
            .await
            .unwrap();

        router
            .call(get_project("matrix").with_header(&authorization))
            .map_ok(|resp| {
                assert_eq!(resp.status(), StatusCode::OK);
            })
            .await
            .unwrap();

        router
            .call(delete_project("matrix").with_header(&authorization))
            .map_ok(|resp| {
                assert_eq!(resp.status(), StatusCode::OK);
            })
            .await
            .unwrap();

        router
            .call(create_project("reloaded").with_header(&authorization))
            .map_ok(|resp| {
                assert_eq!(resp.status(), StatusCode::OK);
            })
            .await
            .unwrap();

        let trinity_key = world.create_user("trinity");

        let authorization = Authorization::bearer(&trinity_key).unwrap();

        router
            .call(get_project("reloaded").with_header(&authorization))
            .map_ok(|resp| assert_eq!(resp.status(), StatusCode::NOT_FOUND))
            .await
            .unwrap();

        router
            .call(delete_project("reloaded").with_header(&authorization))
            .map_ok(|resp| {
                assert_eq!(resp.status(), StatusCode::NOT_FOUND);
            })
            .await
            .unwrap();

        let get_load = || {
            Request::builder()
                .method("GET")
                .uri("/admin/stats/load")
                .body(Body::empty())
                .unwrap()
        };

        // Non-admin user cannot access admin routes
        router
            .call(get_load().with_header(&authorization))
            .map_ok(|resp| {
                assert_eq!(resp.status(), StatusCode::FORBIDDEN);
            })
            .await
            .unwrap();

        // Create new admin user
        let admin_neo_key = world.create_user("admin-neo");
        world.set_super_user("admin-neo");

        let authorization = Authorization::bearer(&admin_neo_key).unwrap();

        // Admin user can access admin routes
        router
            .call(get_load().with_header(&authorization))
            .map_ok(|resp| {
                assert_eq!(resp.status(), StatusCode::OK);
            })
            .await
            .unwrap();

        // TODO: setting the user to admin here doesn't update the cached token, so the
        // commands will still fail. We need to add functionality for this or modify the test.
        // world.set_super_user("trinity");

        // router
        //     .call(get_project("reloaded").with_header(&authorization))
        //     .map_ok(|resp| assert_eq!(resp.status(), StatusCode::OK))
        //     .await
        //     .unwrap();

        // router
        //     .call(delete_project("reloaded").with_header(&authorization))
        //     .map_ok(|resp| {
        //         assert_eq!(resp.status(), StatusCode::OK);
        //     })
        //     .await
        //     .unwrap();

        // // delete returns 404 for project that doesn't exist
        // router
        //     .call(delete_project("resurrections").with_header(&authorization))
        //     .map_ok(|resp| {
        //         assert_eq!(resp.status(), StatusCode::NOT_FOUND);
        //     })
        //     .await
        //     .unwrap();

        Ok(())
    }

    #[tokio::test(flavor = "multi_thread")]
    async fn status() {
        let world = World::new().await;
        let service = Arc::new(GatewayService::init(world.args(), world.pool(), "".into()).await);

        let (sender, mut receiver) = channel::<BoxedTask>(1);
        let (ctl_send, ctl_recv) = oneshot::channel();
        let (done_send, done_recv) = oneshot::channel();
        let worker = tokio::spawn(async move {
            let mut done_send = Some(done_send);
            // do not process until instructed
            ctl_recv.await.unwrap();

            while receiver.recv().await.is_some() {
                done_send.take().unwrap().send(()).unwrap();
                // do nothing
            }
        });

        let mut router = ApiBuilder::new()
            .with_service(Arc::clone(&service))
            .with_sender(sender)
            .with_default_routes()
            .with_auth_service(world.context().auth_uri)
            .into_router();

        let get_status = || {
            Request::builder()
                .method("GET")
                .uri("/")
                .body(Body::empty())
                .unwrap()
        };

        let resp = router.call(get_status()).await.unwrap();
        assert_eq!(resp.status(), StatusCode::OK);

        let matrix: ProjectName = "matrix".parse().unwrap();

        let neo_key = world.create_user("neo");
        let authorization = Authorization::bearer(&neo_key).unwrap();

        let create_project = Request::builder()
            .method("POST")
            .uri(format!("/projects/{matrix}"))
            .header("Content-Type", "application/json")
            .body("{\"idle_minutes\": 3}".into())
            .unwrap()
            .with_header(&authorization);

        router.call(create_project).await.unwrap();

        let resp = router.call(get_status()).await.unwrap();
        let body = to_bytes(resp.into_body()).await.unwrap();

        // The status check response will be a JSON array of objects.
        let resp: Value = serde_json::from_slice(&body).unwrap();

        // The gateway health status will always be the first element in the array.
        assert_eq!(resp[0][1]["status"], "unhealthy".to_string());

        ctl_send.send(()).unwrap();
        done_recv.await.unwrap();

        let resp = router.call(get_status()).await.unwrap();
        let body = to_bytes(resp.into_body()).await.unwrap();

        let resp: Value = serde_json::from_slice(&body).unwrap();

        assert_eq!(resp[0][1]["status"], "degraded".to_string());

        worker.abort();
        let _ = worker.await;

        let resp = router.call(get_status()).await.unwrap();
        let body = to_bytes(resp.into_body()).await.unwrap();

        let resp: Value = serde_json::from_slice(&body).unwrap();

        assert_eq!(resp[0][1]["status"], "unhealthy".to_string());
    }
}<|MERGE_RESOLUTION|>--- conflicted
+++ resolved
@@ -114,20 +114,13 @@
     ScopedUser { scope, .. }: ScopedUser,
 ) -> Result<AxumJson<project::Response>, Error> {
     let project = service.find_project(&scope).await?;
-<<<<<<< HEAD
-    let idle_minutes = project.idle_minutes();
-
-=======
->>>>>>> de362f82
+    let idle_minutes = project.state.idle_minutes();
+
     let response = project::Response {
         id: project.project_id.to_uppercase(),
         name: scope.to_string(),
-<<<<<<< HEAD
-        state: project.into(),
+        state: project.state.into(),
         idle_minutes,
-=======
-        state: project.state.into(),
->>>>>>> de362f82
     };
 
     Ok(AxumJson(response))
@@ -156,15 +149,10 @@
         .iter_user_projects_detailed(&name, limit * page, limit)
         .await?
         .map(|project| project::Response {
-<<<<<<< HEAD
-            name: project.0.to_string(),
-            idle_minutes: project.1.idle_minutes(),
-            state: project.1.into(),
-=======
             id: project.0.to_string().to_uppercase(),
             name: project.1.to_string(),
+            idle_minutes: project.2.idle_minutes(),
             state: project.2.into(),
->>>>>>> de362f82
         })
         .collect();
 
@@ -192,10 +180,7 @@
     AxumJson(config): AxumJson<project::Config>,
 ) -> Result<AxumJson<project::Response>, Error> {
     let is_admin = claim.scopes.contains(&Scope::Admin);
-<<<<<<< HEAD
-=======
-
->>>>>>> de362f82
+
     let project = service
         .create_project(
             project_name.clone(),
@@ -204,29 +189,21 @@
             config.idle_minutes,
         )
         .await?;
-    let idle_minutes = project.idle_minutes();
+    let idle_minutes = project.state.idle_minutes();
 
     service
         .new_task()
         .project(project_name.clone())
-<<<<<<< HEAD
-=======
         .and_then(task::run_until_done())
         .and_then(task::start_idle_deploys())
->>>>>>> de362f82
         .send(&sender)
         .await?;
 
     let response = project::Response {
-<<<<<<< HEAD
-        name: project_name.to_string(),
-        state: project.into(),
-        idle_minutes,
-=======
         id: project.project_id.to_string().to_uppercase(),
         name: project_name.to_string(),
         state: project.state.into(),
->>>>>>> de362f82
+        idle_minutes,
     };
 
     Ok(AxumJson(response))
@@ -254,20 +231,13 @@
     }: ScopedUser,
 ) -> Result<AxumJson<project::Response>, Error> {
     let project = service.find_project(&project_name).await?;
-<<<<<<< HEAD
-    let idle_minutes = project.idle_minutes();
-
-    let mut response = project::Response {
-        name: project_name.to_string(),
-        state: project.into(),
-        idle_minutes,
-=======
+    let idle_minutes = project.state.idle_minutes();
 
     let mut response = project::Response {
         id: project.project_id.to_uppercase(),
         name: project_name.to_string(),
         state: project.state.into(),
->>>>>>> de362f82
+        idle_minutes,
     };
 
     if response.state == shuttle_common::models::project::State::Destroyed {
