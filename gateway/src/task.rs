use std::cmp::min;
use std::collections::{HashMap, VecDeque};
use std::marker::PhantomData;
use std::pin::Pin;
use std::sync::Arc;
use std::time::{Duration, Instant};

use futures::Future;
use opentelemetry::global;
use shuttle_common::models::project::ProjectName;
use tokio::sync::mpsc::Sender;
use tokio::sync::oneshot;
use tokio::time::{sleep, timeout};
use tracing::{error, field, info_span, trace, warn, Instrument, Span};
use tracing_opentelemetry::OpenTelemetrySpanExt;
use ulid::Ulid;

use crate::project::*;
use crate::service::{GatewayContext, GatewayService};
use crate::worker::TaskRouter;
<<<<<<< HEAD
use crate::{Error, ErrorKind, Refresh, State};
=======
use crate::{AccountName, Error, ErrorKind, State};
>>>>>>> 501e6c86

// Default maximum _total_ time a task is allowed to run
pub const DEFAULT_TIMEOUT: Duration = Duration::from_secs(300);
// Maximum time we'll wait for a task to successfully be sent down the channel
pub const TASK_SEND_TIMEOUT: Duration = Duration::from_secs(9);
// Maximum time before a task is considered degraded
pub const PROJECT_TASK_MAX_IDLE_TIMEOUT: Duration = Duration::from_secs(60);

#[async_trait]
pub trait Task<Ctx>: Send {
    type Output;

    async fn poll(&mut self, ctx: Ctx) -> TaskResult<Self::Output>;
}

#[async_trait]
impl<Ctx, T> Task<Ctx> for Box<T>
where
    Ctx: Send + 'static,
    T: Task<Ctx> + ?Sized,
{
    type Output = T::Output;

    async fn poll(&mut self, ctx: Ctx) -> TaskResult<Self::Output> {
        self.as_mut().poll(ctx).await
    }
}

#[must_use]
#[derive(Debug)]
pub enum TaskResult<R> {
    /// More work needs to be done
    Pending(R),
    /// No further work needed
    Done(R),
    /// Try again later
    TryAgain,
    /// Task has been cancelled
    Cancelled,
    /// Task has failed
    Err(Error),
}

impl<R> TaskResult<R> {
    pub fn ok(&self) -> Option<&R> {
        match self {
            Self::Pending(r) | Self::Done(r) => Some(r),
            _ => None,
        }
    }

    pub fn is_done(&self) -> bool {
        match self {
            Self::Done(_) | Self::Cancelled | Self::Err(_) => true,
            Self::TryAgain | Self::Pending(_) => false,
        }
    }
}

pub fn run<F, Fut>(f: F) -> impl Task<ProjectContext, Output = Project>
where
    F: FnMut(ProjectContext) -> Fut + Send + 'static,
    Fut: Future<Output = TaskResult<Project>> + Send + 'static,
{
    RunFn {
        f,
        _output: PhantomData,
    }
}

pub fn destroy() -> impl Task<ProjectContext, Output = Project> {
    run(|ctx| async move {
        match ctx.state.destroy() {
            Ok(state) => TaskResult::Done(state),
            Err(err) => TaskResult::Err(err),
        }
    })
}

pub fn start() -> impl Task<ProjectContext, Output = Project> {
    run(|ctx| async move {
        match ctx.state.start() {
            Ok(state) => TaskResult::Done(state),
            Err(err) => TaskResult::Err(err),
        }
    })
}

/// Will force restart a project no matter the state it is in
pub fn restart(project_id: Ulid) -> impl Task<ProjectContext, Output = Project> {
    run(move |ctx| async move {
        let state = ctx
            .state
            .container()
            .and_then(|container| ProjectCreating::from_container(container, 0).ok())
            .unwrap_or_else(|| {
                ProjectCreating::new_with_random_initial_key(ctx.project_name, project_id, 1)
            });

        TaskResult::Done(Project::Creating(state))
    })
}

pub fn start_idle_deploys() -> impl Task<ProjectContext, Output = Project> {
    run(|ctx| async move {
        match ctx.state {
            Project::Ready(mut ready) => {
                ready
                    .start_last_deploy(ctx.gateway.get_jwt().await, ctx.admin_secret.clone())
                    .await;
                TaskResult::Done(Project::Ready(ready))
            }
            other => TaskResult::Done(other),
        }
    })
}

pub fn run_until_done() -> impl Task<ProjectContext, Output = Project> {
    RunUntilDone::default()
}

pub fn delete_project() -> impl Task<ProjectContext, Output = Project> {
    DeleteProject
}

pub struct TaskBuilder {
    project_name: Option<ProjectName>,
    service: Arc<GatewayService>,
    tasks: VecDeque<BoxedTask<ProjectContext, Project>>,
}

impl TaskBuilder {
    pub fn new(service: Arc<GatewayService>) -> Self {
        Self {
            service,
            project_name: None,
            tasks: VecDeque::new(),
        }
    }

    pub fn project(mut self, name: ProjectName) -> Self {
        self.project_name = Some(name);
        self
    }

    pub fn and_then<T>(mut self, task: T) -> Self
    where
        T: Task<ProjectContext, Output = Project> + 'static,
    {
        self.tasks.push_back(Box::new(task));
        self
    }

    pub fn build(mut self) -> BoxedTask {
        self.tasks.push_back(Box::<RunUntilDone>::default());

        let cx = Span::current().context();
        let mut tracing_context: HashMap<String, String> = Default::default();

        opentelemetry::global::get_text_map_propagator(|propagator| {
            propagator.inject_context(&cx, &mut tracing_context);
        });

        Box::new(WithTimeout::on(
            DEFAULT_TIMEOUT,
            ProjectTask {
                project_name: self.project_name.expect("project_name is required"),
                service: self.service,
                tasks: self.tasks,
                tracing_context,
            },
        ))
    }

    pub async fn send(self, sender: &Sender<BoxedTask>) -> Result<TaskHandle, Error> {
        let project_name = self.project_name.clone().expect("project_name is required");
        let task_router = self.service.task_router();
        let (task, handle) = AndThenNotify::after(self.build());
        let task = Route::to(project_name, Box::new(task), task_router);
        match timeout(TASK_SEND_TIMEOUT, sender.send(Box::new(task))).await {
            Ok(Ok(_)) => Ok(handle),
            _ => Err(Error::from_kind(ErrorKind::ServiceUnavailable)),
        }
    }
}

pub struct Route {
    project_name: ProjectName,
    inner: Option<BoxedTask>,
    router: TaskRouter,
}

impl Route {
    pub fn to(project_name: ProjectName, what: BoxedTask, router: TaskRouter) -> Self {
        Self {
            project_name,
            inner: Some(what),
            router,
        }
    }
}

#[async_trait]
impl Task<()> for Route {
    type Output = ();

    async fn poll(&mut self, _ctx: ()) -> TaskResult<Self::Output> {
        if let Some(task) = self.inner.take() {
            match self.router.route(&self.project_name, task).await {
                Ok(_) => TaskResult::Done(()),
                Err(_) => TaskResult::Err(Error::from_kind(ErrorKind::Internal)),
            }
        } else {
            TaskResult::Done(())
        }
    }
}

pub struct RunFn<F, O> {
    f: F,
    _output: PhantomData<O>,
}

#[async_trait]
impl<F, Fut> Task<ProjectContext> for RunFn<F, Fut>
where
    F: FnMut(ProjectContext) -> Fut + Send,
    Fut: Future<Output = TaskResult<Project>> + Send,
{
    type Output = Project;

    async fn poll(&mut self, ctx: ProjectContext) -> TaskResult<Self::Output> {
        (self.f)(ctx).await
    }
}

/// Advance a project's state until it's returning `is_done`
#[derive(Default)]
pub struct RunUntilDone {
    tries: u32,
}

#[async_trait]
impl Task<ProjectContext> for RunUntilDone {
    type Output = Project;

    async fn poll(&mut self, ctx: ProjectContext) -> TaskResult<Self::Output> {
        // Don't overload Docker with requests. Therefore backoff with each try up to 30 seconds
        if self.tries > 0 {
            let backoff = min(2_u64.pow(self.tries), 300);

            sleep(Duration::from_millis(backoff)).await;
        }
        self.tries += 1;

        // Make sure the project state has not changed from Docker
        // Else we will make assumptions when trying to run next which can cause a failure
        let project = match refresh_with_retry(ctx.state, &ctx.gateway).await {
            Ok(project) => project,
            Err(error) => return TaskResult::Err(error),
        };

        match project {
            Project::Errored(_)
            | Project::Destroyed(_)
            | Project::Stopped(_)
            | Project::Deleted => TaskResult::Done(project),
            Project::Ready(_) => match project.next(&ctx.gateway).await.unwrap() {
                Project::Ready(ready) => TaskResult::Done(Project::Ready(ready)),
                other => TaskResult::Pending(other),
            },
            Project::Restarting(restarting) if restarting.exhausted() => {
                trace!("skipping project that restarted too many times");
                TaskResult::Done(Project::Restarting(restarting))
            }
            _ => TaskResult::Pending(project.next(&ctx.gateway).await.unwrap()),
        }
    }
}

pub struct DeleteProject;

#[async_trait]
impl Task<ProjectContext> for DeleteProject {
    type Output = Project;

    async fn poll(&mut self, ctx: ProjectContext) -> TaskResult<Self::Output> {
        // Make sure the project state has not changed from Docker
        // Else we will make assumptions when trying to run next which can cause a failure
        let project = match refresh_with_retry(ctx.state, &ctx.gateway).await {
            Ok(project) => project,
            Err(error) => return TaskResult::Err(error),
        };

        match project {
            Project::Errored(_)
            | Project::Destroyed(_)
            | Project::Stopped(_)
            | Project::Ready(_) => match project.delete(&ctx.gateway).await {
                Ok(()) => TaskResult::Done(Project::Deleted),
                Err(error) => TaskResult::Err(Error::source(ErrorKind::DeleteProjectFailed, error)),
            },
            _ => TaskResult::Err(Error::custom(
                ErrorKind::InvalidOperation,
                "project is not in a valid state to be deleted",
            )),
        }
    }
}

pub struct TaskHandle {
    rx: oneshot::Receiver<()>,
}

impl Future for TaskHandle {
    type Output = ();

    fn poll(
        mut self: Pin<&mut Self>,
        cx: &mut std::task::Context<'_>,
    ) -> std::task::Poll<Self::Output> {
        Pin::new(&mut self.rx).poll(cx).map(|_| ())
    }
}

pub struct AndThenNotify<T> {
    inner: T,
    notify: Option<oneshot::Sender<()>>,
}

impl<T> AndThenNotify<T> {
    pub fn after(task: T) -> (Self, TaskHandle) {
        let (tx, rx) = oneshot::channel();
        (
            Self {
                inner: task,
                notify: Some(tx),
            },
            TaskHandle { rx },
        )
    }
}

#[async_trait]
impl<T, Ctx> Task<Ctx> for AndThenNotify<T>
where
    Ctx: Send + 'static,
    T: Task<Ctx>,
{
    type Output = T::Output;

    async fn poll(&mut self, ctx: Ctx) -> TaskResult<Self::Output> {
        let out = self.inner.poll(ctx).await;

        if out.is_done() {
            let _ = self.notify.take().unwrap().send(());
        }

        out
    }
}

pub struct WithTimeout<T> {
    inner: T,
    start: Option<Instant>,
    timeout: Duration,
}

impl<T> WithTimeout<T> {
    pub fn on(timeout: Duration, inner: T) -> Self {
        Self {
            inner,
            start: None,
            timeout,
        }
    }
}

#[async_trait]
impl<T, Ctx> Task<Ctx> for WithTimeout<T>
where
    Ctx: Send + 'static,
    T: Task<Ctx>,
{
    type Output = T::Output;

    async fn poll(&mut self, ctx: Ctx) -> TaskResult<Self::Output> {
        if self.start.is_none() {
            self.start = Some(Instant::now());
        }

        if Instant::now() - *self.start.as_ref().unwrap() > self.timeout {
            warn!(
                "task has timed out: was running for more than {}s",
                self.timeout.as_secs()
            );
            return TaskResult::Cancelled;
        }

        self.inner.poll(ctx).await
    }
}

/// A collection of tasks scoped to a specific project.
///
/// All the tasks in the collection are run to completion. If an error
/// is encountered, the `ProjectTask` completes early passing through
/// the error. The value returned by the inner tasks upon their
/// completion is committed back to persistence through
/// [GatewayService].
pub struct ProjectTask {
    project_name: ProjectName,
    service: Arc<GatewayService>,
    tasks: VecDeque<BoxedTask<ProjectContext, Project>>,
    tracing_context: HashMap<String, String>,
}

/// A context for tasks which are scoped to a specific project.
///
/// This will be always instantiated with the latest known state of
/// the project and gives access to the broader gateway context.
#[derive(Clone)]
pub struct ProjectContext {
    /// The name of the project this task is about
    pub project_name: ProjectName,
    /// The gateway context in which this task is running
    pub gateway: GatewayContext,
    /// The last known state of the project
    pub state: Project,
    /// The secret needed to communicate with the project
    pub admin_secret: String,
}

pub type BoxedTask<Ctx = (), O = ()> = Box<dyn Task<Ctx, Output = O>>;

#[async_trait]
impl Task<()> for ProjectTask {
    type Output = ();

    async fn poll(&mut self, _: ()) -> TaskResult<Self::Output> {
        if self.tasks.is_empty() {
            return TaskResult::Done(());
        }

        let ctx = self.service.context();

        let project = match self.service.find_project(&self.project_name).await {
            Ok(project) => project,
            Err(err) => return TaskResult::Err(err),
        };

        let admin_secret = match self
            .service
            .control_key_from_project_name(&self.project_name)
            .await
        {
            Ok(admin_secret) => admin_secret,
            Err(err) => return TaskResult::Err(err),
        };

        let project_ctx = ProjectContext {
            project_name: self.project_name.clone(),
            gateway: ctx,
            state: project.state,
            admin_secret,
        };

        let parent_cx =
            global::get_text_map_propagator(|propagator| propagator.extract(&self.tracing_context));

        let span = info_span!(
            "polling project",
            ctx.project = ?project_ctx.project_name.to_string(),
            ctx.state = project_ctx.state.state(),
            ctx.state_after = field::Empty
        );
        span.set_parent(parent_cx);

        async {
            let task = self.tasks.front_mut().unwrap();
            let timeout = sleep(PROJECT_TASK_MAX_IDLE_TIMEOUT);
            let res = {
                let mut poll = task.poll(project_ctx);
                tokio::select! {
                    res = &mut poll => res,
                    _ = timeout => {
                        warn!(
                            project_name = ?self.project_name,
                            "a task has been idling for a long time"
                        );
                        poll.await
                    }
                }
            };

            if let Some(update) = res.ok() {
                let span = Span::current();
                span.record("ctx.state_after", update.state());

                match self
                    .service
                    .update_project(&self.project_name, update)
                    .await
                {
                    Ok(_) => {}
                    Err(err) => {
                        error!(err = %err, "could not update project state");
                        return TaskResult::Err(err);
                    }
                }
            }

            match res {
                TaskResult::Pending(_) => TaskResult::Pending(()),
                TaskResult::TryAgain => TaskResult::TryAgain,
                TaskResult::Done(_) => {
                    let _ = self.tasks.pop_front().unwrap();
                    if self.tasks.is_empty() {
                        TaskResult::Done(())
                    } else {
                        TaskResult::Pending(())
                    }
                }
                TaskResult::Cancelled => TaskResult::Cancelled,
                TaskResult::Err(err) => {
                    error!(err = %err, "project task failure");
                    TaskResult::Err(err)
                }
            }
        }
        .instrument(span)
        .await
    }
}

#[cfg(test)]
pub mod tests {
    use super::*;

    struct NeverEnding;

    #[async_trait]
    impl Task<()> for NeverEnding {
        type Output = ();

        async fn poll(&mut self, _ctx: ()) -> TaskResult<Self::Output> {
            TaskResult::Pending(())
        }
    }

    #[tokio::test]
    async fn task_with_timeout() -> anyhow::Result<()> {
        let timeout = Duration::from_secs(1);

        let mut task_with_timeout = WithTimeout::on(timeout, NeverEnding);

        let start = Instant::now();

        while let TaskResult::Pending(()) = task_with_timeout.poll(()).await {
            assert!(Instant::now() - start <= timeout + Duration::from_secs(1));
        }

        assert!(matches!(
            task_with_timeout.poll(()).await,
            TaskResult::Cancelled
        ));

        Ok(())
    }
}<|MERGE_RESOLUTION|>--- conflicted
+++ resolved
@@ -18,11 +18,7 @@
 use crate::project::*;
 use crate::service::{GatewayContext, GatewayService};
 use crate::worker::TaskRouter;
-<<<<<<< HEAD
-use crate::{Error, ErrorKind, Refresh, State};
-=======
-use crate::{AccountName, Error, ErrorKind, State};
->>>>>>> 501e6c86
+use crate::{Error, ErrorKind, State};
 
 // Default maximum _total_ time a task is allowed to run
 pub const DEFAULT_TIMEOUT: Duration = Duration::from_secs(300);
