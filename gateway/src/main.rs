--- conflicted
+++ resolved
@@ -194,11 +194,7 @@
 
     let api_handle = api_builder
         .with_default_routes()
-<<<<<<< HEAD
-        .with_auth_service(args.context.auth_uri, args.admin_key)
-=======
         .with_auth_service(args.context.auth_uri, args.context.admin_key)
->>>>>>> ad0f0440
         .with_default_traces()
         .serve();
 
