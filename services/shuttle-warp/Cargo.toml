--- conflicted
+++ resolved
@@ -1,10 +1,6 @@
 [package]
 name = "shuttle-warp"
-<<<<<<< HEAD
-version = "0.35.2"
-=======
 version = "0.36.0"
->>>>>>> ad0f0440
 edition = "2021"
 license = "Apache-2.0"
 description = "Service implementation to run a warp webserver on shuttle"
@@ -14,11 +10,7 @@
 
 [dependencies]
 warp = { version = "0.3.3" }
-<<<<<<< HEAD
-shuttle-runtime = { path = "../../runtime", version = "0.35.2", default-features = false }
-=======
 shuttle-runtime = { path = "../../runtime", version = "0.36.0", default-features = false }
->>>>>>> ad0f0440
 
 [dev-dependencies]
 tokio = { version = "1.26.0", features = ["macros", "rt-multi-thread"] }