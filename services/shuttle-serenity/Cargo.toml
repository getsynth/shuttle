[package]
name = "shuttle-serenity"
version = "0.37.0"
edition = "2021"
license = "Apache-2.0"
description = "Service implementation to run a serenity server on shuttle"
keywords = ["shuttle-service", "serenity"]

[workspace]

[dependencies]
<<<<<<< HEAD
serenity = { version = "0.11.5", default-features = false, features = ["client", "gateway", "model"], optional = true }
serenity-0-12 = { package = "serenity", version = "0.12", default-features = false, features = ["client", "gateway", "model"], optional = true }
shuttle-runtime = { path = "../../runtime", version = "0.37.0", default-features = false }
=======
serenity = { version = "0.12", default-features = false, features = ["client", "gateway", "model"], optional = true }
serenity-0-11 = { package = "serenity", version = "0.11.7", default-features = false, features = ["client", "gateway", "model"], optional = true }
shuttle-runtime = { path = "../../runtime", version = "0.36.0", default-features = false }
>>>>>>> d6e6a463

[dev-dependencies]
anyhow = "1.0.69"
shuttle-secrets = { path = "../../resources/secrets" }
tokio = { version = "1.26.0", features = ["macros", "rt-multi-thread"] }
tracing = "0.1.37"

[features]
default = ["rustls_backend"]

rustls_backend = ["serenity/rustls_backend"]
native_tls_backend = ["serenity/native_tls_backend"]
serenity-0-11-rustls_backend = ["serenity-0-11/rustls_backend"]
serenity-0-11-native_tls_backend = ["serenity-0-11/native_tls_backend"]<|MERGE_RESOLUTION|>--- conflicted
+++ resolved
@@ -9,15 +9,9 @@
 [workspace]
 
 [dependencies]
-<<<<<<< HEAD
-serenity = { version = "0.11.5", default-features = false, features = ["client", "gateway", "model"], optional = true }
-serenity-0-12 = { package = "serenity", version = "0.12", default-features = false, features = ["client", "gateway", "model"], optional = true }
-shuttle-runtime = { path = "../../runtime", version = "0.37.0", default-features = false }
-=======
 serenity = { version = "0.12", default-features = false, features = ["client", "gateway", "model"], optional = true }
 serenity-0-11 = { package = "serenity", version = "0.11.7", default-features = false, features = ["client", "gateway", "model"], optional = true }
-shuttle-runtime = { path = "../../runtime", version = "0.36.0", default-features = false }
->>>>>>> d6e6a463
+shuttle-runtime = { path = "../../runtime", version = "0.37.0", default-features = false }
 
 [dev-dependencies]
 anyhow = "1.0.69"
