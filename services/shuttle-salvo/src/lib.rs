//! Shuttle service integration for the Salvo web framework.
//! ## Example
//! ```rust,no_run
//! use salvo::prelude::*;
//!
//! #[handler]
//! async fn hello_world(res: &mut Response) {
//!     res.render(Text::Plain("Hello, world!"));
//! }
//!
//! #[shuttle_runtime::main]
//! async fn salvo() -> shuttle_salvo::ShuttleSalvo {
//!     let router = Router::new().get(hello_world);
//!
//!     Ok(router.into())
//! }
//!
//! ```
use salvo::Listener;
use shuttle_runtime::Error;
use std::net::SocketAddr;

/// A wrapper type for [salvo::Router] so we can implement [shuttle_runtime::Service] for it.
pub struct SalvoService(pub salvo::Router);

#[shuttle_runtime::async_trait]
impl shuttle_runtime::Service for SalvoService {
    /// Takes the router that is returned by the user in their [shuttle_runtime::main] function
    /// and binds to an address passed in by shuttle.
    async fn bind(mut self, addr: SocketAddr) -> Result<(), Error> {
<<<<<<< HEAD
        use salvo::prelude::*;

        #[handler]
        async fn healthz_handler(res: &mut Response) {
            res.set_status_code(StatusCode::OK);
        }

        let healthz_router = salvo::Router::with_path("healthz").get(healthz_handler);

        let app = salvo::Router::new().push(healthz_router).push(self.0);

        salvo::Server::new(salvo::listener::TcpListener::bind(addr))
            .serve(app)
            .await;
=======
        let listener = salvo::conn::TcpListener::new(addr).bind().await;

        salvo::Server::new(listener).serve(self.0).await;
>>>>>>> d0b2f32c

        Ok(())
    }
}

impl From<salvo::Router> for SalvoService {
    fn from(router: salvo::Router) -> Self {
        Self(router)
    }
}
/// The return type that should be returned from the [shuttle_runtime::main] function.
pub type ShuttleSalvo = Result<SalvoService, Error>;<|MERGE_RESOLUTION|>--- conflicted
+++ resolved
@@ -16,7 +16,6 @@
 //! }
 //!
 //! ```
-use salvo::Listener;
 use shuttle_runtime::Error;
 use std::net::SocketAddr;
 
@@ -28,26 +27,18 @@
     /// Takes the router that is returned by the user in their [shuttle_runtime::main] function
     /// and binds to an address passed in by shuttle.
     async fn bind(mut self, addr: SocketAddr) -> Result<(), Error> {
-<<<<<<< HEAD
         use salvo::prelude::*;
 
         #[handler]
         async fn healthz_handler(res: &mut Response) {
-            res.set_status_code(StatusCode::OK);
+            res.status_code(StatusCode::OK);
         }
 
         let healthz_router = salvo::Router::with_path("healthz").get(healthz_handler);
-
         let app = salvo::Router::new().push(healthz_router).push(self.0);
 
-        salvo::Server::new(salvo::listener::TcpListener::bind(addr))
-            .serve(app)
-            .await;
-=======
         let listener = salvo::conn::TcpListener::new(addr).bind().await;
-
-        salvo::Server::new(listener).serve(self.0).await;
->>>>>>> d0b2f32c
+        salvo::Server::new(listener).serve(app).await;
 
         Ok(())
     }
