[package]
name = "shuttle-poise"
version = "0.37.0"
edition = "2021"
license = "Apache-2.0"
description = "Service implementation to run a poise discord bot on shuttle"
keywords = ["shuttle-service", "poise", "discord-bot", "serenity"]

[workspace]

[dependencies]
<<<<<<< HEAD
poise = { version = "0.5.2" }
shuttle-runtime = { path = "../../runtime", version = "0.37.0", default-features = false }

[dev-dependencies]
shuttle-secrets = { path = "../../resources/secrets" }
tokio = { version = "1.26.0", features = ["macros", "rt-multi-thread"] }
=======
poise = "0.5.2"
shuttle-runtime = { path = "../../runtime", version = "<=0.40.0", default-features = false }
>>>>>>> d6e6a463
<|MERGE_RESOLUTION|>--- conflicted
+++ resolved
@@ -9,14 +9,5 @@
 [workspace]
 
 [dependencies]
-<<<<<<< HEAD
-poise = { version = "0.5.2" }
-shuttle-runtime = { path = "../../runtime", version = "0.37.0", default-features = false }
-
-[dev-dependencies]
-shuttle-secrets = { path = "../../resources/secrets" }
-tokio = { version = "1.26.0", features = ["macros", "rt-multi-thread"] }
-=======
 poise = "0.5.2"
-shuttle-runtime = { path = "../../runtime", version = "<=0.40.0", default-features = false }
->>>>>>> d6e6a463
+shuttle-runtime = { path = "../../runtime", version = "<=0.40.0", default-features = false }