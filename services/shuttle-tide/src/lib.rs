//! Shuttle service integration for the Tide web framework.
//!
//! ## Example
//!
//! ```rust,no_run
//! #[shuttle_runtime::main]
//! async fn tide() -> shuttle_tide::ShuttleTide<()> {
//!     let mut app = tide::new();
//!     app.with(tide::log::LogMiddleware::new());
//!
//!     app.at("/").get(|_| async { Ok("Hello, world!") });
//!
//!     Ok(app.into())
//! }
//! ```
use shuttle_runtime::{CustomError, Error};
use std::net::SocketAddr;

/// A wrapper type for [tide::Server<T] so we can implement [shuttle_runtime::Service] for it.
pub struct TideService<T>(pub tide::Server<T>);

#[shuttle_runtime::async_trait]
impl<T> shuttle_runtime::Service for TideService<T>
where
    T: Clone + Send + Sync + 'static,
{
    /// Takes the router that is returned by the user in their [shuttle_runtime::main] function
    /// and binds to an address passed in by shuttle.
    async fn bind(mut self, addr: SocketAddr) -> Result<(), Error> {
        self.0.listen(addr).await.map_err(CustomError::new)?;

        Ok(())
    }
}

impl<T> From<tide::Server<T>> for TideService<T> {
    fn from(router: tide::Server<T>) -> Self {
        Self(router)
    }
}

<<<<<<< HEAD
/// The return type of the [shuttle_runtime::main] function for the Tide service.
=======
/// Return type from the `[shuttle_runtime::main]` macro for a Tide-based service.
>>>>>>> 3e63caa2
///
/// ## Example
///
/// ```rust,no_run
<<<<<<< HEAD
/// use shuttle_tide::ShuttleTide;
=======
/// # use shuttle_tide::ShuttleTide;
>>>>>>> 3e63caa2
///
/// #[shuttle_runtime::main]
/// async fn tide() -> ShuttleTide<()> {
///     let mut app = tide::new();
///     app.with(tide::log::LogMiddleware::new());
<<<<<<< HEAD
///
=======
>>>>>>> 3e63caa2
///     app.at("/").get(|_| async { Ok("Hello, world!") });
///
///     Ok(app.into())
/// }
/// ```
pub type ShuttleTide<T> = Result<TideService<T>, Error>;<|MERGE_RESOLUTION|>--- conflicted
+++ resolved
@@ -39,29 +39,17 @@
     }
 }
 
-<<<<<<< HEAD
-/// The return type of the [shuttle_runtime::main] function for the Tide service.
-=======
 /// Return type from the `[shuttle_runtime::main]` macro for a Tide-based service.
->>>>>>> 3e63caa2
 ///
 /// ## Example
 ///
 /// ```rust,no_run
-<<<<<<< HEAD
-/// use shuttle_tide::ShuttleTide;
-=======
 /// # use shuttle_tide::ShuttleTide;
->>>>>>> 3e63caa2
 ///
 /// #[shuttle_runtime::main]
 /// async fn tide() -> ShuttleTide<()> {
 ///     let mut app = tide::new();
 ///     app.with(tide::log::LogMiddleware::new());
-<<<<<<< HEAD
-///
-=======
->>>>>>> 3e63caa2
 ///     app.at("/").get(|_| async { Ok("Hello, world!") });
 ///
 ///     Ok(app.into())
