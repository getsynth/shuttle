--- conflicted
+++ resolved
@@ -511,19 +511,11 @@
                 mut factory: ::shuttle_runtime::__internals::ProvisionerFactory,
                 mut resource_tracker: ::shuttle_runtime::__internals::ResourceTracker,
             ) -> ShuttleComplex {
-<<<<<<< HEAD
                 use ::shuttle_runtime::__internals::Context;
                 use ::shuttle_runtime::{Factory, ResourceBuilder};
-                let vars = std::collections::HashMap::from_iter(factory.get_secrets().await?.into_iter().map(|(key, value)| (format!("secrets.{}", key), value)));
+                let vars = std::collections::HashMap::from_iter(factory.get_secrets().await?.into_iter().map(|(key, value)| (format!("secrets.{}", key), value.expose().clone())));
                 let pool = ::shuttle_runtime::__internals::get_resource (
                     shuttle_shared_db::Postgres::new().size(&::shuttle_runtime::__internals::strfmt("10Gb", &vars)?).public(false),
-=======
-                use shuttle_runtime::Context;
-                use shuttle_runtime::{Factory, ResourceBuilder};
-                let vars = std::collections::HashMap::from_iter(factory.get_secrets().await?.into_iter().map(|(key, value)| (format!("secrets.{}", key), value.expose().clone())));
-                let pool = shuttle_runtime::get_resource (
-                    shuttle_shared_db::Postgres::new().size(&shuttle_runtime::strfmt("10Gb", &vars)?).public(false),
->>>>>>> e79639eb
                     &mut factory,
                     &mut resource_tracker,
                 ).await.context(format!("failed to provision {}", stringify!(shuttle_shared_db::Postgres)))?;
