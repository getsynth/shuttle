use proc_macro::TokenStream;
use proc_macro2::Punct;
use proc_macro2::Span;
use proc_macro_error::emit_error;
use quote::{quote, ToTokens};
use syn::{
    parse::Parse, parse_macro_input, parse_quote, punctuated::Punctuated, spanned::Spanned,
    Attribute, Expr, ExprLit, FnArg, Ident, ItemFn, Lit, Pat, PatIdent, Path, ReturnType,
    Signature, Stmt, Token, Type, TypePath,
};

pub(crate) fn r#impl(attr: TokenStream, item: TokenStream) -> TokenStream {
    let args = parse_macro_input!(attr as MainArgs);
    let mut fn_decl = parse_macro_input!(item as ItemFn);

    let loader = Loader::from_item_fn(&mut fn_decl, args);

    quote! {
        #[tokio::main]
        async fn main() {
            shuttle_runtime::start(loader).await;
        }

        #loader

        #fn_decl
    }
    .into()
}

struct Loader {
    fn_ident: Ident,
    fn_inputs: Vec<Input>,
    fn_return: TypePath,
    fn_args: MainArgs,
}

#[derive(Debug, PartialEq)]
struct Input {
    /// The identifier for a resource input
    ident: Ident,

    /// The shuttle_runtime builder for this resource
    builder: Builder,
}

#[derive(Debug, PartialEq)]
struct Builder {
    /// Path to the builder
    path: Path,

    /// Options to call on the builder
    options: BuilderOptions,
}

#[derive(Debug, Default, PartialEq)]
struct BuilderOptions {
    /// The actual options
    options: Punctuated<BuilderOption, Token![,]>,
}

#[derive(Debug, PartialEq)]
struct BuilderOption {
    /// Identifier of the option to set
    ident: Ident,

    /// Value to set option to
    value: Expr,
}

impl Parse for BuilderOptions {
    fn parse(input: syn::parse::ParseStream) -> syn::Result<Self> {
        Ok(Self {
            options: input.parse_terminated(BuilderOption::parse, Token![,])?,
        })
    }
}

impl Parse for BuilderOption {
    fn parse(input: syn::parse::ParseStream) -> syn::Result<Self> {
        let ident = input.parse()?;
        let _equal: Token![=] = input.parse()?;
        let value = input.parse()?;

        Ok(Self { ident, value })
    }
}

impl Loader {
    pub(crate) fn from_item_fn(item_fn: &mut ItemFn, args: MainArgs) -> Option<Self> {
        // rename function to allow any name, such as 'main'
        item_fn.sig.ident = Ident::new(
            &format!("__shuttle_{}", item_fn.sig.ident),
            Span::call_site(),
        );

        let inputs: Vec<_> = item_fn
            .sig
            .inputs
            .iter_mut()
            .filter_map(|input| match input {
                FnArg::Receiver(_) => None,
                FnArg::Typed(typed) => Some(typed),
            })
            .filter_map(|typed| match typed.pat.as_ref() {
                Pat::Ident(ident) => Some((ident, typed.attrs.drain(..).collect())),
                _ => None,
            })
            .filter_map(|(pat_ident, attrs)| {
                match attribute_to_builder(pat_ident, attrs) {
                    Ok(builder) => Some(Input {
                        ident: pat_ident.ident.clone(),
                        builder,
                    }),
                    Err(err) => {
                        emit_error!(pat_ident, err; hint = pat_ident.span() => "Try adding a config like `#[shuttle_shared_db::Postgres]`");
                        None
                    }
                }
            })
            .collect();

        check_return_type(item_fn.sig.clone()).map(|type_path| Self {
            fn_ident: item_fn.sig.ident.clone(),
            fn_inputs: inputs,
            fn_return: type_path,
            fn_args: args,
        })
    }
}

fn check_return_type(signature: Signature) -> Option<TypePath> {
    match signature.output {
        ReturnType::Default => {
            emit_error!(
                signature,
                "shuttle_runtime::main functions need to return a service";
                hint = "See the docs for services with first class support";
                doc = "https://docs.rs/shuttle-service/latest/shuttle_service/attr.main.html#shuttle-supported-services"
            );
            None
        }
        ReturnType::Type(_, r#type) => match *r#type {
            Type::Path(path) => Some(path),
            _ => {
                emit_error!(
                    r#type,
                    "shuttle_runtime::main functions need to return a first class service or 'Result<impl Service, shuttle_runtime::Error>";
                    hint = "See the docs for services with first class support";
                    doc = "https://docs.rs/shuttle-service/latest/shuttle_service/attr.main.html#shuttle-supported-services"
                );
                None
            }
        },
    }
}

fn attribute_to_builder(pat_ident: &PatIdent, attrs: Vec<Attribute>) -> syn::Result<Builder> {
    if attrs.is_empty() {
        return Err(syn::Error::new_spanned(
            pat_ident,
            "resource needs an attribute configuration",
        ));
    }

    let options = if attrs[0].meta.require_list().is_err() {
        Default::default()
    } else {
        attrs[0].parse_args()?
    };

    let builder = Builder {
        path: attrs[0].path().clone(),
        options,
    };

    Ok(builder)
}

impl ToTokens for Loader {
    fn to_tokens(&self, tokens: &mut proc_macro2::TokenStream) {
        let fn_ident = &self.fn_ident;

        let return_type = &self.fn_return;

        let mut fn_inputs = Vec::with_capacity(self.fn_inputs.len());
        let mut fn_inputs_builder = Vec::with_capacity(self.fn_inputs.len());
        let mut fn_inputs_builder_options = Vec::with_capacity(self.fn_inputs.len());

        let mut needs_vars = false;

        for input in self.fn_inputs.iter() {
            fn_inputs.push(&input.ident);
            fn_inputs_builder.push(&input.builder.path);

            let (methods, values): (Vec<_>, Vec<_>) = input
                .builder
                .options
                .options
                .iter()
                .map(|o| {
                    let value = match &o.value {
                        Expr::Lit(ExprLit {
                            lit: Lit::Str(str), ..
                        }) => {
                            needs_vars = true;
                            quote!(&shuttle_runtime::strfmt(#str, &vars)?)
                        }
                        other => quote!(#other),
                    };

                    (&o.ident, value)
                })
                .unzip();
            let chain = quote!(#(.#methods(#values))*);
            fn_inputs_builder_options.push(chain);
        }

        let factory_ident: Ident = if self.fn_inputs.is_empty() {
            parse_quote!(_factory)
        } else {
            parse_quote!(factory)
        };

        let resource_tracker_ident: Ident = if self.fn_inputs.is_empty() {
            parse_quote!(_resource_tracker)
        } else {
            parse_quote!(resource_tracker)
        };

        let extra_imports: Option<Stmt> = if self.fn_inputs.is_empty() {
            None
        } else {
            Some(parse_quote!(
                use shuttle_runtime::{Factory, ResourceBuilder};
            ))
        };

        // variables for string interpolating secrets into the attribute macros
        let (vars, drop_vars): (Option<Stmt>, Option<Stmt>) = if needs_vars {
            (
                Some(parse_quote!(
                    let vars = std::collections::HashMap::from_iter(
                        factory
                            .get_secrets()
                            .await?
                            .into_iter()
                            .map(|(key, value)| (format!("secrets.{}", key), value))
                    );
                )),
                Some(parse_quote!(
                    std::mem::drop(vars);
                )),
            )
        } else {
            (None, None)
        };

        let inject_tracing_layer = match self.fn_args.tracing_args {
            None => quote! {},
            Some(ref args) => {
                let layer_fn = &args.value;
                quote! {
                    let registry = registry.with(#layer_fn());
                }
            }
        };

        let loader = quote! {
            async fn loader(
                mut #factory_ident: shuttle_runtime::ProvisionerFactory,
                mut #resource_tracker_ident: shuttle_runtime::ResourceTracker,
                logger_uri: String,
                deployment_id: String,
            ) -> #return_type {
                use shuttle_runtime::Context;
                use shuttle_runtime::tracing_subscriber::prelude::*;
                use shuttle_runtime::opentelemetry_otlp::WithExportConfig;
                #extra_imports

                shuttle_runtime::opentelemetry::global::set_text_map_propagator(shuttle_runtime::opentelemetry::sdk::propagation::TraceContextPropagator::new());

                let filter_layer = shuttle_runtime::tracing_subscriber::EnvFilter::try_from_default_env()
                    .or_else(|_| shuttle_runtime::tracing_subscriber::EnvFilter::try_new("info"))
                    .unwrap();
                let fmt_layer = shuttle_runtime::tracing_subscriber::fmt::layer();

                let tracer = shuttle_runtime::opentelemetry_otlp::new_pipeline()
                    .tracing()
                    .with_exporter(
                        shuttle_runtime::opentelemetry_otlp::new_exporter()
                            .tonic()
                            .with_endpoint(logger_uri),
                    )
                    .with_trace_config(
                        shuttle_runtime::opentelemetry::sdk::trace::config()
                            .with_resource(
                                shuttle_runtime::opentelemetry::sdk::Resource::new(
                                    vec![
                                        shuttle_runtime::opentelemetry::KeyValue::new(
                                            "service.name",
                                            "shuttle-runtime",
                                        ),
                                        shuttle_runtime::opentelemetry::KeyValue::new(
                                            "deployment_id",
                                            deployment_id,
                                        )
                                    ]
                                )
                            ),
                        )
                    .install_batch(shuttle_runtime::opentelemetry::runtime::Tokio)
                    .unwrap();
                let otel_layer = shuttle_runtime::tracing_opentelemetry::layer().with_tracer(tracer);

<<<<<<< HEAD
                shuttle_runtime::tracing_subscriber::registry()
                    .with(filter_layer)
                    .with(fmt_layer)
                    .with(otel_layer)
                    .init();
=======
                let registry = shuttle_runtime::tracing_subscriber::registry()
                    .with(logger.with_filter(filter_layer));

                #inject_tracing_layer

                registry.init();
>>>>>>> 531014ea

                #vars
                #(let #fn_inputs = shuttle_runtime::get_resource(
                    #fn_inputs_builder::new()#fn_inputs_builder_options,
                    &mut #factory_ident,
                    &mut #resource_tracker_ident,
                )
                .await.context(format!("failed to provision {}", stringify!(#fn_inputs_builder)))?;)*

                #drop_vars

                #fn_ident(#(#fn_inputs),*).await
            }
        };

        loader.to_tokens(tokens);
    }
}

/// Configuration options specified by the user.
#[derive(Debug, Default)]
struct MainArgs {
    tracing_args: Option<TracingAttr>,
}

impl Parse for MainArgs {
    fn parse(input: syn::parse::ParseStream) -> syn::Result<Self> {
        // Start with empty arguments
        let mut args = Self::default();

        // If the user didn't pass any arguments, this loop is a no-op.
        // Otherwise, any argument starts with some identifier. If we find one, we continue to
        // parse the input according to the name of the identifier.
        while let Ok(ident) = input.parse::<Ident>() {
            match ident.to_string().as_str() {
                "tracing_layer" => {
                    let equal_sign = input.parse::<Punct>()?;

                    if equal_sign.as_char() != '=' {
                        emit_error!(ident, "must be followed by a `=`.");
                    }

                    let value = input.parse()?;

                    args.tracing_args = Some(TracingAttr {
                        _attr: ident,
                        _equal_sign: equal_sign,
                        value,
                    });
                }

                attr_ident => emit_error!(attr_ident, "Unknown attribute."),
            };
        }

        Ok(args)
    }
}

/// An attribute to customize the tracing registry setup by shuttle
#[derive(Debug)]
struct TracingAttr {
    _attr: Ident,
    _equal_sign: Punct,
    value: Path,
}

impl Parse for TracingAttr {
    fn parse(input: syn::parse::ParseStream) -> syn::Result<Self> {
        Ok(Self {
            _attr: input.parse()?,
            _equal_sign: input.parse()?,
            value: input.parse()?,
        })
    }
}

#[cfg(test)]
mod tests {
    use pretty_assertions::assert_eq;
    use quote::quote;
    use syn::{parse_quote, Ident, TypePath};

    use super::{Builder, BuilderOptions, Input, Loader};

    #[test]
    fn from_with_return() {
        let mut input = parse_quote!(
            async fn simple() -> ShuttleAxum {}
        );

        let actual = Loader::from_item_fn(&mut input, Default::default()).unwrap();
        let expected_ident: Ident = parse_quote!(__shuttle_simple);
        let expected_return: TypePath = parse_quote!(ShuttleAxum);

        assert_eq!(actual.fn_ident, expected_ident);
        assert_eq!(actual.fn_inputs, Vec::<Input>::new());
        assert_eq!(actual.fn_return, expected_return);
    }

    #[test]
    fn from_with_main() {
        let mut input = parse_quote!(
            async fn main() -> ShuttleAxum {}
        );

        let actual = Loader::from_item_fn(&mut input, Default::default()).unwrap();
        let expected_ident: Ident = parse_quote!(__shuttle_main);

        assert_eq!(actual.fn_ident, expected_ident);
    }

    #[test]
    fn output_with_return() {
        let input = Loader {
            fn_ident: parse_quote!(simple),
            fn_inputs: Vec::new(),
            fn_return: parse_quote!(ShuttleSimple),
            fn_args: Default::default(),
        };

        let actual = quote!(#input);
        let expected = quote! {
            async fn loader(
                mut _factory: shuttle_runtime::ProvisionerFactory,
                mut _resource_tracker: shuttle_runtime::ResourceTracker,
                logger_uri: String,
                deployment_id: String,
            ) -> ShuttleSimple {
                use shuttle_runtime::Context;
                use shuttle_runtime::tracing_subscriber::prelude::*;
                use shuttle_runtime::opentelemetry_otlp::WithExportConfig;

                shuttle_runtime::opentelemetry::global::set_text_map_propagator(shuttle_runtime::opentelemetry::sdk::propagation::TraceContextPropagator::new());

                let filter_layer = shuttle_runtime::tracing_subscriber::EnvFilter::try_from_default_env()
                    .or_else(|_| shuttle_runtime::tracing_subscriber::EnvFilter::try_new("info"))
                    .unwrap();
                let fmt_layer = shuttle_runtime::tracing_subscriber::fmt::layer();

                let tracer = shuttle_runtime::opentelemetry_otlp::new_pipeline()
                    .tracing()
                    .with_exporter(
                        shuttle_runtime::opentelemetry_otlp::new_exporter()
                            .tonic()
                            .with_endpoint(logger_uri),
                    )
                    .with_trace_config(
                        shuttle_runtime::opentelemetry::sdk::trace::config()
                            .with_resource(
                                shuttle_runtime::opentelemetry::sdk::Resource::new(
                                    vec![
                                        shuttle_runtime::opentelemetry::KeyValue::new(
                                            "service.name",
                                            "shuttle-runtime",
                                        ),
                                        shuttle_runtime::opentelemetry::KeyValue::new(
                                            "deployment_id",
                                            deployment_id,
                                        )
                                    ]
                                )
                            ),
                        )
                    .install_batch(shuttle_runtime::opentelemetry::runtime::Tokio)
                    .unwrap();
                let otel_layer = shuttle_runtime::tracing_opentelemetry::layer().with_tracer(tracer);

<<<<<<< HEAD
                shuttle_runtime::tracing_subscriber::registry()
                    .with(filter_layer)
                    .with(fmt_layer)
                    .with(otel_layer)
                    .init();
=======
                let registry = shuttle_runtime::tracing_subscriber::registry()
                    .with(logger.with_filter(filter_layer));


                registry.init();
>>>>>>> 531014ea

                simple().await
            }
        };

        assert_eq!(actual.to_string(), expected.to_string());
    }

    #[test]
    fn from_with_inputs() {
        let mut input = parse_quote!(
            async fn complex(#[shuttle_shared_db::Postgres] pool: PgPool) -> ShuttleTide {}
        );

        let actual = Loader::from_item_fn(&mut input, Default::default()).unwrap();
        let expected_ident: Ident = parse_quote!(__shuttle_complex);
        let expected_inputs: Vec<Input> = vec![Input {
            ident: parse_quote!(pool),
            builder: Builder {
                path: parse_quote!(shuttle_shared_db::Postgres),
                options: Default::default(),
            },
        }];

        assert_eq!(actual.fn_ident, expected_ident);
        assert_eq!(actual.fn_inputs, expected_inputs);

        // Make sure attributes was removed from input
        if let syn::FnArg::Typed(param) = input.sig.inputs.first().unwrap() {
            assert!(
                param.attrs.is_empty(),
                "some attributes were not removed: {:?}",
                param.attrs
            );
        } else {
            panic!("expected first input to be typed")
        }
    }

    #[test]
    fn output_with_inputs() {
        let input = Loader {
            fn_ident: parse_quote!(__shuttle_complex),
            fn_inputs: vec![
                Input {
                    ident: parse_quote!(pool),
                    builder: Builder {
                        path: parse_quote!(shuttle_shared_db::Postgres),
                        options: Default::default(),
                    },
                },
                Input {
                    ident: parse_quote!(redis),
                    builder: Builder {
                        path: parse_quote!(shuttle_shared_db::Redis),
                        options: Default::default(),
                    },
                },
            ],
            fn_return: parse_quote!(ShuttleComplex),
            fn_args: Default::default(),
        };

        let actual = quote!(#input);
        let expected = quote! {
            async fn loader(
                mut factory: shuttle_runtime::ProvisionerFactory,
                mut resource_tracker: shuttle_runtime::ResourceTracker,
                logger_uri: String,
                deployment_id: String,
            ) -> ShuttleComplex {
                use shuttle_runtime::Context;
                use shuttle_runtime::tracing_subscriber::prelude::*;
                use shuttle_runtime::opentelemetry_otlp::WithExportConfig;
                use shuttle_runtime::{Factory, ResourceBuilder};

                shuttle_runtime::opentelemetry::global::set_text_map_propagator(shuttle_runtime::opentelemetry::sdk::propagation::TraceContextPropagator::new());

                let filter_layer = shuttle_runtime::tracing_subscriber::EnvFilter::try_from_default_env()
                    .or_else(|_| shuttle_runtime::tracing_subscriber::EnvFilter::try_new("info"))
                    .unwrap();
                let fmt_layer = shuttle_runtime::tracing_subscriber::fmt::layer();

                let tracer = shuttle_runtime::opentelemetry_otlp::new_pipeline()
                    .tracing()
                    .with_exporter(
                        shuttle_runtime::opentelemetry_otlp::new_exporter()
                            .tonic()
                            .with_endpoint(logger_uri),
                    )
                    .with_trace_config(
                        shuttle_runtime::opentelemetry::sdk::trace::config()
                            .with_resource(
                                shuttle_runtime::opentelemetry::sdk::Resource::new(
                                    vec![
                                        shuttle_runtime::opentelemetry::KeyValue::new(
                                            "service.name",
                                            "shuttle-runtime",
                                        ),
                                        shuttle_runtime::opentelemetry::KeyValue::new(
                                            "deployment_id",
                                            deployment_id,
                                        )
                                    ]
                                )
                            ),
                        )
                    .install_batch(shuttle_runtime::opentelemetry::runtime::Tokio)
                    .unwrap();
                let otel_layer = shuttle_runtime::tracing_opentelemetry::layer().with_tracer(tracer);

<<<<<<< HEAD
                shuttle_runtime::tracing_subscriber::registry()
                    .with(filter_layer)
                    .with(fmt_layer)
                    .with(otel_layer)
                    .init();
=======
                let registry = shuttle_runtime::tracing_subscriber::registry()
                    .with(logger.with_filter(filter_layer));


                registry.init();
>>>>>>> 531014ea

                let pool = shuttle_runtime::get_resource(
                    shuttle_shared_db::Postgres::new(),
                    &mut factory,
                    &mut resource_tracker,
                ).await.context(format!("failed to provision {}", stringify!(shuttle_shared_db::Postgres)))?;
                let redis = shuttle_runtime::get_resource(
                    shuttle_shared_db::Redis::new(),
                    &mut factory,
                    &mut resource_tracker,
                ).await.context(format!("failed to provision {}", stringify!(shuttle_shared_db::Redis)))?;

                __shuttle_complex(pool, redis).await
            }
        };

        assert_eq!(actual.to_string(), expected.to_string());
    }

    #[test]
    fn parse_builder_options() {
        let input: BuilderOptions = parse_quote!(
            string = "string_val",
            boolean = true,
            integer = 5,
            float = 2.65,
            enum_variant = SomeEnum::Variant1,
            sensitive = "user:{secrets.password}"
        );

        let mut expected: BuilderOptions = Default::default();
        expected.options.push(parse_quote!(string = "string_val"));
        expected.options.push(parse_quote!(boolean = true));
        expected.options.push(parse_quote!(integer = 5));
        expected.options.push(parse_quote!(float = 2.65));
        expected
            .options
            .push(parse_quote!(enum_variant = SomeEnum::Variant1));
        expected
            .options
            .push(parse_quote!(sensitive = "user:{secrets.password}"));

        assert_eq!(input, expected);
    }

    #[test]
    fn from_with_input_options() {
        let mut input = parse_quote!(
            async fn complex(
                #[shared::Postgres(size = "10Gb", public = false)] pool: PgPool,
            ) -> ShuttlePoem {
            }
        );

        let actual = Loader::from_item_fn(&mut input, Default::default()).unwrap();
        let expected_ident: Ident = parse_quote!(__shuttle_complex);
        let mut expected_inputs: Vec<Input> = vec![Input {
            ident: parse_quote!(pool),
            builder: Builder {
                path: parse_quote!(shared::Postgres),
                options: Default::default(),
            },
        }];

        expected_inputs[0]
            .builder
            .options
            .options
            .push(parse_quote!(size = "10Gb"));
        expected_inputs[0]
            .builder
            .options
            .options
            .push(parse_quote!(public = false));

        assert_eq!(actual.fn_ident, expected_ident);
        assert_eq!(actual.fn_inputs, expected_inputs);
    }

    #[test]
    fn output_with_input_options() {
        let mut input = Loader {
            fn_ident: parse_quote!(complex),
            fn_inputs: vec![Input {
                ident: parse_quote!(pool),
                builder: Builder {
                    path: parse_quote!(shuttle_shared_db::Postgres),
                    options: Default::default(),
                },
            }],
            fn_return: parse_quote!(ShuttleComplex),
            fn_args: Default::default(),
        };

        input.fn_inputs[0]
            .builder
            .options
            .options
            .push(parse_quote!(size = "10Gb"));
        input.fn_inputs[0]
            .builder
            .options
            .options
            .push(parse_quote!(public = false));

        let actual = quote!(#input);
        let expected = quote! {
            async fn loader(
                mut factory: shuttle_runtime::ProvisionerFactory,
                mut resource_tracker: shuttle_runtime::ResourceTracker,
                logger_uri: String,
                deployment_id: String,
            ) -> ShuttleComplex {
                use shuttle_runtime::Context;
                use shuttle_runtime::tracing_subscriber::prelude::*;
                use shuttle_runtime::opentelemetry_otlp::WithExportConfig;
                use shuttle_runtime::{Factory, ResourceBuilder};

                shuttle_runtime::opentelemetry::global::set_text_map_propagator(shuttle_runtime::opentelemetry::sdk::propagation::TraceContextPropagator::new());

                let filter_layer = shuttle_runtime::tracing_subscriber::EnvFilter::try_from_default_env()
                    .or_else(|_| shuttle_runtime::tracing_subscriber::EnvFilter::try_new("info"))
                    .unwrap();
                let fmt_layer = shuttle_runtime::tracing_subscriber::fmt::layer();

                let tracer = shuttle_runtime::opentelemetry_otlp::new_pipeline()
                    .tracing()
                    .with_exporter(
                        shuttle_runtime::opentelemetry_otlp::new_exporter()
                            .tonic()
                            .with_endpoint(logger_uri),
                    )
                    .with_trace_config(
                        shuttle_runtime::opentelemetry::sdk::trace::config()
                            .with_resource(
                                shuttle_runtime::opentelemetry::sdk::Resource::new(
                                    vec![
                                        shuttle_runtime::opentelemetry::KeyValue::new(
                                            "service.name",
                                            "shuttle-runtime",
                                        ),
                                        shuttle_runtime::opentelemetry::KeyValue::new(
                                            "deployment_id",
                                            deployment_id,
                                        )
                                    ]
                                )
                            ),
                        )
                    .install_batch(shuttle_runtime::opentelemetry::runtime::Tokio)
                    .unwrap();
                let otel_layer = shuttle_runtime::tracing_opentelemetry::layer().with_tracer(tracer);

<<<<<<< HEAD
                shuttle_runtime::tracing_subscriber::registry()
                    .with(filter_layer)
                    .with(fmt_layer)
                    .with(otel_layer)
                    .init();
=======
                let registry = shuttle_runtime::tracing_subscriber::registry()
                    .with(logger.with_filter(filter_layer));


                registry.init();
>>>>>>> 531014ea

                let vars = std::collections::HashMap::from_iter(factory.get_secrets().await?.into_iter().map(|(key, value)| (format!("secrets.{}", key), value)));
                let pool = shuttle_runtime::get_resource (
                    shuttle_shared_db::Postgres::new().size(&shuttle_runtime::strfmt("10Gb", &vars)?).public(false),
                    &mut factory,
                    &mut resource_tracker,
                ).await.context(format!("failed to provision {}", stringify!(shuttle_shared_db::Postgres)))?;
                std::mem::drop(vars);

                complex(pool).await
            }
        };

        assert_eq!(actual.to_string(), expected.to_string());
    }

    #[test]
    fn ui() {
        let t = trybuild::TestCases::new();
        t.compile_fail("tests/ui/main/*.rs");
    }
}<|MERGE_RESOLUTION|>--- conflicted
+++ resolved
@@ -283,7 +283,6 @@
                 let filter_layer = shuttle_runtime::tracing_subscriber::EnvFilter::try_from_default_env()
                     .or_else(|_| shuttle_runtime::tracing_subscriber::EnvFilter::try_new("info"))
                     .unwrap();
-                let fmt_layer = shuttle_runtime::tracing_subscriber::fmt::layer();
 
                 let tracer = shuttle_runtime::opentelemetry_otlp::new_pipeline()
                     .tracing()
@@ -313,21 +312,13 @@
                     .unwrap();
                 let otel_layer = shuttle_runtime::tracing_opentelemetry::layer().with_tracer(tracer);
 
-<<<<<<< HEAD
-                shuttle_runtime::tracing_subscriber::registry()
+                let registry = shuttle_runtime::tracing_subscriber::registry()
                     .with(filter_layer)
-                    .with(fmt_layer)
-                    .with(otel_layer)
-                    .init();
-=======
-                let registry = shuttle_runtime::tracing_subscriber::registry()
-                    .with(logger.with_filter(filter_layer));
+                    .with(otel_layer);
 
                 #inject_tracing_layer
 
                 registry.init();
->>>>>>> 531014ea
-
                 #vars
                 #(let #fn_inputs = shuttle_runtime::get_resource(
                     #fn_inputs_builder::new()#fn_inputs_builder_options,
@@ -465,7 +456,6 @@
                 let filter_layer = shuttle_runtime::tracing_subscriber::EnvFilter::try_from_default_env()
                     .or_else(|_| shuttle_runtime::tracing_subscriber::EnvFilter::try_new("info"))
                     .unwrap();
-                let fmt_layer = shuttle_runtime::tracing_subscriber::fmt::layer();
 
                 let tracer = shuttle_runtime::opentelemetry_otlp::new_pipeline()
                     .tracing()
@@ -495,19 +485,11 @@
                     .unwrap();
                 let otel_layer = shuttle_runtime::tracing_opentelemetry::layer().with_tracer(tracer);
 
-<<<<<<< HEAD
-                shuttle_runtime::tracing_subscriber::registry()
+                let registry = shuttle_runtime::tracing_subscriber::registry()
                     .with(filter_layer)
-                    .with(fmt_layer)
-                    .with(otel_layer)
-                    .init();
-=======
-                let registry = shuttle_runtime::tracing_subscriber::registry()
-                    .with(logger.with_filter(filter_layer));
-
+                    .with(otel_layer);
 
                 registry.init();
->>>>>>> 531014ea
 
                 simple().await
             }
@@ -589,7 +571,6 @@
                 let filter_layer = shuttle_runtime::tracing_subscriber::EnvFilter::try_from_default_env()
                     .or_else(|_| shuttle_runtime::tracing_subscriber::EnvFilter::try_new("info"))
                     .unwrap();
-                let fmt_layer = shuttle_runtime::tracing_subscriber::fmt::layer();
 
                 let tracer = shuttle_runtime::opentelemetry_otlp::new_pipeline()
                     .tracing()
@@ -619,19 +600,11 @@
                     .unwrap();
                 let otel_layer = shuttle_runtime::tracing_opentelemetry::layer().with_tracer(tracer);
 
-<<<<<<< HEAD
-                shuttle_runtime::tracing_subscriber::registry()
+                let registry = shuttle_runtime::tracing_subscriber::registry()
                     .with(filter_layer)
-                    .with(fmt_layer)
-                    .with(otel_layer)
-                    .init();
-=======
-                let registry = shuttle_runtime::tracing_subscriber::registry()
-                    .with(logger.with_filter(filter_layer));
-
+                    .with(otel_layer);
 
                 registry.init();
->>>>>>> 531014ea
 
                 let pool = shuttle_runtime::get_resource(
                     shuttle_shared_db::Postgres::new(),
@@ -755,7 +728,6 @@
                 let filter_layer = shuttle_runtime::tracing_subscriber::EnvFilter::try_from_default_env()
                     .or_else(|_| shuttle_runtime::tracing_subscriber::EnvFilter::try_new("info"))
                     .unwrap();
-                let fmt_layer = shuttle_runtime::tracing_subscriber::fmt::layer();
 
                 let tracer = shuttle_runtime::opentelemetry_otlp::new_pipeline()
                     .tracing()
@@ -785,19 +757,13 @@
                     .unwrap();
                 let otel_layer = shuttle_runtime::tracing_opentelemetry::layer().with_tracer(tracer);
 
-<<<<<<< HEAD
-                shuttle_runtime::tracing_subscriber::registry()
+                let registry = shuttle_runtime::tracing_subscriber::registry()
                     .with(filter_layer)
-                    .with(fmt_layer)
-                    .with(otel_layer)
-                    .init();
-=======
-                let registry = shuttle_runtime::tracing_subscriber::registry()
-                    .with(logger.with_filter(filter_layer));
-
+                    .with(otel_layer);
+
+                #inject_tracing_layer
 
                 registry.init();
->>>>>>> 531014ea
 
                 let vars = std::collections::HashMap::from_iter(factory.get_secrets().await?.into_iter().map(|(key, value)| (format!("secrets.{}", key), value)));
                 let pool = shuttle_runtime::get_resource (
