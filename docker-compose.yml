--- conflicted
+++ resolved
@@ -13,10 +13,6 @@
     environment:
       - SHUTTLE_USERS_TOML=/config/users.toml
       - SHUTTLE_ADMIN_SECRET=admin-pass
-<<<<<<< HEAD
-      - API_FQDN=api.shuttle.rs
-      - PROXY_FQDN=shuttleapp.rs
-=======
       - PROXY_FQDN=teste.rs
       - PROVISIONER_ADDRESS=provisioner
   provisioner:
@@ -24,5 +20,4 @@
       context: .
       dockerfile: provisioner/Containerfile.dev
     environment:
-      - PORT=5001
->>>>>>> 514a978b
+      - PORT=5001