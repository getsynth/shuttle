--- conflicted
+++ resolved
@@ -45,33 +45,25 @@
       - "--internal-mongodb-address=mongodb"
       - "--internal-pg-address=pg"
       - "--fqdn=${DB_FQDN}"
-<<<<<<< HEAD
-    deploy:
-      placement:
-        constraints:
-          - node.hostname==provisioner
-  db:
+  pg:
     image: "${CONTAINER_REGISTRY}/postgres:${POSTGRES_TAG}"
+    restart: always
+    environment:
+      POSTGRES_PASSWORD: ${POSTGRES_PASSWORD}
     ports:
       - 8002:8000
       - 5432:5432
-    restart: always
-    environment:
-      POSTGRES_PASSWORD: ${POSTGRES_PASSWORD}
     deploy:
       placement:
         constraints:
           - node.hostname==postgres
-=======
-  pg:
-    image: "postgres"
-    restart: always
-    environment:
-      POSTGRES_PASSWORD: ${POSTGRES_PASSWORD}
   mongodb:
     image: mongo:5.0.10
     restart: always
     environment:
       MONGO_INITDB_ROOT_USERNAME: ${MONGO_INITDB_ROOT_USERNAME}
       MONGO_INITDB_ROOT_PASSWORD: ${MONGO_INITDB_ROOT_PASSWORD}
->>>>>>> 6b1a9e5e
+    deploy:
+      placement:
+        constraints:
+          - node.hostname==postgres