--- conflicted
+++ resolved
@@ -19,11 +19,7 @@
 
 [dependencies.shuttle-common]
 workspace = true
-<<<<<<< HEAD
-features = ["axum-wasm", "models"]
-=======
 features = ["models", "service", "wasm"]
->>>>>>> b17b3a19
 
 [build-dependencies]
 tonic-build = "0.8.3"