[package]
name = "shuttle-proto"
version.workspace = true
edition.workspace = true
license.workspace = true
description = "Library for all the gRPC definitions used by shuttle"

[dependencies]
shuttle-common = { workspace = true, features = [
    "claims",
    "service",
    "wasm",
    "models",
    "backend",
] }

anyhow = { workspace = true }
chrono = { workspace = true }
dunce = { workspace = true }
futures-core = "0.3.28"
home = { workspace = true }
prost = { workspace = true }
prost-types = { workspace = true }
tokio = { workspace = true, features = ["process"] }
tonic = { workspace = true }
tower = { workspace = true }
tracing = { workspace = true }
serde_json = { workspace = true }

<<<<<<< HEAD
[dev-dependencies]
tonic-build = { workspace = true }
tokio = { workspace = true, features = ["rt-multi-thread"] }
=======
[dependencies.shuttle-common]
workspace = true
features = ["claims", "service", "wasm", "models", "backend"]
>>>>>>> 042c736a
<|MERGE_RESOLUTION|>--- conflicted
+++ resolved
@@ -25,14 +25,4 @@
 tonic = { workspace = true }
 tower = { workspace = true }
 tracing = { workspace = true }
-serde_json = { workspace = true }
-
-<<<<<<< HEAD
-[dev-dependencies]
-tonic-build = { workspace = true }
-tokio = { workspace = true, features = ["rt-multi-thread"] }
-=======
-[dependencies.shuttle-common]
-workspace = true
-features = ["claims", "service", "wasm", "models", "backend"]
->>>>>>> 042c736a
+serde_json = { workspace = true }