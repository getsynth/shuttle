--- conflicted
+++ resolved
@@ -11,13 +11,9 @@
 use thiserror::Error;
 
 #[derive(Error, Debug)]
-<<<<<<< HEAD
-pub enum PersistError<'a> {
+pub enum PersistError {
     #[error("invalid key name")]
     InvalidKey,
-=======
-pub enum PersistError {
->>>>>>> 6ff0f199
     #[error("failed to open file: {0}")]
     Open(std::io::Error),
     #[error("failed to create folder: {0}")]
@@ -45,17 +41,9 @@
 }
 
 impl PersistInstance {
-<<<<<<< HEAD
     /// Constructs a PersistInstance and creates its associated storage folder
-    pub fn new(dir: PathBuf) -> Result<Self, PersistError<'static>> {
+    pub fn new(dir: PathBuf) -> Result<Self, PersistError> {
         fs::create_dir_all(&dir).map_err(PersistError::CreateFolder)?;
-=======
-    /// Constructs a new PersistInstance along with its associated storage folder
-    pub fn new(service_name: ServiceName) -> Result<Self, PersistError> {
-        let instance = Self { service_name };
-        let storage_folder = instance.get_storage_folder();
-        fs::create_dir_all(storage_folder).map_err(PersistError::CreateFolder)?;
->>>>>>> 6ff0f199
 
         Ok(Self { dir })
     }
@@ -66,7 +54,6 @@
         let file = File::create(file_path).map_err(PersistError::Open)?;
         let mut writer = BufWriter::new(file);
 
-<<<<<<< HEAD
         serialize_into(&mut writer, &struc).map_err(PersistError::Serialize)
     }
 
@@ -77,14 +64,10 @@
     /// Returns the number of keys in this instance
     pub fn size(&self) -> Result<usize, PersistError> {
         Ok(self.entries()?.count())
-=======
-        Ok(serialize_into(&mut writer, &struc).map_err(PersistError::Serialize))?
->>>>>>> 6ff0f199
     }
 
     /// Returns a vector of strings containing all the keys in this instance
     pub fn list(&self) -> Result<Vec<String>, PersistError> {
-<<<<<<< HEAD
         self.entries()?
             .map(|entry| {
                 entry
@@ -95,45 +78,17 @@
                     .to_str()
                     .map(ToString::to_string)
                     .ok_or(PersistError::ListName(
-                        "the file name contains invalid characters",
+                        "the file name contains invalid characters".to_owned(),
                     ))
             })
             .collect()
-=======
-        let storage_folder = self.get_storage_folder();
-
-        let mut list = Vec::new();
-
-        let entries = fs::read_dir(storage_folder).map_err(PersistError::ListFolder)?;
-        for entry in entries {
-            let key = entry.map_err(PersistError::ListFolder)?;
-            let key_name = key
-                .path()
-                .file_stem()
-                .unwrap_or_default()
-                .to_str()
-                .ok_or(PersistError::ListName(
-                    "the file name contains invalid characters".to_owned(),
-                ))?
-                .to_string();
-            list.push(key_name);
-        }
-
-        Ok(list)
->>>>>>> 6ff0f199
     }
 
     /// Removes all keys
     pub fn clear(&self) -> Result<(), PersistError> {
-<<<<<<< HEAD
         fs::remove_dir_all(&self.dir).map_err(PersistError::RemoveFolder)?;
         fs::create_dir_all(&self.dir).map_err(PersistError::CreateFolder)?;
-=======
-        let storage_folder = self.get_storage_folder();
-        fs::remove_dir_all(&storage_folder).map_err(PersistError::RemoveFolder)?;
-        fs::create_dir_all(&storage_folder).map_err(PersistError::CreateFolder)?;
-
->>>>>>> 6ff0f199
+
         Ok(())
     }
 
@@ -187,7 +142,6 @@
         self,
         factory: &mut dyn Factory,
     ) -> Result<Self::Output, shuttle_service::Error> {
-<<<<<<< HEAD
         let DeploymentMetadata {
             service_name,
             storage_path,
@@ -200,14 +154,6 @@
                 .join(PathBuf::from(service_name)), // separate persist directories per service
         )
         .map_err(|e| shuttle_service::Error::Custom(e.into()))
-=======
-        let persist_instance = match PersistInstance::new(factory.get_service_name()) {
-            Ok(persist_instance) => persist_instance,
-            Err(e) => return Err(shuttle_service::Error::Custom(e.into())),
-        };
-
-        Ok(persist_instance)
->>>>>>> 6ff0f199
     }
 
     async fn build(build_data: &Self::Output) -> Result<PersistInstance, shuttle_service::Error> {
