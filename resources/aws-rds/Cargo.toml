[package]
name = "shuttle-aws-rds"
version = "0.22.0"
edition = "2021"
license = "Apache-2.0"
description = "Plugin to provision AWS RDS resources"
keywords = ["shuttle-service", "rds"]

[dependencies]
async-trait = "0.1.56"
paste = "1.0.7"
serde = { version = "1.0.148", features = ["derive"] }
<<<<<<< HEAD
shuttle-service = { path = "../../service", version = "0.22.0" }
sqlx = { version = "0.6.2", features = ["runtime-tokio-native-tls"] }
=======
shuttle-service = { path = "../../service", version = "0.21.0" }
sqlx = { version = "0.7.1", features = ["runtime-tokio-native-tls"] }
>>>>>>> c3c5d4c1

[features]
postgres = ["sqlx/postgres"]
mysql = ["sqlx/mysql"]
mariadb = ["sqlx/mysql"]<|MERGE_RESOLUTION|>--- conflicted
+++ resolved
@@ -10,13 +10,8 @@
 async-trait = "0.1.56"
 paste = "1.0.7"
 serde = { version = "1.0.148", features = ["derive"] }
-<<<<<<< HEAD
 shuttle-service = { path = "../../service", version = "0.22.0" }
-sqlx = { version = "0.6.2", features = ["runtime-tokio-native-tls"] }
-=======
-shuttle-service = { path = "../../service", version = "0.21.0" }
 sqlx = { version = "0.7.1", features = ["runtime-tokio-native-tls"] }
->>>>>>> c3c5d4c1
 
 [features]
 postgres = ["sqlx/postgres"]
