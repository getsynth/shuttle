--- conflicted
+++ resolved
@@ -122,24 +122,8 @@
 #[async_trait]
 impl IntoResource<Connection> for TursoOutput {
     async fn into_resource(self) -> Result<Connection, shuttle_service::Error> {
-<<<<<<< HEAD
-        let database = match self.environment {
-            Environment::Deployment => {
-                Builder::new_remote(
-                    self.conn_url.to_string(),
-                    self.token
-                        .clone()
-                        .ok_or(ShuttleError::Custom(CustomError::msg(
-                            "missing token for remote database",
-                        )))?,
-                )
-                .build()
-                .await
-            }
-            Environment::Local => Builder::new_local(self.conn_url.to_string()).build().await,
-=======
         let database = if self.remote {
-            Database::open_remote(
+            Builder::new_remote(
                 self.conn_url.to_string(),
                 self.token
                     .clone()
@@ -147,9 +131,10 @@
                         "missing token for remote database",
                     )))?,
             )
+            .build()
+            .await
         } else {
-            Database::open(self.conn_url.to_string())
->>>>>>> c4370913
+            Builder::new_local(self.conn_url.to_string()).build().await
         };
         database
             .map_err(|err| ShuttleError::Custom(err.into()))?
