--- conflicted
+++ resolved
@@ -10,13 +10,8 @@
 async-trait = "0.1.56"
 mongodb = { version = "2.3.0", optional = true }
 serde = { version = "1.0.148", features = ["derive"] }
-<<<<<<< HEAD
 shuttle-service = { path = "../../service", version = "0.22.0" }
-sqlx = { version = "0.6.2", optional = true }
-=======
-shuttle-service = { path = "../../service", version = "0.21.0" }
 sqlx = { version = "0.7.1", optional = true }
->>>>>>> c3c5d4c1
 
 [features]
 postgres = ["sqlx/postgres", "sqlx/runtime-tokio-native-tls"]
