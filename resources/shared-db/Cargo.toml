--- conflicted
+++ resolved
@@ -1,10 +1,6 @@
 [package]
 name = "shuttle-shared-db"
-<<<<<<< HEAD
-version = "0.35.2"
-=======
 version = "0.36.0"
->>>>>>> ad0f0440
 edition = "2021"
 license = "Apache-2.0"
 description = "Plugin for managing shared databases on shuttle"
@@ -14,11 +10,7 @@
 async-trait = "0.1.56"
 mongodb = { version = "2.3.0", optional = true }
 serde = { version = "1.0.148", features = ["derive"] }
-<<<<<<< HEAD
-shuttle-service = { path = "../../service", version = "0.35.2" }
-=======
 shuttle-service = { path = "../../service", version = "0.36.0" }
->>>>>>> ad0f0440
 sqlx = { version = "0.7.1", optional = true }
 
 [features]
