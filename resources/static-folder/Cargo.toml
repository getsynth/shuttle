[package]
name = "shuttle-static-folder"
version = "0.26.0"
edition = "2021"
license = "Apache-2.0"
description = "Plugin to get a static folder at runtime on shuttle"
keywords = ["shuttle-service", "static-folder"]

[dependencies]
async-trait = "0.1.56"
serde = { version = "1.0.148", features = ["derive"] }
<<<<<<< HEAD
shuttle-service = { path = "../../service", version = "0.25.0" }
=======
shuttle-service = { path = "../../service", version = "0.26.0" }
tracing = "0.1.37"

[dev-dependencies]
tempfile = "3.3.0"
tokio = { version = "1.22.0", features = ["macros", "rt"] }
>>>>>>> c7ac99b5
<|MERGE_RESOLUTION|>--- conflicted
+++ resolved
@@ -9,13 +9,4 @@
 [dependencies]
 async-trait = "0.1.56"
 serde = { version = "1.0.148", features = ["derive"] }
-<<<<<<< HEAD
-shuttle-service = { path = "../../service", version = "0.25.0" }
-=======
-shuttle-service = { path = "../../service", version = "0.26.0" }
-tracing = "0.1.37"
-
-[dev-dependencies]
-tempfile = "3.3.0"
-tokio = { version = "1.22.0", features = ["macros", "rt"] }
->>>>>>> c7ac99b5
+shuttle-service = { path = "../../service", version = "0.26.0" }