--- conflicted
+++ resolved
@@ -1,10 +1,6 @@
 [package]
 name = "shuttle-metadata"
-<<<<<<< HEAD
-version = "0.35.2"
-=======
 version = "0.36.0"
->>>>>>> ad0f0440
 edition = "2021"
 license = "Apache-2.0"
 description = "Plugin to get Shuttle service information"
@@ -12,8 +8,4 @@
 
 [dependencies]
 async-trait = "0.1.56"
-<<<<<<< HEAD
-shuttle-service = { path = "../../service", version = "0.35.2" }
-=======
-shuttle-service = { path = "../../service", version = "0.36.0" }
->>>>>>> ad0f0440
+shuttle-service = { path = "../../service", version = "0.36.0" }