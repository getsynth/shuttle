[package]
name = "lib"
version = "0.1.0"
edition = "2021"
publish = false

# See more keys and their definitions at https://doc.rust-lang.org/cargo/reference/manifest.html

[dependencies]
serde = "1.0.136"
serde_json = "1.0.79"
uuid = { version = "0.8.2", features = ["v4", "serde"] }
rocket = "0.5.0-rc.1"
anyhow = "1.0.55"
<<<<<<< HEAD
lazy_static = "1.4.0"
=======
chrono = { version = "0.4", features = ["serde"] }
>>>>>>> 45b7c177
<|MERGE_RESOLUTION|>--- conflicted
+++ resolved
@@ -12,8 +12,5 @@
 uuid = { version = "0.8.2", features = ["v4", "serde"] }
 rocket = "0.5.0-rc.1"
 anyhow = "1.0.55"
-<<<<<<< HEAD
 lazy_static = "1.4.0"
-=======
-chrono = { version = "0.4", features = ["serde"] }
->>>>>>> 45b7c177
+chrono = { version = "0.4", features = ["serde"] }