use lazy_static::lazy_static;
use rocket::http::Status;
use rocket::request::{FromRequest, Outcome};
use rocket::{Request, Responder};
use serde::{Deserialize, Serialize};
use std::fmt::{Display, Formatter};
use chrono::{DateTime, Utc};
use uuid::Uuid;

pub const UNVEIL_PROJECT_HEADER: &str = "Unveil-Project";

#[cfg(debug_assertions)]
pub const API_URL: &str = "http://localhost:8001";

#[cfg(not(debug_assertions))]
<<<<<<< HEAD
pub const API_URL: &str = "https://21ac7btou0.execute-api.eu-west-2.amazonaws.com/valpha";
=======
pub const API_URL: &'static str = "https://api.shuttle.rs";
>>>>>>> 45b7c177

pub type ApiKey = String;
pub type Host = String;
pub type DeploymentId = Uuid;
pub type Port = u16;

/// Deployment metadata. This serves two purposes. Storing information
/// used for the deployment process and also providing the client with
/// information on the state of the deployment
#[derive(Debug, Clone, Serialize, Deserialize)]
pub struct DeploymentMeta {
    pub id: DeploymentId,
    pub config: ProjectConfig,
    pub state: DeploymentStateMeta,
    pub host: String,
    pub build_logs: Option<String>,
    pub runtime_logs: Option<String>,
<<<<<<< HEAD
    pub database_deployment: Option<DatabaseReadyInfo>,
=======
    pub created_at: DateTime<Utc>,
>>>>>>> 45b7c177
}

impl DeploymentMeta {
    pub fn new(config: &ProjectConfig) -> Self {
        Self {
            id: Uuid::new_v4(),
            config: config.clone(),
            state: DeploymentStateMeta::Queued,
            host: Self::create_host(config),
            build_logs: None,
            runtime_logs: None,
<<<<<<< HEAD
            database_deployment: None,
=======
            created_at: Utc::now()
>>>>>>> 45b7c177
        }
    }

    pub fn create_host(project_config: &ProjectConfig) -> Host {
        format!("{}.unveil.sh", project_config.name)
    }
}

lazy_static! {
    static ref PUBLIC_IP: String =
        std::env::var("PUBLIC_IP").unwrap_or_else(|_| "localhost".to_string());
}

impl Display for DeploymentMeta {
    fn fmt(&self, f: &mut Formatter<'_>) -> std::fmt::Result {
        let db = {
            if let Some(info) = &self.database_deployment {
                format!("\n        Database URI:         {}", info.connection_string(&*PUBLIC_IP))
            } else {
                "".to_string()
            }
        };
        write!(
            f,
            r#"
<<<<<<< HEAD
        Deployment Id:        {}
        Deployment Status:    {}
        Host:                 {}{}
        "#,
            self.id, self.state, self.host, db
        )
    }
}

#[derive(Debug, Clone, Serialize, Deserialize)]
pub struct DatabaseReadyInfo {
    pub role_name: String,
    pub role_password: String,
    pub database_name: String,
}

impl DatabaseReadyInfo {
    pub fn connection_string(&self, ip: &str) -> String {
        format!(
            "postgres://{}:{}@{}/{}",
            self.role_name, self.role_password, ip, self.database_name
=======
        Project:            {}
        Deployment Id:      {}
        Deployment Status:  {}
        Host:               {}
        Created At:         {}
        "#,
            self.config.name, self.id, self.state, self.host, self.created_at
>>>>>>> 45b7c177
        )
    }
}

/// A label used to represent the deployment state in `DeploymentMeta`
#[derive(Debug, Clone, Copy, Serialize, Deserialize)]
pub enum DeploymentStateMeta {
    Queued,
    Built,
    Loaded,
    Deployed,
    Error,
}

impl Display for DeploymentStateMeta {
    fn fmt(&self, f: &mut Formatter<'_>) -> std::fmt::Result {
        let s = match self {
            DeploymentStateMeta::Queued => "QUEUED",
            DeploymentStateMeta::Built => "BUILT",
            DeploymentStateMeta::Loaded => "LOADED",
            DeploymentStateMeta::Deployed => "DEPLOYED",
            DeploymentStateMeta::Error => "ERROR",
        };
        write!(f, "{}", s)
    }
}

#[derive(Clone, Serialize, Deserialize, Debug)]
pub struct ProjectConfig {
    pub name: String,
}

#[derive(Debug)]
pub enum ProjectConfigError {
    Missing,
    Malformed,
}

#[rocket::async_trait]
impl<'r> FromRequest<'r> for ProjectConfig {
    type Error = ProjectConfigError;

    async fn from_request(req: &'r Request<'_>) -> Outcome<Self, Self::Error> {
        let config_string = match req.headers().get_one(UNVEIL_PROJECT_HEADER) {
            None => return Outcome::Failure((Status::BadRequest, ProjectConfigError::Missing)),
            Some(config_string) => config_string,
        };

        match serde_json::from_str::<ProjectConfig>(config_string) {
            Ok(config) => Outcome::Success(config),
            Err(_) => Outcome::Failure((Status::BadRequest, ProjectConfigError::Malformed)),
        }
    }
}

// TODO: Determine error handling strategy - error types or just use `anyhow`?
#[derive(Debug, Clone, Serialize, Deserialize, Responder)]
pub enum DeploymentApiError {
    #[response(status = 500)]
    Internal(String),
    #[response(status = 404)]
    NotFound(String),
    #[response(status = 400)]
    BadRequest(String),
}

impl Display for DeploymentApiError {
    fn fmt(&self, f: &mut Formatter<'_>) -> std::fmt::Result {
        match self {
            DeploymentApiError::Internal(s) => write!(f, "internal: {}", s),
            DeploymentApiError::NotFound(s) => write!(f, "not found: {}", s),
            DeploymentApiError::BadRequest(s) => write!(f, "bad request: {}", s),
        }
    }
}

impl std::error::Error for DeploymentApiError {

}<|MERGE_RESOLUTION|>--- conflicted
+++ resolved
@@ -13,11 +13,8 @@
 pub const API_URL: &str = "http://localhost:8001";
 
 #[cfg(not(debug_assertions))]
-<<<<<<< HEAD
 pub const API_URL: &str = "https://21ac7btou0.execute-api.eu-west-2.amazonaws.com/valpha";
-=======
 pub const API_URL: &'static str = "https://api.shuttle.rs";
->>>>>>> 45b7c177
 
 pub type ApiKey = String;
 pub type Host = String;
@@ -35,11 +32,8 @@
     pub host: String,
     pub build_logs: Option<String>,
     pub runtime_logs: Option<String>,
-<<<<<<< HEAD
     pub database_deployment: Option<DatabaseReadyInfo>,
-=======
     pub created_at: DateTime<Utc>,
->>>>>>> 45b7c177
 }
 
 impl DeploymentMeta {
@@ -51,11 +45,8 @@
             host: Self::create_host(config),
             build_logs: None,
             runtime_logs: None,
-<<<<<<< HEAD
             database_deployment: None,
-=======
             created_at: Utc::now()
->>>>>>> 45b7c177
         }
     }
 
@@ -73,7 +64,7 @@
     fn fmt(&self, f: &mut Formatter<'_>) -> std::fmt::Result {
         let db = {
             if let Some(info) = &self.database_deployment {
-                format!("\n        Database URI:         {}", info.connection_string(&*PUBLIC_IP))
+                format!("\n        Database URI:       {}", info.connection_string(&*PUBLIC_IP))
             } else {
                 "".to_string()
             }
@@ -81,12 +72,13 @@
         write!(
             f,
             r#"
-<<<<<<< HEAD
-        Deployment Id:        {}
-        Deployment Status:    {}
-        Host:                 {}{}
+        Project:            {}
+        Deployment Id:      {}
+        Deployment Status:  {}
+        Host:               {}
+        Created At:         {}{}
         "#,
-            self.id, self.state, self.host, db
+            self.config.name, self.id, self.state, self.host, self.created_at, db
         )
     }
 }
@@ -103,15 +95,6 @@
         format!(
             "postgres://{}:{}@{}/{}",
             self.role_name, self.role_password, ip, self.database_name
-=======
-        Project:            {}
-        Deployment Id:      {}
-        Deployment Status:  {}
-        Host:               {}
-        Created At:         {}
-        "#,
-            self.config.name, self.id, self.state, self.host, self.created_at
->>>>>>> 45b7c177
         )
     }
 }
