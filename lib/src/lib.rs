pub mod project;

use chrono::{DateTime, Utc};
<<<<<<< HEAD
use lazy_static::lazy_static;
use project::ProjectConfig;
=======
>>>>>>> e2627370
use rocket::http::Status;
use rocket::Responder;
use serde::{Deserialize, Serialize};
use std::fmt::{Display, Formatter};
use uuid::Uuid;

extern crate lazy_static;

pub const UNVEIL_PROJECT_HEADER: &str = "Unveil-Project";

#[cfg(debug_assertions)]
lazy_static! {
    pub static ref API_URL: String =
        std::env::var("UNVEIL_API").unwrap_or_else(|_| "http://localhost:8001".to_string());
}

#[cfg(not(debug_assertions))]
lazy_static! {
    pub static ref API_URL: String = "https://api.shuttle.rs".to_string();
}

pub type ApiKey = String;
pub type Host = String;
pub type DeploymentId = Uuid;
pub type Port = u16;

/// Deployment metadata. This serves two purposes. Storing information
/// used for the deployment process and also providing the client with
/// information on the state of the deployment
#[derive(Debug, Clone, Serialize, Deserialize)]
pub struct DeploymentMeta {
    pub id: DeploymentId,
    pub config: ProjectConfig,
    pub state: DeploymentStateMeta,
    pub host: String,
    pub build_logs: Option<String>,
    pub runtime_logs: Option<String>,
    pub database_deployment: Option<DatabaseReadyInfo>,
    pub created_at: DateTime<Utc>,
}

impl DeploymentMeta {
    pub fn queued(config: &ProjectConfig) -> Self {
        Self::new(config, DeploymentStateMeta::Queued)
    }

    pub fn built(config: &ProjectConfig) -> Self {
        Self::new(config, DeploymentStateMeta::Built)
    }

    fn new(config: &ProjectConfig, state: DeploymentStateMeta) -> Self {
        Self {
            id: Uuid::new_v4(),
            config: config.clone(),
            state,
            host: Self::create_host(config),
            build_logs: None,
            runtime_logs: None,
            database_deployment: None,
            created_at: Utc::now(),
        }
    }

    pub fn create_host(project_config: &ProjectConfig) -> Host {
        format!("{}.unveil.sh", project_config.name())
    }
}

#[cfg(debug_assertions)]
const PUBLIC_IP: &'static str = "localhost";

#[cfg(not(debug_assertions))]
const PUBLIC_IP: &'static str = "pg.shuttle.rs";

impl Display for DeploymentMeta {
    fn fmt(&self, f: &mut Formatter<'_>) -> std::fmt::Result {
        let db = {
            if let Some(info) = &self.database_deployment {
                format!(
                    "\n        Database URI:       {}",
                    info.connection_string(PUBLIC_IP)
                )
            } else {
                "".to_string()
            }
        };
        write!(
            f,
            r#"
        Project:            {}
        Deployment Id:      {}
        Deployment Status:  {}
        Host:               {}
        Created At:         {}{}
        "#,
            self.config.name(),
            self.id,
            self.state,
            self.host,
            self.created_at,
            db
        )
    }
}

#[derive(Debug, Clone, Serialize, Deserialize)]
pub struct DatabaseReadyInfo {
    pub role_name: String,
    pub role_password: String,
    pub database_name: String,
}

impl DatabaseReadyInfo {
    pub fn connection_string(&self, ip: &str) -> String {
        format!(
            "postgres://{}:{}@{}/{}",
            self.role_name, self.role_password, ip, self.database_name
        )
    }
}

/// A label used to represent the deployment state in `DeploymentMeta`
#[derive(Debug, Clone, Serialize, Deserialize)]
pub enum DeploymentStateMeta {
    Queued,
    Built,
    Loaded,
    Deployed,
    Error(String),
    Deleted
}

impl Display for DeploymentStateMeta {
    fn fmt(&self, f: &mut Formatter<'_>) -> std::fmt::Result {
        let s = match self {
            DeploymentStateMeta::Queued => "QUEUED".to_string(),
            DeploymentStateMeta::Built => "BUILT".to_string(),
            DeploymentStateMeta::Loaded => "LOADED".to_string(),
            DeploymentStateMeta::Deployed => "DEPLOYED".to_string(),
            DeploymentStateMeta::Error(msg) => format!("ERROR: {}", &msg),
            DeploymentStateMeta::Deleted => "DELETED".to_string()
        };
        write!(f, "{}", s)
    }
}

// TODO: Determine error handling strategy - error types or just use `anyhow`?
#[derive(Debug, Clone, Serialize, Deserialize, Responder)]
#[response(content_type = "json")]
pub enum DeploymentApiError {
    #[response(status = 500)]
    Internal(String),
    #[response(status = 404)]
    NotFound(String),
    #[response(status = 400)]
    BadRequest(String),
}

impl Display for DeploymentApiError {
    fn fmt(&self, f: &mut Formatter<'_>) -> std::fmt::Result {
        match self {
            DeploymentApiError::Internal(s) => write!(f, "internal: {}", s),
            DeploymentApiError::NotFound(s) => write!(f, "not found: {}", s),
            DeploymentApiError::BadRequest(s) => write!(f, "bad request: {}", s),
        }
    }
}

impl std::error::Error for DeploymentApiError {}<|MERGE_RESOLUTION|>--- conflicted
+++ resolved
@@ -1,11 +1,8 @@
 pub mod project;
 
 use chrono::{DateTime, Utc};
-<<<<<<< HEAD
 use lazy_static::lazy_static;
 use project::ProjectConfig;
-=======
->>>>>>> e2627370
 use rocket::http::Status;
 use rocket::Responder;
 use serde::{Deserialize, Serialize};
@@ -135,7 +132,7 @@
     Loaded,
     Deployed,
     Error(String),
-    Deleted
+    Deleted,
 }
 
 impl Display for DeploymentStateMeta {
@@ -146,7 +143,7 @@
             DeploymentStateMeta::Loaded => "LOADED".to_string(),
             DeploymentStateMeta::Deployed => "DEPLOYED".to_string(),
             DeploymentStateMeta::Error(msg) => format!("ERROR: {}", &msg),
-            DeploymentStateMeta::Deleted => "DELETED".to_string()
+            DeploymentStateMeta::Deleted => "DELETED".to_string(),
         };
         write!(f, "{}", s)
     }
