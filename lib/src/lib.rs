<<<<<<< HEAD
pub mod project;

=======
use chrono::{DateTime, Utc};
use lazy_static::lazy_static;
>>>>>>> aa1170dd
use rocket::http::Status;
use rocket::{Responder};
use serde::{Deserialize, Serialize};
use std::fmt::{Display, Formatter};
use uuid::Uuid;
use project::ProjectConfig;

pub const UNVEIL_PROJECT_HEADER: &str = "Unveil-Project";

#[cfg(debug_assertions)]
pub const API_URL: &str = "http://localhost:8001";

#[cfg(not(debug_assertions))]
pub const API_URL: &'static str = "https://api.shuttle.rs";

pub type ApiKey = String;
pub type Host = String;
pub type DeploymentId = Uuid;
pub type Port = u16;

/// Deployment metadata. This serves two purposes. Storing information
/// used for the deployment process and also providing the client with
/// information on the state of the deployment
#[derive(Debug, Clone, Serialize, Deserialize)]
pub struct DeploymentMeta {
    pub id: DeploymentId,
    pub config: ProjectConfig,
    pub state: DeploymentStateMeta,
    pub host: String,
    pub build_logs: Option<String>,
    pub runtime_logs: Option<String>,
    pub database_deployment: Option<DatabaseReadyInfo>,
    pub created_at: DateTime<Utc>,
}

impl DeploymentMeta {
    pub fn queued(config: &ProjectConfig) -> Self {
        Self::new(config, DeploymentStateMeta::Queued)
    }

    pub fn built(config: &ProjectConfig) -> Self {
        Self::new(config, DeploymentStateMeta::Built)
    }

    fn new(config: &ProjectConfig, state: DeploymentStateMeta) -> Self {
        Self {
            id: Uuid::new_v4(),
            config: config.clone(),
            state,
            host: Self::create_host(config),
            build_logs: None,
            runtime_logs: None,
            database_deployment: None,
            created_at: Utc::now(),
        }
    }

    pub fn create_host(project_config: &ProjectConfig) -> Host {
        format!("{}.unveil.sh", project_config.name())
    }
}

lazy_static! {
    static ref PUBLIC_IP: String =
        std::env::var("PUBLIC_IP").unwrap_or_else(|_| "localhost".to_string());
}

impl Display for DeploymentMeta {
    fn fmt(&self, f: &mut Formatter<'_>) -> std::fmt::Result {
        let db = {
            if let Some(info) = &self.database_deployment {
                format!(
                    "\n        Database URI:       {}",
                    info.connection_string(&*PUBLIC_IP)
                )
            } else {
                "".to_string()
            }
        };
        write!(
            f,
            r#"
        Project:            {}
        Deployment Id:      {}
        Deployment Status:  {}
        Host:               {}
        Created At:         {}{}
        "#,
<<<<<<< HEAD
            self.config.name(), self.id, self.state, self.host, self.created_at
=======
            self.config.name, self.id, self.state, self.host, self.created_at, db
        )
    }
}

#[derive(Debug, Clone, Serialize, Deserialize)]
pub struct DatabaseReadyInfo {
    pub role_name: String,
    pub role_password: String,
    pub database_name: String,
}

impl DatabaseReadyInfo {
    pub fn connection_string(&self, ip: &str) -> String {
        format!(
            "postgres://{}:{}@{}/{}",
            self.role_name, self.role_password, ip, self.database_name
>>>>>>> aa1170dd
        )
    }
}

/// A label used to represent the deployment state in `DeploymentMeta`
#[derive(Debug, Clone, Copy, Serialize, Deserialize)]
pub enum DeploymentStateMeta {
    Queued,
    Built,
    Loaded,
    Deployed,
    Error,
}

impl Display for DeploymentStateMeta {
    fn fmt(&self, f: &mut Formatter<'_>) -> std::fmt::Result {
        let s = match self {
            DeploymentStateMeta::Queued => "QUEUED",
            DeploymentStateMeta::Built => "BUILT",
            DeploymentStateMeta::Loaded => "LOADED",
            DeploymentStateMeta::Deployed => "DEPLOYED",
            DeploymentStateMeta::Error => "ERROR",
        };
        write!(f, "{}", s)
    }
}

// TODO: Determine error handling strategy - error types or just use `anyhow`?
#[derive(Debug, Clone, Serialize, Deserialize, Responder)]
pub enum DeploymentApiError {
    #[response(status = 500)]
    Internal(String),
    #[response(status = 404)]
    NotFound(String),
    #[response(status = 400)]
    BadRequest(String),
}

impl Display for DeploymentApiError {
    fn fmt(&self, f: &mut Formatter<'_>) -> std::fmt::Result {
        match self {
            DeploymentApiError::Internal(s) => write!(f, "internal: {}", s),
            DeploymentApiError::NotFound(s) => write!(f, "not found: {}", s),
            DeploymentApiError::BadRequest(s) => write!(f, "bad request: {}", s),
        }
    }
}

impl std::error::Error for DeploymentApiError {}<|MERGE_RESOLUTION|>--- conflicted
+++ resolved
@@ -1,10 +1,7 @@
-<<<<<<< HEAD
 pub mod project;
 
-=======
 use chrono::{DateTime, Utc};
 use lazy_static::lazy_static;
->>>>>>> aa1170dd
 use rocket::http::Status;
 use rocket::{Responder};
 use serde::{Deserialize, Serialize};
@@ -93,10 +90,7 @@
         Host:               {}
         Created At:         {}{}
         "#,
-<<<<<<< HEAD
-            self.config.name(), self.id, self.state, self.host, self.created_at
-=======
-            self.config.name, self.id, self.state, self.host, self.created_at, db
+            self.config.name(), self.id, self.state, self.host, self.created_at, db
         )
     }
 }
@@ -113,7 +107,6 @@
         format!(
             "postgres://{}:{}@{}/{}",
             self.role_name, self.role_password, ip, self.database_name
->>>>>>> aa1170dd
         )
     }
 }
