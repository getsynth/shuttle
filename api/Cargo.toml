[package]
name = "shuttle-api"
version = "0.5.2"
edition = "2021"
publish = false

[dependencies]
<<<<<<< HEAD
anyhow = "1.0.57"
async-trait = "0.1.56"
=======
anyhow = "1.0.62"
async-trait = "0.1.57"
>>>>>>> 5559b932
base64 = "0.13.0"
cargo = "0.64.0"
cargo-util = "0.2.1"
chrono = "0.4.22"
clap = { version = "3.2.17", features = ["derive"] }
env_logger = "0.9.0"
fqdn = "0.2.2"
futures = "0.3.23"
hyper = { version = "0.14.20", features = ["client", "http1", "http2", "tcp" ] } # for reverse proxying
# not great, but waiting for WebSocket changes to be merged
hyper-reverse-proxy = { git = "https://github.com/chesedo/hyper-reverse-proxy", branch = "master" }
lazy_static = "1.4.0"
libloading = "0.7.3"
log = "0.4.17"
rand = "0.8.5"
regex = "1.6.0"
rocket = { version = "0.5.0-rc.2", features = ["uuid", "serde_json", "json"] }
semver = "1.0.13"
serde = "1.0.143"
sqlx = { version = "0.6.1", features = ["runtime-tokio-native-tls", "postgres"] }
tokio = { version = "1.20.1", features = ["full"] }
toml = "0.5.9"
tonic = "0.8.0"
uuid = { version = "1.1.2", features = ["v4"] }

[build-dependencies]
shuttle-common = { path = "../common" }

[dependencies.shuttle-common]
version = "0.5.2"
path = "../common"

[dependencies.shuttle-proto]
version = "0.5.2"
path = "../proto"

[dependencies.shuttle-secrets]
version = "0.4.0"
path = "../services/secrets"

[dependencies.shuttle-service]
version = "0.5.2"
path = "../service"
features = ["loader"]<|MERGE_RESOLUTION|>--- conflicted
+++ resolved
@@ -5,13 +5,8 @@
 publish = false
 
 [dependencies]
-<<<<<<< HEAD
-anyhow = "1.0.57"
-async-trait = "0.1.56"
-=======
 anyhow = "1.0.62"
 async-trait = "0.1.57"
->>>>>>> 5559b932
 base64 = "0.13.0"
 cargo = "0.64.0"
 cargo-util = "0.2.1"
@@ -49,7 +44,7 @@
 path = "../proto"
 
 [dependencies.shuttle-secrets]
-version = "0.4.0"
+version = "0.5.2"
 path = "../services/secrets"
 
 [dependencies.shuttle-service]
