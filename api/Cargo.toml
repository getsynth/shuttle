[package]
name = "api"
version = "0.1.0"
edition = "2021"

[dependencies]
rocket = { version = "0.5.0-rc.1", features = ["uuid", "serde_json", "json"] }
cargo = "0.59.0"
anyhow = "1.0.54"
libloading = "0.7.3"
<<<<<<< HEAD

=======
lib = { path = "../lib/" }
>>>>>>> c166df7f
service = { path = "../service/" }
uuid = { version = "0.8.2", features = ["v4"] }
async-mutex = "1.4.0"
serde = "1.0.136"<|MERGE_RESOLUTION|>--- conflicted
+++ resolved
@@ -8,12 +8,9 @@
 cargo = "0.59.0"
 anyhow = "1.0.54"
 libloading = "0.7.3"
-<<<<<<< HEAD
-
-=======
 lib = { path = "../lib/" }
->>>>>>> c166df7f
 service = { path = "../service/" }
 uuid = { version = "0.8.2", features = ["v4"] }
 async-mutex = "1.4.0"
-serde = "1.0.136"+serde = "1.0.136"
+flurry = "0.3.1"