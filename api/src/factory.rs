use std::sync::Arc;

use crate::database;
use async_trait::async_trait;
use lib::project::ProjectConfig;
use sqlx::{postgres::PgPoolOptions, PgPool};
use tokio::sync::RwLock;
use unveil_service::Factory;

pub(crate) struct UnveilFactory<'a> {
    database: Arc<RwLock<&'a mut database::State>>,
    project: ProjectConfig,
    ctx: database::Context,
}

impl<'a> UnveilFactory<'a> {
    pub(crate) fn new(
        database: &'a mut database::State,
        project: ProjectConfig,
        ctx: database::Context,
    ) -> Self {
        Self {
            database: Arc::new(RwLock::new(database)),
            project,
            ctx,
        }
    }
}

#[async_trait]
impl Factory for UnveilFactory<'_> {
<<<<<<< HEAD
    /// Lazily gets a connection pool
    async fn get_postgres_connection_pool(&self) -> Result<PgPool, unveil_service::Error> {
=======
    async fn get_sql_connection_string(&mut self) -> Result<String, unveil_service::Error> {
>>>>>>> e2627370
        let ready_state = self
            .database
            .write()
            .await
            .advance(&self.project.name(), &self.ctx)
            .await
            .map_err(unveil_service::Error::from)?;

        Ok(ready_state.connection_string("localhost"))

    }
    /// Lazily gets a connection pool
    async fn get_postgres_connection_pool(&mut self) -> Result<PgPool, unveil_service::Error> {
        PgPoolOptions::new()
            .max_connections(10)
            .connect(&self.get_sql_connection_string().await?)
            .await
            .map_err(unveil_service::Error::from)
    }
}<|MERGE_RESOLUTION|>--- conflicted
+++ resolved
@@ -29,12 +29,7 @@
 
 #[async_trait]
 impl Factory for UnveilFactory<'_> {
-<<<<<<< HEAD
-    /// Lazily gets a connection pool
-    async fn get_postgres_connection_pool(&self) -> Result<PgPool, unveil_service::Error> {
-=======
-    async fn get_sql_connection_string(&mut self) -> Result<String, unveil_service::Error> {
->>>>>>> e2627370
+    async fn get_sql_connection_string(&self) -> Result<String, unveil_service::Error> {
         let ready_state = self
             .database
             .write()
@@ -44,10 +39,9 @@
             .map_err(unveil_service::Error::from)?;
 
         Ok(ready_state.connection_string("localhost"))
-
     }
     /// Lazily gets a connection pool
-    async fn get_postgres_connection_pool(&mut self) -> Result<PgPool, unveil_service::Error> {
+    async fn get_postgres_connection_pool(&self) -> Result<PgPool, unveil_service::Error> {
         PgPoolOptions::new()
             .max_connections(10)
             .connect(&self.get_sql_connection_string().await?)
