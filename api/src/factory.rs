--- conflicted
+++ resolved
@@ -1,23 +1,9 @@
-use std::sync::Arc;
-
 use crate::database;
 use async_trait::async_trait;
-use lib::project::ProjectConfig;
-<<<<<<< HEAD
-use sqlx::{postgres::PgPoolOptions, PgPool};
 use shuttle_service::Factory;
 
 pub(crate) struct ShuttleFactory<'a> {
-    database: &'a mut database::State,
-    project: ProjectConfig,
-    ctx: database::Context,
-=======
-use tokio::sync::RwLock;
-use unveil_service::Factory;
-
-pub(crate) struct UnveilFactory<'a> {
     database: &'a mut database::State
->>>>>>> 08938a1a
 }
 
 impl<'a> ShuttleFactory<'a> {
@@ -31,34 +17,13 @@
 }
 
 #[async_trait]
-<<<<<<< HEAD
 impl Factory for ShuttleFactory<'_> {
     async fn get_sql_connection_string(&mut self) -> Result<String, shuttle_service::Error> {
-        let ready_state = self
-            .database
-            .advance(&self.project.name(), &self.ctx)
-            .await
-            .map_err(shuttle_service::Error::from)?;
-
-        Ok(ready_state.connection_string("localhost"))
-
-    }
-    /// Lazily gets a connection pool
-    async fn get_postgres_connection_pool(&mut self) -> Result<PgPool, shuttle_service::Error> {
-        PgPoolOptions::new()
-            .max_connections(10)
-            .connect(&self.get_sql_connection_string().await?)
-            .await
-            .map_err(shuttle_service::Error::from)
-=======
-impl Factory for UnveilFactory<'_> {
-    async fn get_sql_connection_string(&mut self) -> Result<String, unveil_service::Error> {
         let conn_str = self
             .database
             .request()
             .connection_string("localhost");
         debug!("giving a sql connection string: {}", conn_str);
         Ok(conn_str)
->>>>>>> 08938a1a
     }
 }