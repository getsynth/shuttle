--- conflicted
+++ resolved
@@ -10,15 +10,7 @@
 
 const FS_ROOT: &'static str = "/tmp/crates/";
 
-<<<<<<< HEAD
-#[derive(Clone, Serialize, Deserialize, Debug)]
-pub struct ProjectConfig {
-    pub name: String,
-}
 
-
-=======
->>>>>>> e59cfa19
 pub(crate) struct Build {
     pub(crate) so_path: PathBuf,
 }
