--- conflicted
+++ resolved
@@ -8,7 +8,6 @@
 use std::path::{Path, PathBuf};
 use std::process::Command;
 use uuid::Uuid;
-
 
 #[cfg(debug_assertions)]
 pub const DEFAULT_FS_ROOT: &'static str = "/tmp/unveil/crates/";
@@ -125,20 +124,14 @@
     std::fs::write(&marker_path, so_path.to_str().unwrap()).unwrap();
 }
 
-<<<<<<< HEAD
-=======
-
 /// Copies the original `so` file to the project directory with a random name
 /// to appease `libloading`.
 fn create_unique_named_so_file(project_path: &Path, so_path: &Path) -> Result<PathBuf> {
     let so_unique_path = project_path.join(&format!("{}.so", Uuid::new_v4()));
-    std::fs::copy(so_path,&so_unique_path)?;
+    std::fs::copy(so_path, &so_unique_path)?;
     Ok(so_unique_path)
 }
 
-
-
->>>>>>> 999a8790
 /// Clear everything which is not the target folder from the project path
 fn clear_project_dir(project_path: &Path) -> Result<()> {
     // remove everything except for the target folder
@@ -171,13 +164,13 @@
 /// into the project_path
 fn extract_tarball(crate_path: &Path, project_path: &Path) -> Result<()> {
     Command::new("tar")
-        .arg("-xzvf")               // extract
+        .arg("-xzvf") // extract
         .arg(crate_path)
-        .arg("-C")                  // target
+        .arg("-C") // target
         .arg(project_path)
-        .arg("--strip-components")  // remove top-level directory
+        .arg("--strip-components") // remove top-level directory
         .arg("1")
-        .arg("--touch")             // touch to update mtime for cargo
+        .arg("--touch") // touch to update mtime for cargo
         .output()?;
     Ok(())
 }
