use core::default::Default;
use futures::future::{abortable, AbortHandle};
use libloading::Library;
use rocket::data::ByteUnit;
use rocket::tokio;
use rocket::Data;
use std::collections::HashMap;
use std::io::Write;
use std::net::{Ipv4Addr, SocketAddrV4, TcpListener};
use std::path::Path;
use std::sync::{Arc, Mutex};
use std::time::Duration;
use tokio::sync::RwLock;

use crate::build::Build;
<<<<<<< HEAD
use crate::{BuildSystem, UnveilFactory};
use lib::{DeploymentId, DeploymentMeta, DeploymentStateMeta, Host, Port, ProjectConfig};
=======
use crate::BuildSystem;
use lib::{DeploymentApiError, DeploymentId, DeploymentMeta, DeploymentStateMeta, Host, Port, ProjectConfig};
>>>>>>> 45b7c177

use crate::database;
use crate::router::Router;
use unveil_service::{Factory, Service};

/// Inner struct of a deployment which holds the deployment itself
/// and the some metadata
pub(crate) struct Deployment {
    meta: Arc<RwLock<DeploymentMeta>>,
    state: RwLock<DeploymentState>,
}

impl Deployment {
    fn new(config: &ProjectConfig, crate_bytes: Vec<u8>) -> Self {
        Self {
            meta: Arc::new(RwLock::new(DeploymentMeta::new(config))),
            state: RwLock::new(DeploymentState::queued(crate_bytes)),
        }
    }

    /// Gets a `clone`ed copy of the metadata.
    pub(crate) async fn meta(&self) -> DeploymentMeta {
        log::debug!("trying to get meta");
        self.meta.read().await.clone()
    }

    /// Evaluates if the deployment can be advanced. If the deployment
    /// has reached a state where it can no longer `advance`, returns `false`.
    pub(crate) async fn deployment_finished(&self) -> bool {
        match *self.state.read().await {
            DeploymentState::Queued(_) | DeploymentState::Built(_) | DeploymentState::Loaded(_) => {
                false
            }
            DeploymentState::Deployed(_) | DeploymentState::Error => true,
        }
    }

    /// Tries to advance the deployment one stage. Does nothing if the deployment
    /// is in a terminal state.
    pub(crate) async fn advance(&self, context: &Context, db_context: &database::Context) {
        {
            log::debug!("waiting to get write on the state");
            let meta = self.meta().await;
            let mut state = self.state.write().await;

            *state = match state.take() {
                DeploymentState::Queued(queued) => {
                    log::debug!("deployment '{}' build starting...", &meta.id);

                    let console_writer = BuildOutputWriter::new(self.meta.clone());
                    match context
                        .build_system
                        .build(&queued.crate_bytes, &meta.config, Box::new(console_writer))
                        .await
                    {
                        Ok(build) => DeploymentState::built(build),
                        Err(e) => {
                            dbg!("failed to build with error: {}", e);
                            DeploymentState::Error
                        }
                    }
                }
                DeploymentState::Built(built) => {
                    log::debug!(
                        "deployment '{}' loading shared object and service...",
                        &meta.id
                    );

                    match load_service_from_so_file(&built.build.so_path) {
                        Ok((svc, so)) => DeploymentState::loaded(so, svc),
                        Err(e) => {
                            log::debug!("failed to load with error: {}", e);
                            DeploymentState::Error
                        }
                    }
                }
                DeploymentState::Loaded(loaded) => {
                    let port = identify_free_port();

                    log::debug!(
                        "deployment '{}' getting deployed on port {}...",
                        meta.id,
                        port
                    );

                    let mut db_state = database::State::default();

                    let mut factory = UnveilFactory::new(
                        &mut db_state,
                        meta.config.clone(),
                        db_context.clone(),
                    );

                    let deployed_future = match loaded.service.deploy(&factory) {
                        unveil_service::Deployment::Rocket(r) => {
                            if let database::State::Ready(ready) = &db_state {
                                self.meta.write().await.database_deployment = Some(ready.clone());
                            }
                            let config = rocket::Config {
                                port,
                                log_level: rocket::config::LogLevel::Normal,
                                ..Default::default()
                            };

                            r.configure(config).launch()
                        }
                    };

                    let (task, abort_handle) = abortable(deployed_future);

                    tokio::spawn(task);

<<<<<<< HEAD
                    context.router.promote(meta.host, meta.id).await;
=======
                    // Remove stale active deployments
                    if let Some(stale_id) = context.router.promote(meta.host, meta.id).await {
                        log::debug!("removing stale deployment `{}`", &stale_id);
                        context.deployments.write().await.remove(&stale_id);
                    }
>>>>>>> 45b7c177

                    DeploymentState::deployed(
                        loaded.so,
                        loaded.service,
                        port,
                        abort_handle,
                        db_state,
                    )
                }
                deployed_or_error => deployed_or_error, /* nothing to do here */
            };
        }

        // ensures that the metadata state is inline with the actual state. This
        // can go when we have an API layer.
        self.update_meta_state().await;
    }

    async fn update_meta_state(&self) {
        self.meta.write().await.state = self.state.read().await.meta()
    }

    async fn port(&self) -> Option<Port> {
        match &*self.state.read().await {
            DeploymentState::Deployed(deployed) => Some(deployed.port),
            _ => None,
        }
    }
}

/// Provides a `Write` wrapper around the build logs - i.e., the build output
/// is written into our build logs using this wrapper.
struct BuildOutputWriter {
    meta: Arc<RwLock<DeploymentMeta>>,
    buf: String,
}

impl BuildOutputWriter {
    pub fn new(meta: Arc<RwLock<DeploymentMeta>>) -> Self {
        Self {
            meta,
            buf: String::new(),
        }
    }
}

impl Write for BuildOutputWriter {
    fn write(&mut self, buf: &[u8]) -> std::io::Result<usize> {
        let write_len = buf.len();
        let is_new_line = buf[write_len - 1] == b'\n';
        if let Ok(buf) = std::str::from_utf8(buf) {
            self.buf.push_str(buf);

            // The flush step introduces async code which can potentially execute out of order.
            // For example, if the write is called with inputs a, b, and c then a new threads will be
            // spawned to add a, b, and c to meta. However, the threads might execute in others b, a,
            // and c if they are too close to one another. This `write` method seems to be called for
            // every character which causes many threads with overlapping lifetimes and therefore
            // many out of order executions which just mess up the log output.
            // Since line orders rarely matter and only spawning a thread for each output line also
            // reduces the likelihood of threads with overlapping lifetimes, the guard exists.
            if is_new_line {
                // Safe to unwrap since `flush` has no errors internally
                self.flush().unwrap();
            }

            return Ok(write_len);
        }

        Ok(0)
    }

    fn flush(&mut self) -> std::io::Result<()> {
        let handle = tokio::runtime::Handle::current();
        let meta = self.meta.clone();
        let buf = self.buf.clone();
        self.buf = String::new();

        // Can't call `block_on` on a thread that already has a tokio executor, so spawn a new one
        std::thread::spawn(move || {
            handle.block_on(async {
                meta.write()
                    .await
                    .build_logs
                    .get_or_insert("".to_string())
                    .push_str(&buf)
            });
        });

        Ok(())
    }
}

// Make sure to clean the buffer one last time
impl Drop for BuildOutputWriter {
    fn drop(&mut self) {
        self.flush().unwrap();
    }
}

type Deployments = HashMap<DeploymentId, Arc<Deployment>>;

/// The top-level manager for deployments. Is responsible for their creation
/// and lifecycle.
<<<<<<< HEAD
pub(crate) struct DeploymentService {
    deployments: RwLock<Deployments>,
=======
pub(crate) struct DeploymentSystem {
    deployments: Arc<RwLock<Deployments>>,
>>>>>>> 45b7c177
    job_queue: Arc<JobQueue>,
    router: Arc<Router>,
}

#[derive(Default)]
struct JobQueue {
    queue: Arc<Mutex<Vec<Arc<Deployment>>>>,
}

impl JobQueue {
    fn push(&self, deployment: Arc<Deployment>) {
        self.queue.lock().unwrap().push(deployment)
    }

    fn pop(&self) -> Option<Arc<Deployment>> {
        self.queue.lock().unwrap().pop()
    }

    /// Returns a JobQueue with the job processor already running
    async fn initialise(context: Context, db_context: database::Context) -> Arc<Self> {
        let job_queue = Arc::new(JobQueue::default());

        let queue_ref = job_queue.clone();

        tokio::spawn(
            async move { Self::start_job_processor(context, db_context, queue_ref).await },
        );

        job_queue
    }

    async fn start_job_processor(
        context: Context,
        db_context: database::Context,
        queue: Arc<JobQueue>,
    ) {
        log::debug!("job processor started");
        loop {
            if let Some(deployment) = queue.pop() {
                let id = deployment.meta().await.id;

                log::debug!("started deployment job for id: '{}'", id);

                while !deployment.deployment_finished().await {
                    deployment.advance(&context, &db_context).await;
                }

                log::debug!("ended deployment job for id: '{}'", id);
            } else {
                tokio::time::sleep(Duration::from_millis(100)).await
            }
        }
    }
}

/// Convenience struct used to store a bunch of stuff needed for the job
/// processor.
pub(crate) struct Context {
    router: Arc<Router>,
    build_system: Box<dyn BuildSystem>,
<<<<<<< HEAD
}

impl DeploymentService {
    pub(crate) async fn new(build_system: Box<dyn BuildSystem>) -> Self {
=======
    factory: Box<dyn Factory>,
    deployments: Arc<RwLock<Deployments>>,
}

impl DeploymentSystem {
    pub(crate) async fn new(build_system: Box<dyn BuildSystem>, factory: Box<dyn Factory>) -> Arc<Self> {
>>>>>>> 45b7c177
        let router: Arc<Router> = Default::default();
        let deployments: Arc<RwLock<Deployments>> = Default::default();

        let context = Context {
            router: router.clone(),
            build_system,
<<<<<<< HEAD
=======
            factory,
            deployments: deployments.clone(),
>>>>>>> 45b7c177
        };
        let db_context = database::Context::new()
            .await
            .expect("failed to create lazy connection to database");

<<<<<<< HEAD
        Self {
            deployments: Default::default(),
            job_queue: JobQueue::initialise(context, db_context).await,
=======

        Arc::new(Self {
            deployments,
            job_queue: JobQueue::initialise(context).await,
>>>>>>> 45b7c177
            router,
        })
    }

    /// Returns the port for a given host. If the host does not exist, returns
    /// `None`.
    pub(crate) async fn port_for_host(&self, host: &Host) -> Option<Port> {
        let id_for_host = self.router.id_for_host(host).await?;
        self.deployments
            .read()
            .await
            .get(&id_for_host)?
            .port()
            .await
    }

    /// Retrieves a clone of the deployment information
    pub(crate) async fn get_deployment(
        &self,
        id: &DeploymentId,
<<<<<<< HEAD
    ) -> Result<DeploymentMeta, DeploymentError> {
        match self.deployments.read().await.get(id) {
=======
    ) -> Result<DeploymentMeta, DeploymentApiError> {
        match self.deployments.read().await.get(&id) {
>>>>>>> 45b7c177
            Some(deployment) => Ok(deployment.meta().await),
            None => Err(DeploymentApiError::NotFound(format!(
                "could not find deployment for id '{}'",
                &id
            ))),
        }
    }

    /// Retrieves a clone of the deployment information
    /// for a given project. If there are multiple deployments
    /// for a given project, will return the latest.
    pub(crate) async fn get_deployment_for_project(
        &self,
        project_name: &String,
    ) -> Result<DeploymentMeta, DeploymentApiError> {
        let mut candidates = Vec::new();

        for deployment in self.deployments.read().await.values() {
            if &deployment.meta.read().await.config.name == project_name {
                candidates.push(deployment.meta().await);
            }
        }

        let latest = candidates
            .into_iter()
            .max_by(|d1, d2| d1.created_at.cmp(&d2.created_at));

        match latest {
            Some(latest) => Ok(latest),
            None => Err(DeploymentApiError::NotFound(format!(
                "could not find deployment for project '{}'",
                &project_name
            )))
        }
    }

    pub(crate) async fn kill_deployment_for_project(
        &self,
        project_name: &String,
    ) -> Result<DeploymentMeta, DeploymentApiError> {
        let id = self.get_deployment_for_project(&project_name).await?.id;
        self.kill_deployment(&id).await
    }

    /// Remove a deployment from the deployments hash map and, if it has
    /// already been deployed, kill the Tokio task in which it is running
    /// and deallocate the linked library.
    pub(crate) async fn kill_deployment(
        &self,
        id: &DeploymentId,
<<<<<<< HEAD
    ) -> Result<DeploymentMeta, DeploymentError> {
        match self.deployments.write().await.remove(id) {
=======
    ) -> Result<DeploymentMeta, DeploymentApiError> {
        match self.deployments.write().await.remove(&id) {
>>>>>>> 45b7c177
            Some(deployment) => {
                let meta = deployment.meta().await;

                // If the deployment is in the 'deployed' state, kill the Tokio
                // task in which it is deployed and deallocate the linked
                // library when the runtime gets around to it.

                let mut lock = deployment.state.write().await;
                if let DeploymentState::Deployed(
                    DeployedState {
                        so, abort_handle, ..
                    }) = lock.take()
                {
                    abort_handle.abort();

                    tokio::spawn(async move {
                        so.close().unwrap();
                    });
                }

                let _ = self.router.remove(&meta.host);

                Ok(meta)
            }
            None => Err(DeploymentApiError::NotFound(String::new())),
        }
    }

    /// Main way to interface with the deployment manager.
    /// Will take a crate through the whole lifecycle.
    pub(crate) async fn deploy(
        &self,
        crate_file: Data<'_>,
        project_config: &ProjectConfig,
    ) -> Result<DeploymentMeta, DeploymentApiError> {
        let crate_bytes = crate_file
            .open(ByteUnit::max_value())
            .into_bytes()
            .await
            .map_err(|_| {
                DeploymentApiError::BadRequest("could not read crate file into bytes".to_string())
            })?
            .to_vec();

        let deployment = Arc::new(Deployment::new(project_config, crate_bytes));
        let info = deployment.meta().await;

        self.deployments
            .write()
            .await
            .insert(info.id, deployment.clone());

        self.add_to_job_queue(deployment);

        Ok(info)
    }

    fn add_to_job_queue(&self, deployment: Arc<Deployment>) {
        self.job_queue.push(deployment)
    }
}

const ENTRYPOINT_SYMBOL_NAME: &[u8] = b"_create_service\0";

type CreateService = unsafe extern "C" fn() -> *mut dyn Service;

/// Dynamically load from a `.so` file a value of a type implementing the
/// [`Service`] trait. Relies on the `.so` library having an ``extern "C"`
/// function called [`ENTRYPOINT_SYMBOL_NAME`], likely automatically generated
/// using the [`unveil_service::declare_service`] macro.
#[allow(clippy::type_complexity)]
fn load_service_from_so_file(so_path: &Path) -> anyhow::Result<(Box<dyn Service>, Library)> {
    unsafe {
        let lib = libloading::Library::new(so_path)?;

        let entrypoint: libloading::Symbol<CreateService> = lib.get(ENTRYPOINT_SYMBOL_NAME)?;
        let raw = entrypoint();

        Ok((Box::from_raw(raw), lib))
    }
}

/// Call on the operating system to identify an available port on which a
/// deployment may then be hosted.
fn identify_free_port() -> u16 {
    let ip = SocketAddrV4::new(Ipv4Addr::UNSPECIFIED, 0);
    TcpListener::bind(ip).unwrap().local_addr().unwrap().port()
}

/// Finite-state machine representing the various stages of the build
/// process.
enum DeploymentState {
    /// Deployment waiting to be built.
    Queued(QueuedState),
    /// Built deployment that is ready and waiting to be loaded.
    Built(BuiltState),
    /// Deployment is loaded into the server application as a
    /// dynamically-linked library (`.so` file). The [`libloading`] crate has
    /// been used to achieve this and to obtain this particular deployment's
    /// implementation of the [`unveil_service::Service`] trait.
    Loaded(LoadedState),
    /// Deployment that is actively running inside a Tokio task and listening
    /// for connections on some port indicated in [`DeployedState`].
    Deployed(DeployedState),
    /// A state entered when something unexpected occurs during the deployment
    /// process.
    Error,
}

impl DeploymentState {
    fn take(&mut self) -> Self {
        std::mem::replace(self, DeploymentState::Error)
    }

    fn queued(crate_bytes: Vec<u8>) -> Self {
        Self::Queued(QueuedState { crate_bytes })
    }

    fn built(build: Build) -> Self {
        Self::Built(BuiltState { build })
    }

    fn loaded(so: Library, service: Box<dyn Service>) -> Self {
        Self::Loaded(LoadedState { service, so })
    }

    fn deployed(
        so: Library,
        service: Box<dyn Service>,
        port: Port,
        abort_handle: AbortHandle,
        db_state: database::State,
    ) -> Self {
        Self::Deployed(DeployedState {
            service,
            so,
            port,
            abort_handle,
            db_state,
        })
    }

    fn meta(&self) -> DeploymentStateMeta {
        match self {
            DeploymentState::Queued(_) => DeploymentStateMeta::Queued,
            DeploymentState::Built(_) => DeploymentStateMeta::Built,
            DeploymentState::Loaded(_) => DeploymentStateMeta::Loaded,
            DeploymentState::Deployed(_) => DeploymentStateMeta::Deployed,
            DeploymentState::Error => DeploymentStateMeta::Error,
        }
    }
}

struct QueuedState {
    crate_bytes: Vec<u8>,
}

struct BuiltState {
    build: Build,
}

struct LoadedState {
    service: Box<dyn Service>,
    so: Library,
}

#[allow(dead_code)]
struct DeployedState {
    service: Box<dyn Service>,
    so: Library,
    port: Port,
    abort_handle: AbortHandle,
    db_state: database::State,
}<|MERGE_RESOLUTION|>--- conflicted
+++ resolved
@@ -13,13 +13,8 @@
 use tokio::sync::RwLock;
 
 use crate::build::Build;
-<<<<<<< HEAD
-use crate::{BuildSystem, UnveilFactory};
-use lib::{DeploymentId, DeploymentMeta, DeploymentStateMeta, Host, Port, ProjectConfig};
-=======
 use crate::BuildSystem;
 use lib::{DeploymentApiError, DeploymentId, DeploymentMeta, DeploymentStateMeta, Host, Port, ProjectConfig};
->>>>>>> 45b7c177
 
 use crate::database;
 use crate::router::Router;
@@ -132,15 +127,11 @@
 
                     tokio::spawn(task);
 
-<<<<<<< HEAD
-                    context.router.promote(meta.host, meta.id).await;
-=======
                     // Remove stale active deployments
                     if let Some(stale_id) = context.router.promote(meta.host, meta.id).await {
                         log::debug!("removing stale deployment `{}`", &stale_id);
                         context.deployments.write().await.remove(&stale_id);
                     }
->>>>>>> 45b7c177
 
                     DeploymentState::deployed(
                         loaded.so,
@@ -245,13 +236,8 @@
 
 /// The top-level manager for deployments. Is responsible for their creation
 /// and lifecycle.
-<<<<<<< HEAD
 pub(crate) struct DeploymentService {
     deployments: RwLock<Deployments>,
-=======
-pub(crate) struct DeploymentSystem {
-    deployments: Arc<RwLock<Deployments>>,
->>>>>>> 45b7c177
     job_queue: Arc<JobQueue>,
     router: Arc<Router>,
 }
@@ -312,45 +298,25 @@
 pub(crate) struct Context {
     router: Arc<Router>,
     build_system: Box<dyn BuildSystem>,
-<<<<<<< HEAD
 }
 
 impl DeploymentService {
     pub(crate) async fn new(build_system: Box<dyn BuildSystem>) -> Self {
-=======
-    factory: Box<dyn Factory>,
-    deployments: Arc<RwLock<Deployments>>,
-}
-
-impl DeploymentSystem {
-    pub(crate) async fn new(build_system: Box<dyn BuildSystem>, factory: Box<dyn Factory>) -> Arc<Self> {
->>>>>>> 45b7c177
+
         let router: Arc<Router> = Default::default();
         let deployments: Arc<RwLock<Deployments>> = Default::default();
 
         let context = Context {
             router: router.clone(),
             build_system,
-<<<<<<< HEAD
-=======
-            factory,
-            deployments: deployments.clone(),
->>>>>>> 45b7c177
         };
         let db_context = database::Context::new()
             .await
             .expect("failed to create lazy connection to database");
 
-<<<<<<< HEAD
         Self {
             deployments: Default::default(),
             job_queue: JobQueue::initialise(context, db_context).await,
-=======
-
-        Arc::new(Self {
-            deployments,
-            job_queue: JobQueue::initialise(context).await,
->>>>>>> 45b7c177
             router,
         })
     }
@@ -371,13 +337,8 @@
     pub(crate) async fn get_deployment(
         &self,
         id: &DeploymentId,
-<<<<<<< HEAD
-    ) -> Result<DeploymentMeta, DeploymentError> {
-        match self.deployments.read().await.get(id) {
-=======
     ) -> Result<DeploymentMeta, DeploymentApiError> {
         match self.deployments.read().await.get(&id) {
->>>>>>> 45b7c177
             Some(deployment) => Ok(deployment.meta().await),
             None => Err(DeploymentApiError::NotFound(format!(
                 "could not find deployment for id '{}'",
@@ -428,13 +389,8 @@
     pub(crate) async fn kill_deployment(
         &self,
         id: &DeploymentId,
-<<<<<<< HEAD
-    ) -> Result<DeploymentMeta, DeploymentError> {
-        match self.deployments.write().await.remove(id) {
-=======
     ) -> Result<DeploymentMeta, DeploymentApiError> {
         match self.deployments.write().await.remove(&id) {
->>>>>>> 45b7c177
             Some(deployment) => {
                 let meta = deployment.meta().await;
 
