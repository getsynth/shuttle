use core::default::Default;
use futures::future::{abortable, AbortHandle};
use libloading::Library;
use rocket::data::ByteUnit;
use rocket::tokio;
use rocket::Data;
use std::collections::HashMap;
use std::fs::DirEntry;
use std::io::Write;
use std::net::{Ipv4Addr, SocketAddrV4, TcpListener};
use std::path::{Path, PathBuf};
use std::sync::{Arc, Mutex};
use std::time::Duration;
use anyhow::{anyhow, Context as AnyhowContext};
use tokio::sync::RwLock;

use crate::build::Build;
<<<<<<< HEAD
use crate::BuildSystem;
use lib::{DeploymentApiError, DeploymentId, DeploymentMeta, DeploymentStateMeta, Host, Port};
use lib::project::ProjectConfig;
=======
use crate::factory::UnveilFactory;
use crate::BuildSystem;
use lib::{
    DeploymentApiError, DeploymentId, DeploymentMeta, DeploymentStateMeta, Host, Port,
    ProjectConfig,
};
>>>>>>> aa1170dd

use crate::database;
use crate::router::Router;
use unveil_service::Service;

/// Inner struct of a deployment which holds the deployment itself
/// and the some metadata
pub(crate) struct Deployment {
    meta: Arc<RwLock<DeploymentMeta>>,
    state: RwLock<DeploymentState>,
}

impl Deployment {
    fn new(meta: DeploymentMeta, state: DeploymentState) -> Self {
        Self {
            meta: Arc::new(RwLock::new(meta)),
            state: RwLock::new(state)
        }
    }

    fn from_bytes(config: &ProjectConfig, crate_bytes: Vec<u8>) -> Self {
        Self {
            meta: Arc::new(RwLock::new(DeploymentMeta::queued(&config))),
            state: RwLock::new(DeploymentState::queued(crate_bytes)),
        }
    }

    /// Initialise a deployment from a directory
    fn from_directory(dir: DirEntry) -> Result<Self, anyhow::Error> {
        let project_path = dir.path();
        let project_name = dir.file_name()
            .into_string()
            .map_err(|os_str| anyhow!("could not parse project name `{:?}` to string", os_str))?;
        // find marker which points to so file
        let marker_path = project_path.join(".unveil_marker");
        let so_path_str = std::fs::read(&marker_path)
            .context(anyhow!("could not find so marker file at {:?}", marker_path))?;
        let so_path: PathBuf = String::from_utf8_lossy(&so_path_str)
            .parse()
            .context("could not parse contents of marker file to a valid path")?;

        let meta = DeploymentMeta::built(&ProjectConfig::new(project_name)?);
        let state = DeploymentState::built(Build { so_path });
        Ok(Self::new(meta, state))
    }

    /// Gets a `clone`ed copy of the metadata.
    pub(crate) async fn meta(&self) -> DeploymentMeta {
        log::debug!("trying to get meta");
        self.meta.read().await.clone()
    }

    /// Evaluates if the deployment can be advanced. If the deployment
    /// has reached a state where it can no longer `advance`, returns `false`.
    pub(crate) async fn deployment_finished(&self) -> bool {
        match *self.state.read().await {
            DeploymentState::Queued(_) | DeploymentState::Built(_) | DeploymentState::Loaded(_) => {
                false
            }
            DeploymentState::Deployed(_) | DeploymentState::Error => true,
        }
    }

    /// Tries to advance the deployment one stage. Does nothing if the deployment
    /// is in a terminal state.
    pub(crate) async fn advance(&self, context: &Context, db_context: &database::Context) {
        {
            log::debug!("waiting to get write on the state");
            let meta = self.meta().await;
            let mut state = self.state.write().await;

            *state = match state.take() {
                DeploymentState::Queued(queued) => {
                    log::debug!("deployment '{}' build starting...", &meta.id);

                    let console_writer = BuildOutputWriter::new(self.meta.clone());
                    match context
                        .build_system
                        .build(&queued.crate_bytes, &meta.config, Box::new(console_writer))
                        .await
                    {
                        Ok(build) => DeploymentState::built(build),
                        Err(e) => {
                            dbg!("failed to build with error: {}", e);
                            DeploymentState::Error
                        }
                    }
                }
                DeploymentState::Built(built) => {
                    log::debug!(
                        "deployment '{}' loading shared object and service...",
                        &meta.id
                    );

                    match load_service_from_so_file(&built.build.so_path) {
                        Ok((svc, so)) => DeploymentState::loaded(so, svc),
                        Err(e) => {
                            log::debug!("failed to load with error: {}", e);
                            DeploymentState::Error
                        }
                    }
                }
                DeploymentState::Loaded(loaded) => {
                    let port = identify_free_port();

                    log::debug!(
                        "deployment '{}' getting deployed on port {}...",
                        meta.id,
                        port
                    );

                    let mut db_state = database::State::default();

                    let factory =
                        UnveilFactory::new(&mut db_state, meta.config.clone(), db_context.clone());

                    let deployed_future = match loaded.service.deploy(&factory) {
                        unveil_service::Deployment::Rocket(r) => {
                            if let database::State::Ready(ready) = &db_state {
                                self.meta.write().await.database_deployment = Some(ready.clone());
                            }
                            let config = rocket::Config {
                                port,
                                log_level: rocket::config::LogLevel::Normal,
                                ..Default::default()
                            };

                            r.configure(config).launch()
                        }
                    };

                    let (task, abort_handle) = abortable(deployed_future);

                    tokio::spawn(task);

                    // Remove stale active deployments
                    if let Some(stale_id) = context.router.promote(meta.host, meta.id).await {
                        log::debug!("removing stale deployment `{}`", &stale_id);
                        context.deployments.write().await.remove(&stale_id);
                    }

                    DeploymentState::deployed(
                        loaded.so,
                        loaded.service,
                        port,
                        abort_handle,
                        db_state,
                    )
                }
                deployed_or_error => deployed_or_error, /* nothing to do here */
            };
        }

        // ensures that the metadata state is inline with the actual state. This
        // can go when we have an API layer.
        self.update_meta_state().await;
    }

    async fn update_meta_state(&self) {
        self.meta.write().await.state = self.state.read().await.meta()
    }

    async fn port(&self) -> Option<Port> {
        match &*self.state.read().await {
            DeploymentState::Deployed(deployed) => Some(deployed.port),
            _ => None,
        }
    }
}

/// Provides a `Write` wrapper around the build logs - i.e., the build output
/// is written into our build logs using this wrapper.
struct BuildOutputWriter {
    meta: Arc<RwLock<DeploymentMeta>>,
    buf: String,
}

impl BuildOutputWriter {
    pub fn new(meta: Arc<RwLock<DeploymentMeta>>) -> Self {
        Self {
            meta,
            buf: String::new(),
        }
    }
}

impl Write for BuildOutputWriter {
    fn write(&mut self, buf: &[u8]) -> std::io::Result<usize> {
        let write_len = buf.len();
        let is_new_line = buf[write_len - 1] == b'\n';
        if let Ok(buf) = std::str::from_utf8(buf) {
            self.buf.push_str(buf);

            // The flush step introduces async code which can potentially execute out of order.
            // For example, if the write is called with inputs a, b, and c then a new threads will be
            // spawned to add a, b, and c to meta. However, the threads might execute in others b, a,
            // and c if they are too close to one another. This `write` method seems to be called for
            // every character which causes many threads with overlapping lifetimes and therefore
            // many out of order executions which just mess up the log output.
            // Since line orders rarely matter and only spawning a thread for each output line also
            // reduces the likelihood of threads with overlapping lifetimes, the guard exists.
            if is_new_line {
                // Safe to unwrap since `flush` has no errors internally
                self.flush().unwrap();
            }

            return Ok(write_len);
        }

        Ok(0)
    }

    fn flush(&mut self) -> std::io::Result<()> {
        let handle = tokio::runtime::Handle::current();
        let meta = self.meta.clone();
        let buf = self.buf.clone();
        self.buf = String::new();

        // Can't call `block_on` on a thread that already has a tokio executor, so spawn a new one
        std::thread::spawn(move || {
            handle.block_on(async {
                meta.write()
                    .await
                    .build_logs
                    .get_or_insert("".to_string())
                    .push_str(&buf)
            });
        });

        Ok(())
    }
}

// Make sure to clean the buffer one last time
impl Drop for BuildOutputWriter {
    fn drop(&mut self) {
        self.flush().unwrap();
    }
}

type Deployments = HashMap<DeploymentId, Arc<Deployment>>;

/// The top-level manager for deployments. Is responsible for their creation
/// and lifecycle.
pub(crate) struct DeploymentSystem {
    deployments: RwLock<Deployments>,
    job_queue: Arc<JobQueue>,
    router: Arc<Router>,
}

#[derive(Default)]
struct JobQueue {
    queue: Arc<Mutex<Vec<Arc<Deployment>>>>,
}

impl JobQueue {
    fn push(&self, deployment: Arc<Deployment>) {
        self.queue.lock().unwrap().push(deployment)
    }

    fn pop(&self) -> Option<Arc<Deployment>> {
        self.queue.lock().unwrap().pop()
    }

    /// Returns a JobQueue with the job processor already running
    async fn initialise(context: Context, db_context: database::Context) -> Arc<Self> {
        let job_queue = Arc::new(JobQueue::default());

        let queue_ref = job_queue.clone();

        tokio::spawn(
            async move { Self::start_job_processor(context, db_context, queue_ref).await },
        );

        job_queue
    }

    /// Starts the job processor. Before it begins, it will add all projects
    /// from the deployment service into the queue.
    async fn start_job_processor(
        context: Context,
        db_context: database::Context,
        queue: Arc<JobQueue>,
    ) {
        log::debug!("loading deployments into job processor");
        for deployment in context.deployments.read().await.values() {
            queue.push(deployment.clone());
            log::debug!("loading deployment: {:?}", deployment.meta);
        }
        log::debug!("starting job processor loop");
        loop {
            if let Some(deployment) = queue.pop() {
                let id = deployment.meta().await.id;

                log::debug!("started deployment job for id: '{}'", id);

                while !deployment.deployment_finished().await {
                    deployment.advance(&context, &db_context).await;
                }

                log::debug!("ended deployment job for id: '{}'", id);
            } else {
                tokio::time::sleep(Duration::from_millis(50)).await
            }
        }
    }
}

/// Convenience struct used to store a bunch of stuff needed for the job
/// processor.
pub(crate) struct Context {
    router: Arc<Router>,
    build_system: Box<dyn BuildSystem>,
    deployments: Arc<RwLock<Deployments>>,
}

impl DeploymentSystem {
    pub(crate) async fn new(build_system: Box<dyn BuildSystem>) -> Self {
        let router: Arc<Router> = Default::default();

        let deployments = Arc::new(
            RwLock::new(
                Self::initialise_from_fs(&build_system.fs_root()).await
            )
        );

        let context = Context {
            router: router.clone(),
            build_system,
            deployments,
        };
        let db_context = database::Context::new()
            .await
            .expect("failed to create lazy connection to database");

        Self {
            deployments: Default::default(),
            job_queue: JobQueue::initialise(context, db_context).await,
            router,
        }
    }

    /// Traverse the build directory re-create deployments.
    /// If a project could not be re-created, this will get logged and skipped.
    async fn initialise_from_fs(fs_root: &Path) -> Deployments {
        let mut deployments = HashMap::default();
        for project_dir in std::fs::read_dir(fs_root)
            .unwrap() // safety: api can read the fs root dir
            .into_iter() {
            let project_dir = match project_dir {
                Ok(project_dir) => project_dir,
                Err(e) => {
                    log::warn!("failed to read directory for project with error `{:?}`", e);
                    log::warn!("skipping...");
                    continue;
                }
            };
            let project_name = project_dir.file_name();
            match Deployment::from_directory(project_dir) {
                Err(e) => {
                    log::warn!(
                        "failed to re-create deployment for project `{:?}` with error: {:?}",
                        project_name,
                        e
                    );
                }
                Ok(deployment) => {
                    let deployment = Arc::new(deployment);
                    let info = deployment.meta().await;
                    deployments.insert(info.id.clone(), deployment.clone());
                }
            }
        }
        deployments
    }


    /// Returns the port for a given host. If the host does not exist, returns
    /// `None`.
    pub(crate) async fn port_for_host(&self, host: &Host) -> Option<Port> {
        let id_for_host = self.router.id_for_host(host).await?;
        self.deployments
            .read()
            .await
            .get(&id_for_host)?
            .port()
            .await
    }

    /// Retrieves a clone of the deployment information
    pub(crate) async fn get_deployment(
        &self,
        id: &DeploymentId,
    ) -> Result<DeploymentMeta, DeploymentApiError> {
        match self.deployments.read().await.get(id) {
            Some(deployment) => Ok(deployment.meta().await),
            None => Err(DeploymentApiError::NotFound(format!(
                "could not find deployment for id '{}'",
                &id
            ))),
        }
    }

    /// Retrieves a clone of the deployment information
    /// for a given project. If there are multiple deployments
    /// for a given project, will return the latest.
    pub(crate) async fn get_deployment_for_project(
        &self,
        project_name: &str,
    ) -> Result<DeploymentMeta, DeploymentApiError> {
        let mut candidates = Vec::new();

        for deployment in self.deployments.read().await.values() {
<<<<<<< HEAD
            if deployment.meta.read().await.config.name() == project_name {
=======
            if deployment.meta.read().await.config.name == project_name {
>>>>>>> aa1170dd
                candidates.push(deployment.meta().await);
            }
        }

        let latest = candidates
            .into_iter()
            .max_by(|d1, d2| d1.created_at.cmp(&d2.created_at));

        match latest {
            Some(latest) => Ok(latest),
            None => Err(DeploymentApiError::NotFound(format!(
                "could not find deployment for project '{}'",
                &project_name
            ))),
        }
    }

    pub(crate) async fn kill_deployment_for_project(
        &self,
        project_name: &str,
    ) -> Result<DeploymentMeta, DeploymentApiError> {
        let id = self.get_deployment_for_project(project_name).await?.id;
        self.kill_deployment(&id).await
    }

    /// Remove a deployment from the deployments hash map and, if it has
    /// already been deployed, kill the Tokio task in which it is running
    /// and deallocate the linked library.
    pub(crate) async fn kill_deployment(
        &self,
        id: &DeploymentId,
    ) -> Result<DeploymentMeta, DeploymentApiError> {
        match self.deployments.write().await.remove(id) {
            Some(deployment) => {
                let meta = deployment.meta().await;

                // If the deployment is in the 'deployed' state, kill the Tokio
                // task in which it is deployed and deallocate the linked
                // library when the runtime gets around to it.

                let mut lock = deployment.state.write().await;
                if let DeploymentState::Deployed(DeployedState {
                    so, abort_handle, ..
                }) = lock.take()
                {
                    abort_handle.abort();

                    tokio::spawn(async move {
                        so.close().unwrap();
                    });
                }

                let _ = self.router.remove(&meta.host);

                Ok(meta)
            }
            None => Err(DeploymentApiError::NotFound(String::new())),
        }
    }

    /// Main way to interface with the deployment manager.
    /// Will take a crate through the whole lifecycle.
    pub(crate) async fn deploy(
        &self,
        crate_file: Data<'_>,
        project_config: &ProjectConfig,
    ) -> Result<DeploymentMeta, DeploymentApiError> {
        let crate_bytes = crate_file
            .open(ByteUnit::max_value())
            .into_bytes()
            .await
            .map_err(|_| {
                DeploymentApiError::BadRequest("could not read crate file into bytes".to_string())
            })?
            .to_vec();

        let deployment = Arc::new(Deployment::from_bytes(&project_config, crate_bytes));
      
        let info = deployment.meta().await;

        self.deployments
            .write()
            .await
            .insert(info.id, deployment.clone());

        self.add_to_job_queue(deployment);

        Ok(info)
    }

    fn add_to_job_queue(&self, deployment: Arc<Deployment>) {
        self.job_queue.push(deployment)
    }
}

const ENTRYPOINT_SYMBOL_NAME: &[u8] = b"_create_service\0";

type CreateService = unsafe extern "C" fn() -> *mut dyn Service;

/// Dynamically load from a `.so` file a value of a type implementing the
/// [`Service`] trait. Relies on the `.so` library having an ``extern "C"`
/// function called [`ENTRYPOINT_SYMBOL_NAME`], likely automatically generated
/// using the [`unveil_service::declare_service`] macro.
#[allow(clippy::type_complexity)]
fn load_service_from_so_file(so_path: &Path) -> anyhow::Result<(Box<dyn Service>, Library)> {
    unsafe {
        let lib = libloading::Library::new(so_path)?;

        let entrypoint: libloading::Symbol<CreateService> = lib.get(ENTRYPOINT_SYMBOL_NAME)?;
        let raw = entrypoint();

        Ok((Box::from_raw(raw), lib))
    }
}

/// Call on the operating system to identify an available port on which a
/// deployment may then be hosted.
fn identify_free_port() -> u16 {
    let ip = SocketAddrV4::new(Ipv4Addr::UNSPECIFIED, 0);
    TcpListener::bind(ip).unwrap().local_addr().unwrap().port()
}

/// Finite-state machine representing the various stages of the build
/// process.
enum DeploymentState {
    /// Deployment waiting to be built.
    Queued(QueuedState),
    /// Built deployment that is ready and waiting to be loaded.
    Built(BuiltState),
    /// Deployment is loaded into the server application as a
    /// dynamically-linked library (`.so` file). The [`libloading`] crate has
    /// been used to achieve this and to obtain this particular deployment's
    /// implementation of the [`unveil_service::Service`] trait.
    Loaded(LoadedState),
    /// Deployment that is actively running inside a Tokio task and listening
    /// for connections on some port indicated in [`DeployedState`].
    Deployed(DeployedState),
    /// A state entered when something unexpected occurs during the deployment
    /// process.
    Error,
}

impl DeploymentState {
    fn take(&mut self) -> Self {
        std::mem::replace(self, DeploymentState::Error)
    }

    fn queued(crate_bytes: Vec<u8>) -> Self {
        Self::Queued(QueuedState { crate_bytes })
    }

    fn built(build: Build) -> Self {
        Self::Built(BuiltState { build })
    }

    fn loaded(so: Library, service: Box<dyn Service>) -> Self {
        Self::Loaded(LoadedState { service, so })
    }

    fn deployed(
        so: Library,
        service: Box<dyn Service>,
        port: Port,
        abort_handle: AbortHandle,
        db_state: database::State,
    ) -> Self {
        Self::Deployed(DeployedState {
            service,
            so,
            port,
            abort_handle,
            db_state,
        })
    }

    fn meta(&self) -> DeploymentStateMeta {
        match self {
            DeploymentState::Queued(_) => DeploymentStateMeta::Queued,
            DeploymentState::Built(_) => DeploymentStateMeta::Built,
            DeploymentState::Loaded(_) => DeploymentStateMeta::Loaded,
            DeploymentState::Deployed(_) => DeploymentStateMeta::Deployed,
            DeploymentState::Error => DeploymentStateMeta::Error,
        }
    }
}

struct QueuedState {
    crate_bytes: Vec<u8>,
}

struct BuiltState {
    build: Build,
}

struct LoadedState {
    service: Box<dyn Service>,
    so: Library,
}

#[allow(dead_code)]
struct DeployedState {
    service: Box<dyn Service>,
    so: Library,
    port: Port,
    abort_handle: AbortHandle,
    db_state: database::State,
}<|MERGE_RESOLUTION|>--- conflicted
+++ resolved
@@ -15,18 +15,9 @@
 use tokio::sync::RwLock;
 
 use crate::build::Build;
-<<<<<<< HEAD
-use crate::BuildSystem;
+use crate::{BuildSystem, UnveilFactory};
 use lib::{DeploymentApiError, DeploymentId, DeploymentMeta, DeploymentStateMeta, Host, Port};
 use lib::project::ProjectConfig;
-=======
-use crate::factory::UnveilFactory;
-use crate::BuildSystem;
-use lib::{
-    DeploymentApiError, DeploymentId, DeploymentMeta, DeploymentStateMeta, Host, Port,
-    ProjectConfig,
-};
->>>>>>> aa1170dd
 
 use crate::database;
 use crate::router::Router;
@@ -440,11 +431,7 @@
         let mut candidates = Vec::new();
 
         for deployment in self.deployments.read().await.values() {
-<<<<<<< HEAD
             if deployment.meta.read().await.config.name() == project_name {
-=======
-            if deployment.meta.read().await.config.name == project_name {
->>>>>>> aa1170dd
                 candidates.push(deployment.meta().await);
             }
         }
