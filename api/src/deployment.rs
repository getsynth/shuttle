use core::default::Default;
<<<<<<< HEAD
use futures::prelude::*;
use libloading::Library;
use rocket::data::ByteUnit;
use rocket::tokio;
use rocket::Data;
use shuttle_common::{
    project::ProjectName, DeploymentApiError, DeploymentId, DeploymentMeta, DeploymentStateMeta,
    Host, Port,
};
use shuttle_service::{loader::Loader, ServeHandle};
=======
>>>>>>> 443de25d
use std::collections::HashMap;
use std::fs::DirEntry;
use std::io::Write;
use std::net::{Ipv4Addr, SocketAddr, SocketAddrV4, TcpListener};
use std::path::{Path, PathBuf};
use std::sync::mpsc::SyncSender;
use std::sync::Arc;

use anyhow::{anyhow, Context as AnyhowContext};
use chrono::{DateTime, Utc};
use futures::prelude::*;
use libloading::Library;
use rocket::data::ByteUnit;
use rocket::{tokio, Data};
use shuttle_common::project::ProjectName;
use shuttle_common::{
    DeploymentApiError, DeploymentId, DeploymentMeta, DeploymentStateMeta, Host, LogItem, Port,
};
use shuttle_service::loader::Loader;
use shuttle_service::logger::Log;
use shuttle_service::ServeHandle;
use tokio::sync::{mpsc, RwLock};

use crate::build::Build;
use crate::router::Router;
use crate::{database, BuildSystem, ShuttleFactory};

// This controls the maximum number of deploys an api instance can run
// This is mainly needed because tokio::task::spawn_blocking keeps an internal pool for the number of blocking threads
// and we call this method to run each incoming service. Therefore, this variable directly maps to this maximum pool
// when the runtime is setup in main()
// The current tokio default for this pool is 512
// https://docs.rs/tokio/latest/tokio/runtime/struct.Builder.html#method.max_blocking_threads
pub const MAX_DEPLOYS: usize = 512;

/// Inner struct of a deployment which holds the deployment itself
/// and the some metadata
pub(crate) struct Deployment {
    meta: Arc<RwLock<DeploymentMeta>>,
    state: RwLock<DeploymentState>,
}

impl Deployment {
    fn new(meta: DeploymentMeta, state: DeploymentState) -> Self {
        Self {
            meta: Arc::new(RwLock::new(meta)),
            state: RwLock::new(state),
        }
    }

    fn from_bytes(fqdn: &str, project: ProjectName, crate_bytes: Vec<u8>) -> Self {
        Self {
            meta: Arc::new(RwLock::new(DeploymentMeta::queued(fqdn, project))),
            state: RwLock::new(DeploymentState::queued(crate_bytes)),
        }
    }

    /// Initialise a deployment from a directory
    fn from_directory(fqdn: &str, dir: DirEntry) -> Result<Self, anyhow::Error> {
        let project_path = dir.path();
        let project_name = dir
            .file_name()
            .into_string()
            .map_err(|err| anyhow!("invalid project name: {:?}", err))
            .and_then(|name| name.parse::<ProjectName>().map_err(|err| err.into()))?;
        // find marker which points to so file
        let marker_path = project_path.join(".shuttle_marker");
        let so_path_str = std::fs::read(&marker_path).context(anyhow!(
            "could not find so marker file at {:?}",
            marker_path
        ))?;

        let so_path: PathBuf = String::from_utf8_lossy(&so_path_str)
            .parse()
            .context("could not parse contents of marker file to a valid path")?;

        let meta = DeploymentMeta::built(fqdn, project_name);
        let state = DeploymentState::built(Build { so_path });
        Ok(Self::new(meta, state))
    }

    /// Gets a `clone`ed copy of the metadata.
    pub(crate) async fn meta(&self) -> DeploymentMeta {
        trace!("trying to get meta");
        self.meta.read().await.clone()
    }

    pub(crate) async fn deployment_active(&self) -> bool {
        matches!(*self.state.read().await, DeploymentState::Deployed(_))
    }

    /// Evaluates if the deployment can be advanced. If the deployment
    /// has reached a state where it can no longer `advance`, returns `false`.
    pub(crate) async fn deployment_finished(&self) -> bool {
        match *self.state.read().await {
            DeploymentState::Queued(_) | DeploymentState::Built(_) | DeploymentState::Loaded(_) => {
                false
            }
            DeploymentState::Deployed(_) | DeploymentState::Error(_) | DeploymentState::Deleted => {
                true
            }
        }
    }

    /// Tries to advance the deployment one stage. Does nothing if the deployment
    /// is in a terminal state.
    pub(crate) async fn advance(
        &self,
        context: &Context,
        db_context: &database::Context,
        run_logs_tx: SyncSender<Log>,
    ) {
        {
            trace!("waiting to get write on the state");
            let meta = self.meta().await;
            let mut state = self.state.write().await;

            *state = match state.take() {
                DeploymentState::Queued(queued) => {
                    debug!("deployment '{}' build starting...", &meta.id);

                    let console_writer = BuildOutputWriter::new(self.meta.clone());
                    match context
                        .build_system
                        .build(
                            &queued.crate_bytes,
                            meta.project.as_str(),
                            Box::new(console_writer),
                        )
                        .await
                    {
                        Ok(build) => DeploymentState::built(build),
                        Err(e) => {
                            dbg!("failed to build with error: {}", &e);
                            DeploymentState::Error(e)
                        }
                    }
                }
                DeploymentState::Built(built) => {
                    debug!(
                        "deployment '{}' loading shared object and service...",
                        &meta.id
                    );

                    match Loader::from_so_file(&built.build.so_path) {
                        Ok(loader) => DeploymentState::loaded(loader),
                        Err(e) => {
                            debug!("failed to load with error: {}", &e);
                            DeploymentState::Error(e.into())
                        }
                    }
                }
                DeploymentState::Loaded(loader) => {
                    let port = identify_free_port();

                    debug!(
                        "deployment '{}' getting deployed on port {}...",
                        meta.id, port
                    );

                    debug!("{}: factory phase", meta.project);
                    let db_state = database::State::new(&meta.project, db_context);

                    let mut factory = ShuttleFactory::new(db_state);
                    let addr = SocketAddr::new(Ipv4Addr::LOCALHOST.into(), port);
                    match loader.load(&mut factory, addr).await {
                        Err(e) => {
                            debug!("{}: factory phase FAILED: {:?}", meta.project, e);
                            DeploymentState::Error(e.into())
                        }
<<<<<<< HEAD
                        Ok((handle, so)) => {
                            debug!("{}: factory phase DONE", meta.project);
                            self.meta.write().await.database_deployment =
                                factory.to_database_info();

                            // Remove stale active deployments
                            if let Some(stale_id) = context.router.promote(meta.host, meta.id).await
                            {
                                debug!("removing stale deployment `{}`", &stale_id);
                                context.deployments.write().await.remove(&stale_id);
=======
                        Ok(()) => {
                            let mut factory = ShuttleFactory::new(&mut db_state);
                            let addr = SocketAddr::new(Ipv4Addr::LOCALHOST.into(), port);
                            match loader.load(&mut factory, addr, run_logs_tx, meta.id) {
                                Err(e) => {
                                    debug!("{}: factory phase FAILED: {:?}", meta.project, e);
                                    DeploymentState::Error(e.into())
                                }
                                Ok((handle, so)) => {
                                    debug!("{}: factory phase DONE", meta.project);
                                    // Remove stale active deployments
                                    if let Some(stale_id) =
                                        context.router.promote(meta.host, meta.id).await
                                    {
                                        debug!("removing stale deployment `{}`", &stale_id);
                                        context.deployments.write().await.remove(&stale_id);
                                    }

                                    DeploymentState::deployed(so, port, handle, db_state)
                                }
>>>>>>> 443de25d
                            }

                            DeploymentState::deployed(so, port, handle)
                        }
                    }
                }
                deployed_or_error => deployed_or_error, /* nothing to do here */
            };
        }

        // ensures that the metadata state is inline with the actual state. This
        // can go when we have an API layer.
        self.update_meta_state().await;
    }

    async fn update_meta_state(&self) {
        self.meta.write().await.state = self.state.read().await.meta()
    }

    async fn port(&self) -> Option<Port> {
        match &*self.state.read().await {
            DeploymentState::Deployed(deployed) => Some(deployed.port),
            _ => None,
        }
    }

    async fn add_runtime_log(&self, datetime: DateTime<Utc>, log: LogItem) {
        self.meta.write().await.runtime_logs.insert(datetime, log);
    }
}

/// Provides a `Write` wrapper around the build logs - i.e., the build output
/// is written into our build logs using this wrapper.
struct BuildOutputWriter {
    meta: Arc<RwLock<DeploymentMeta>>,
    buf: String,
}

impl BuildOutputWriter {
    pub fn new(meta: Arc<RwLock<DeploymentMeta>>) -> Self {
        Self {
            meta,
            buf: String::new(),
        }
    }
}

impl Write for BuildOutputWriter {
    fn write(&mut self, buf: &[u8]) -> std::io::Result<usize> {
        let write_len = buf.len();
        let is_new_line = buf[write_len - 1] == b'\n';
        if let Ok(buf) = std::str::from_utf8(buf) {
            self.buf.push_str(buf);

            // The flush step introduces async code which can potentially execute out of order.
            // For example, if the write is called with inputs a, b, and c then a new threads will be
            // spawned to add a, b, and c to meta. However, the threads might execute in others b, a,
            // and c if they are too close to one another. This `write` method seems to be called for
            // every character which causes many threads with overlapping lifetimes and therefore
            // many out of order executions which just mess up the log output.
            // Since line orders rarely matter and only spawning a thread for each output line also
            // reduces the likelihood of threads with overlapping lifetimes, the guard exists.
            if is_new_line {
                // Safe to unwrap since `flush` has no errors internally
                self.flush().unwrap();
            }

            return Ok(write_len);
        }

        Ok(0)
    }

    fn flush(&mut self) -> std::io::Result<()> {
        let handle = tokio::runtime::Handle::current();
        let meta = self.meta.clone();
        let buf = self.buf.clone();
        self.buf = String::new();

        // Can't call `block_on` on a thread that already has a tokio executor, so spawn a new one
        std::thread::spawn(move || {
            handle.block_on(async {
                meta.write()
                    .await
                    .build_logs
                    .get_or_insert("".to_string())
                    .push_str(&buf)
            });
        });

        Ok(())
    }
}

// Make sure to clean the buffer one last time
impl Drop for BuildOutputWriter {
    fn drop(&mut self) {
        self.flush().unwrap();
    }
}

type Deployments = HashMap<DeploymentId, Arc<Deployment>>;

/// The top-level manager for deployments. Is responsible for their creation
/// and lifecycle.
pub(crate) struct DeploymentSystem {
    deployments: Arc<RwLock<Deployments>>,
    job_queue: JobQueue,
    router: Arc<Router>,
    fqdn: String,
}

const JOB_QUEUE_SIZE: usize = 200;

struct JobQueue {
    send: mpsc::Sender<Arc<Deployment>>,
}

impl JobQueue {
    async fn new(
        context: Context,
        db_context: database::Context,
        run_logs_tx: SyncSender<Log>,
    ) -> Self {
        let (send, mut recv) = mpsc::channel::<Arc<Deployment>>(JOB_QUEUE_SIZE);

        log::debug!("starting job processor task");

        tokio::spawn(async move {
            while let Some(deployment) = recv.recv().await {
                let id = deployment.meta().await.id;

                log::debug!("started deployment job for deployment '{}'", id);

                while !deployment.deployment_finished().await {
                    let run_logs_tx = run_logs_tx.clone();

                    deployment.advance(&context, &db_context, run_logs_tx).await;
                }

                debug!("ended deployment job for id: '{}'", id);
            }

            log::debug!("job processor task ended");
        });

        Self { send }
    }

    async fn push(&self, deployment: Arc<Deployment>) {
        self.send
            .send(deployment)
            .await
            .unwrap_or_else(|_| panic!("deployment job queue unexpectedly closed"));
    }
}

/// Convenience struct used to store a bunch of stuff needed for the job
/// processor.
pub(crate) struct Context {
    router: Arc<Router>,
    build_system: Box<dyn BuildSystem>,
    deployments: Arc<RwLock<Deployments>>,
}

impl DeploymentSystem {
    pub(crate) async fn new(build_system: Box<dyn BuildSystem>, fqdn: String) -> Self {
        let router: Arc<Router> = Default::default();
        let (tx, rx) = std::sync::mpsc::sync_channel::<Log>(64);

        let deployments = Arc::new(RwLock::new(
            Self::initialise_from_fs(&build_system.fs_root(), &fqdn).await,
        ));

        let deployments_log = deployments.clone();

        tokio::spawn(async move {
            loop {
                let res = rx.recv();

                if let Ok(log) = res {
                    let mut deployments_log = deployments_log.write().await;
                    if let Some(deployment) = deployments_log.get_mut(&log.deployment_id) {
                        deployment.add_runtime_log(log.datetime, log.item).await;
                    }
                } else {
                    break;
                }
            }
        });

        let context = Context {
            router: router.clone(),
            build_system,
            deployments: deployments.clone(),
        };

        let db_context = database::Context::new()
            .await
            .expect("failed to create lazy connection to database");

        let job_queue = JobQueue::new(context, db_context, tx).await;

        debug!("loading deployments into job processor");
        for deployment in deployments.read().await.values() {
            debug!("loading deployment: {:?}", deployment.meta);
            job_queue.push(deployment.clone()).await;
        }

        Self {
            deployments,
            job_queue,
            router,
            fqdn,
        }
    }

    /// Traverse the build directory re-create deployments.
    /// If a project could not be re-created, this will get logged and skipped.
    async fn initialise_from_fs(fs_root: &Path, fqdn: &str) -> Deployments {
        let mut deployments = HashMap::default();
        for project_dir in std::fs::read_dir(fs_root).unwrap() {
            let project_dir = match project_dir {
                Ok(project_dir) => project_dir,
                Err(e) => {
                    warn!("failed to read directory for project with error `{:?}`", e);
                    warn!("skipping...");
                    continue;
                }
            };
            let project_name = project_dir.file_name();
            match Deployment::from_directory(fqdn, project_dir) {
                Err(e) => {
                    warn!(
                        "failed to re-create deployment for project `{:?}` with error: {:?}",
                        project_name, e
                    );
                }
                Ok(deployment) => {
                    let deployment = Arc::new(deployment);
                    let info = deployment.meta().await;
                    deployments.insert(info.id, deployment.clone());
                }
            }
        }
        deployments
    }

    /// Returns the port for a given host. If the host does not exist, returns
    /// `None`.
    pub(crate) async fn port_for_host(&self, host: &Host) -> Option<Port> {
        let id_for_host = self.router.id_for_host(host).await?;
        self.deployments
            .read()
            .await
            .get(&id_for_host)?
            .port()
            .await
    }

    /// Retrieves a clone of the deployment information
    pub(crate) async fn get_deployment(
        &self,
        id: &DeploymentId,
    ) -> Result<DeploymentMeta, DeploymentApiError> {
        match self.deployments.read().await.get(id) {
            Some(deployment) => Ok(deployment.meta().await),
            None => Err(DeploymentApiError::NotFound(format!(
                "could not find deployment for id '{}'",
                &id
            ))),
        }
    }

    /// Retrieves a clone of the deployment information
    /// for a given project. If there are multiple deployments
    /// for a given project, will return the latest.
    pub(crate) async fn get_deployment_for_project(
        &self,
        project_name: &ProjectName,
    ) -> Result<DeploymentMeta, DeploymentApiError> {
        let mut candidates = Vec::new();

        for deployment in self.deployments.read().await.values() {
            if deployment.meta.read().await.project == *project_name {
                candidates.push(deployment.meta().await);
            }
        }

        let latest = candidates
            .into_iter()
            .max_by(|d1, d2| d1.created_at.cmp(&d2.created_at));

        match latest {
            Some(latest) => Ok(latest),
            None => Err(DeploymentApiError::NotFound(format!(
                "could not find deployment for project '{}'",
                &project_name
            ))),
        }
    }

    pub(crate) async fn kill_deployment_for_project(
        &self,
        project_name: &ProjectName,
    ) -> Result<DeploymentMeta, DeploymentApiError> {
        let id = self.get_deployment_for_project(project_name).await?.id;
        self.kill_deployment(&id).await
    }

    /// Remove a deployment from the deployments hash map and, if it has
    /// already been deployed, kill the Tokio task in which it is running
    /// and deallocate the linked library.
    pub(crate) async fn kill_deployment(
        &self,
        id: &DeploymentId,
    ) -> Result<DeploymentMeta, DeploymentApiError> {
        match self.deployments.write().await.remove(id) {
            Some(deployment) => {
                let mut meta = deployment.meta().await;

                // If the deployment is in the 'deployed' state, kill the Tokio
                // task in which it is deployed and deallocate the linked
                // library when the runtime gets around to it.

                let mut lock = deployment.state.write().await;
                if let DeploymentState::Deployed(DeployedState { so, handle, .. }) = lock.take() {
                    handle.abort();
<<<<<<< HEAD
                    handle
                        .await
                        .map_err(|e| DeploymentApiError::Internal(e.to_string()))?
                        .map_err(|e| DeploymentApiError::Internal(e.to_string()))?;
=======

>>>>>>> 443de25d
                    tokio::spawn(async move {
                        so.close().unwrap();
                    });

                    match handle.await {
                        Err(err) if err.is_cancelled() => {}
                        other => other
                            .map_err(|e| DeploymentApiError::Internal(e.to_string()))?
                            .map_err(|e| DeploymentApiError::Internal(e.to_string()))?,
                    };
                }

                let _ = self.router.remove(&meta.host);

                meta.state = DeploymentStateMeta::Deleted;

                Ok(meta)
            }
            None => Err(DeploymentApiError::NotFound(String::new())),
        }
    }

    pub(crate) async fn num_active(&self) -> usize {
        let deployments = self
            .deployments
            .read()
            .await
            .values()
            .cloned()
            .collect::<Vec<_>>();
        stream::unfold(deployments, |mut deployments| async move {
            Some((deployments.pop()?.deployment_active().await, deployments))
        })
        .filter(|is_active| future::ready(*is_active))
        .count()
        .await
    }

    /// Main way to interface with the deployment manager.
    /// Will take a crate through the whole lifecycle.
    pub(crate) async fn deploy(
        &self,
        crate_file: Data<'_>,
        project: ProjectName,
    ) -> Result<DeploymentMeta, DeploymentApiError> {
        // Assumes that only `::Deployed` deployments are blocking a thread.
        if self.num_active().await >= MAX_DEPLOYS {
            return Err(DeploymentApiError::Unavailable(
                "this instance has reached its maximum number of supported deployments".to_string(),
            ));
        };

        let crate_bytes = crate_file
            .open(ByteUnit::max_value())
            .into_bytes()
            .await
            .map_err(|_| {
                DeploymentApiError::BadRequest("could not read crate file into bytes".to_string())
            })?
            .to_vec();

        let deployment = Arc::new(Deployment::from_bytes(&self.fqdn, project, crate_bytes));

        let info = deployment.meta().await;

        self.deployments
            .write()
            .await
            .insert(info.id, deployment.clone());

        self.job_queue.push(deployment).await;

        Ok(info)
    }
}

/// Call on the operating system to identify an available port on which a
/// deployment may then be hosted.
fn identify_free_port() -> u16 {
    let ip = SocketAddrV4::new(Ipv4Addr::UNSPECIFIED, 0);
    TcpListener::bind(ip).unwrap().local_addr().unwrap().port()
}

/// Finite-state machine representing the various stages of the build
/// process.
enum DeploymentState {
    /// Deployment waiting to be built.
    Queued(QueuedState),
    /// Built deployment that is ready and waiting to be loaded.
    Built(BuiltState),
    /// Deployment is loaded into the server application as a
    /// dynamically-linked library (`.so` file). The [`libloading`] crate has
    /// been used to achieve this and to obtain this particular deployment's
    /// implementation of the [`shuttle_service::Service`] trait.
    Loaded(Loader),
    /// Deployment that is actively running inside a Tokio task and listening
    /// for connections on some port indicated in [`DeployedState`].
    Deployed(DeployedState),
    /// A state entered when something unexpected occurs during the deployment
    /// process.
    Error(anyhow::Error),
    /// A state indicating that the user has intentionally terminated this
    /// deployment
    #[allow(dead_code)]
    Deleted,
}

impl DeploymentState {
    fn take(&mut self) -> Self {
        std::mem::replace(self, DeploymentState::Deleted)
    }

    fn queued(crate_bytes: Vec<u8>) -> Self {
        Self::Queued(QueuedState { crate_bytes })
    }

    fn built(build: Build) -> Self {
        Self::Built(BuiltState { build })
    }

    fn loaded(loader: Loader) -> Self {
        Self::Loaded(loader)
    }

    fn deployed(so: Library, port: Port, handle: ServeHandle) -> Self {
        Self::Deployed(DeployedState { so, port, handle })
    }

    fn meta(&self) -> DeploymentStateMeta {
        match self {
            DeploymentState::Queued(_) => DeploymentStateMeta::Queued,
            DeploymentState::Built(_) => DeploymentStateMeta::Built,
            DeploymentState::Loaded(_) => DeploymentStateMeta::Loaded,
            DeploymentState::Deployed(_) => DeploymentStateMeta::Deployed,
            DeploymentState::Error(e) => DeploymentStateMeta::Error(format!("{:#?}", e)),
            DeploymentState::Deleted => DeploymentStateMeta::Deleted,
        }
    }
}

struct QueuedState {
    crate_bytes: Vec<u8>,
}

struct BuiltState {
    build: Build,
}

#[allow(dead_code)]
struct DeployedState {
    so: Library,
    port: Port,
    handle: ServeHandle,
}<|MERGE_RESOLUTION|>--- conflicted
+++ resolved
@@ -1,17 +1,4 @@
 use core::default::Default;
-<<<<<<< HEAD
-use futures::prelude::*;
-use libloading::Library;
-use rocket::data::ByteUnit;
-use rocket::tokio;
-use rocket::Data;
-use shuttle_common::{
-    project::ProjectName, DeploymentApiError, DeploymentId, DeploymentMeta, DeploymentStateMeta,
-    Host, Port,
-};
-use shuttle_service::{loader::Loader, ServeHandle};
-=======
->>>>>>> 443de25d
 use std::collections::HashMap;
 use std::fs::DirEntry;
 use std::io::Write;
@@ -177,12 +164,11 @@
 
                     let mut factory = ShuttleFactory::new(db_state);
                     let addr = SocketAddr::new(Ipv4Addr::LOCALHOST.into(), port);
-                    match loader.load(&mut factory, addr).await {
+                    match loader.load(&mut factory, addr, run_logs_tx, meta.id).await {
                         Err(e) => {
                             debug!("{}: factory phase FAILED: {:?}", meta.project, e);
                             DeploymentState::Error(e.into())
                         }
-<<<<<<< HEAD
                         Ok((handle, so)) => {
                             debug!("{}: factory phase DONE", meta.project);
                             self.meta.write().await.database_deployment =
@@ -193,28 +179,6 @@
                             {
                                 debug!("removing stale deployment `{}`", &stale_id);
                                 context.deployments.write().await.remove(&stale_id);
-=======
-                        Ok(()) => {
-                            let mut factory = ShuttleFactory::new(&mut db_state);
-                            let addr = SocketAddr::new(Ipv4Addr::LOCALHOST.into(), port);
-                            match loader.load(&mut factory, addr, run_logs_tx, meta.id) {
-                                Err(e) => {
-                                    debug!("{}: factory phase FAILED: {:?}", meta.project, e);
-                                    DeploymentState::Error(e.into())
-                                }
-                                Ok((handle, so)) => {
-                                    debug!("{}: factory phase DONE", meta.project);
-                                    // Remove stale active deployments
-                                    if let Some(stale_id) =
-                                        context.router.promote(meta.host, meta.id).await
-                                    {
-                                        debug!("removing stale deployment `{}`", &stale_id);
-                                        context.deployments.write().await.remove(&stale_id);
-                                    }
-
-                                    DeploymentState::deployed(so, port, handle, db_state)
-                                }
->>>>>>> 443de25d
                             }
 
                             DeploymentState::deployed(so, port, handle)
@@ -543,14 +507,7 @@
                 let mut lock = deployment.state.write().await;
                 if let DeploymentState::Deployed(DeployedState { so, handle, .. }) = lock.take() {
                     handle.abort();
-<<<<<<< HEAD
-                    handle
-                        .await
-                        .map_err(|e| DeploymentApiError::Internal(e.to_string()))?
-                        .map_err(|e| DeploymentApiError::Internal(e.to_string()))?;
-=======
-
->>>>>>> 443de25d
+
                     tokio::spawn(async move {
                         so.close().unwrap();
                     });
