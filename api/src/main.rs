<<<<<<< HEAD
#[macro_use]
extern crate rocket;

#[macro_use]
extern crate log;

mod args;
mod auth;
mod auth_admin;
mod build;
mod deployment;
mod factory;
mod proxy;
mod router;

use std::collections::HashMap;
use std::net::IpAddr;
use std::sync::Arc;

use auth_admin::Admin;
use clap::Parser;
use deployment::MAX_DEPLOYS;
use factory::ShuttleFactory;
use rocket::serde::json::Json;
use rocket::{tokio, Build, Data, Rocket, State};
use shuttle_common::project::ProjectName;
use shuttle_common::{DeploymentApiError, DeploymentMeta, Port};
use shuttle_secrets::SecretStore;
use uuid::Uuid;

use crate::args::Args;
use crate::auth::{ApiKey, AuthorizationError, ScopedUser, User, UserDirectory};
use crate::build::{BuildSystem, FsBuildSystem};
use crate::deployment::DeploymentSystem;

type ApiResult<T, E> = Result<Json<T>, E>;

/// Find user by username and return it's API Key.
/// if user does not exist create it and update `users` state to `users.toml`.
/// Finally return user's API Key.
#[post("/users/<username>")]
async fn get_or_create_user(
    user_directory: &State<UserDirectory>,
    username: String,
    _admin: Admin,
) -> Result<ApiKey, AuthorizationError> {
    user_directory.get_or_create(username)
}

/// Status API to be used to check if the service is alive
#[get("/status")]
async fn status() -> String {
    String::from("Ok")
}

#[get("/version")]
async fn version() -> String {
    String::from(shuttle_service::VERSION)
}

#[get("/<_>/deployments/<id>")]
async fn get_deployment(
    state: &State<ApiState>,
    id: Uuid,
    _user: ScopedUser,
) -> ApiResult<DeploymentMeta, DeploymentApiError> {
    info!("[GET_DEPLOYMENT, {}, {}]", _user.name(), _user.scope());
    let deployment = state.deployment_manager.get_deployment(&id).await?;
    Ok(Json(deployment))
}

#[delete("/<_>/deployments/<id>")]
async fn delete_deployment(
    state: &State<ApiState>,
    id: Uuid,
    _user: ScopedUser,
) -> ApiResult<DeploymentMeta, DeploymentApiError> {
    info!("[DELETE_DEPLOYMENT, {}, {}]", _user.name(), _user.scope());
    // TODO why twice?
    let _deployment = state.deployment_manager.get_deployment(&id).await?;
    let deployment = state.deployment_manager.kill_deployment(&id).await?;
    Ok(Json(deployment))
}

#[get("/<_>")]
async fn get_project(
    state: &State<ApiState>,
    user: ScopedUser,
) -> ApiResult<DeploymentMeta, DeploymentApiError> {
    info!("[GET_PROJECT, {}, {}]", user.name(), user.scope());

    let deployment = state
        .deployment_manager
        .get_deployment_for_project(user.scope())
        .await?;

    Ok(Json(deployment))
}

#[delete("/<_>")]
async fn delete_project(
    state: &State<ApiState>,
    user: ScopedUser,
) -> ApiResult<DeploymentMeta, DeploymentApiError> {
    info!("[DELETE_PROJECT, {}, {}]", user.name(), user.scope());

    let deployment = state
        .deployment_manager
        .kill_deployment_for_project(user.scope())
        .await?;
    Ok(Json(deployment))
}

#[post("/<project_name>", data = "<crate_file>")]
async fn create_project(
    state: &State<ApiState>,
    user_directory: &State<UserDirectory>,
    crate_file: Data<'_>,
    project_name: ProjectName,
    user: User,
) -> ApiResult<DeploymentMeta, DeploymentApiError> {
    info!("[CREATE_PROJECT, {}, {}]", &user.name, &project_name);

    if !user
        .projects
        .iter()
        .any(|my_project| *my_project == project_name)
    {
        user_directory.create_project_if_not_exists(&user.name, &project_name)?;
    }
    let deployment = state
        .deployment_manager
        .deploy(crate_file, project_name)
        .await?;
    Ok(Json(deployment))
}

#[post("/<project_name>/secrets", data = "<secrets>")]
async fn project_secrets(
    state: &State<ApiState>,
    secrets: Json<HashMap<String, String>>,
    project_name: ProjectName,
    user: ScopedUser,
) -> ApiResult<DeploymentMeta, DeploymentApiError> {
    info!("[PROJECT_SECRETS, {}, {}]", user.name(), &project_name);

    let deployment = state
        .deployment_manager
        .get_deployment_for_project(user.scope())
        .await?;

    if let Some(database_deployment) = &deployment.database_deployment {
        let conn_str = database_deployment.connection_string_private();
        let conn = sqlx::PgPool::connect(&conn_str)
            .await
            .map_err(|e| DeploymentApiError::Internal(e.to_string()))?;

        let map = secrets.into_inner();
        for (key, value) in map.iter() {
            conn.set_secret(key, value)
                .await
                .map_err(|e| DeploymentApiError::BadRequest(e.to_string()))?;
        }
    }

    Ok(Json(deployment))
}

struct ApiState {
    deployment_manager: Arc<DeploymentSystem>,
}
=======
use shuttle_api::{rocket, MAX_DEPLOYS};
>>>>>>> 5559b932

fn main() -> Result<(), Box<dyn std::error::Error>> {
    tokio::runtime::Builder::new_multi_thread()
        .enable_all()
        .max_blocking_threads(MAX_DEPLOYS)
        .build()
        .unwrap()
        .block_on(async {
            let _rocket = rocket().await.launch().await?;

            Ok(())
        })
}<|MERGE_RESOLUTION|>--- conflicted
+++ resolved
@@ -1,178 +1,4 @@
-<<<<<<< HEAD
-#[macro_use]
-extern crate rocket;
-
-#[macro_use]
-extern crate log;
-
-mod args;
-mod auth;
-mod auth_admin;
-mod build;
-mod deployment;
-mod factory;
-mod proxy;
-mod router;
-
-use std::collections::HashMap;
-use std::net::IpAddr;
-use std::sync::Arc;
-
-use auth_admin::Admin;
-use clap::Parser;
-use deployment::MAX_DEPLOYS;
-use factory::ShuttleFactory;
-use rocket::serde::json::Json;
-use rocket::{tokio, Build, Data, Rocket, State};
-use shuttle_common::project::ProjectName;
-use shuttle_common::{DeploymentApiError, DeploymentMeta, Port};
-use shuttle_secrets::SecretStore;
-use uuid::Uuid;
-
-use crate::args::Args;
-use crate::auth::{ApiKey, AuthorizationError, ScopedUser, User, UserDirectory};
-use crate::build::{BuildSystem, FsBuildSystem};
-use crate::deployment::DeploymentSystem;
-
-type ApiResult<T, E> = Result<Json<T>, E>;
-
-/// Find user by username and return it's API Key.
-/// if user does not exist create it and update `users` state to `users.toml`.
-/// Finally return user's API Key.
-#[post("/users/<username>")]
-async fn get_or_create_user(
-    user_directory: &State<UserDirectory>,
-    username: String,
-    _admin: Admin,
-) -> Result<ApiKey, AuthorizationError> {
-    user_directory.get_or_create(username)
-}
-
-/// Status API to be used to check if the service is alive
-#[get("/status")]
-async fn status() -> String {
-    String::from("Ok")
-}
-
-#[get("/version")]
-async fn version() -> String {
-    String::from(shuttle_service::VERSION)
-}
-
-#[get("/<_>/deployments/<id>")]
-async fn get_deployment(
-    state: &State<ApiState>,
-    id: Uuid,
-    _user: ScopedUser,
-) -> ApiResult<DeploymentMeta, DeploymentApiError> {
-    info!("[GET_DEPLOYMENT, {}, {}]", _user.name(), _user.scope());
-    let deployment = state.deployment_manager.get_deployment(&id).await?;
-    Ok(Json(deployment))
-}
-
-#[delete("/<_>/deployments/<id>")]
-async fn delete_deployment(
-    state: &State<ApiState>,
-    id: Uuid,
-    _user: ScopedUser,
-) -> ApiResult<DeploymentMeta, DeploymentApiError> {
-    info!("[DELETE_DEPLOYMENT, {}, {}]", _user.name(), _user.scope());
-    // TODO why twice?
-    let _deployment = state.deployment_manager.get_deployment(&id).await?;
-    let deployment = state.deployment_manager.kill_deployment(&id).await?;
-    Ok(Json(deployment))
-}
-
-#[get("/<_>")]
-async fn get_project(
-    state: &State<ApiState>,
-    user: ScopedUser,
-) -> ApiResult<DeploymentMeta, DeploymentApiError> {
-    info!("[GET_PROJECT, {}, {}]", user.name(), user.scope());
-
-    let deployment = state
-        .deployment_manager
-        .get_deployment_for_project(user.scope())
-        .await?;
-
-    Ok(Json(deployment))
-}
-
-#[delete("/<_>")]
-async fn delete_project(
-    state: &State<ApiState>,
-    user: ScopedUser,
-) -> ApiResult<DeploymentMeta, DeploymentApiError> {
-    info!("[DELETE_PROJECT, {}, {}]", user.name(), user.scope());
-
-    let deployment = state
-        .deployment_manager
-        .kill_deployment_for_project(user.scope())
-        .await?;
-    Ok(Json(deployment))
-}
-
-#[post("/<project_name>", data = "<crate_file>")]
-async fn create_project(
-    state: &State<ApiState>,
-    user_directory: &State<UserDirectory>,
-    crate_file: Data<'_>,
-    project_name: ProjectName,
-    user: User,
-) -> ApiResult<DeploymentMeta, DeploymentApiError> {
-    info!("[CREATE_PROJECT, {}, {}]", &user.name, &project_name);
-
-    if !user
-        .projects
-        .iter()
-        .any(|my_project| *my_project == project_name)
-    {
-        user_directory.create_project_if_not_exists(&user.name, &project_name)?;
-    }
-    let deployment = state
-        .deployment_manager
-        .deploy(crate_file, project_name)
-        .await?;
-    Ok(Json(deployment))
-}
-
-#[post("/<project_name>/secrets", data = "<secrets>")]
-async fn project_secrets(
-    state: &State<ApiState>,
-    secrets: Json<HashMap<String, String>>,
-    project_name: ProjectName,
-    user: ScopedUser,
-) -> ApiResult<DeploymentMeta, DeploymentApiError> {
-    info!("[PROJECT_SECRETS, {}, {}]", user.name(), &project_name);
-
-    let deployment = state
-        .deployment_manager
-        .get_deployment_for_project(user.scope())
-        .await?;
-
-    if let Some(database_deployment) = &deployment.database_deployment {
-        let conn_str = database_deployment.connection_string_private();
-        let conn = sqlx::PgPool::connect(&conn_str)
-            .await
-            .map_err(|e| DeploymentApiError::Internal(e.to_string()))?;
-
-        let map = secrets.into_inner();
-        for (key, value) in map.iter() {
-            conn.set_secret(key, value)
-                .await
-                .map_err(|e| DeploymentApiError::BadRequest(e.to_string()))?;
-        }
-    }
-
-    Ok(Json(deployment))
-}
-
-struct ApiState {
-    deployment_manager: Arc<DeploymentSystem>,
-}
-=======
 use shuttle_api::{rocket, MAX_DEPLOYS};
->>>>>>> 5559b932
 
 fn main() -> Result<(), Box<dyn std::error::Error>> {
     tokio::runtime::Builder::new_multi_thread()
