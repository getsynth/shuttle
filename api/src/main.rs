--- conflicted
+++ resolved
@@ -148,12 +148,8 @@
         .await?;
 
     if let Some(database_deployment) = &deployment.database_deployment {
-<<<<<<< HEAD
-        let conn_str = database_deployment.connection_string_private();
-=======
         let conn_str =
             database_deployment.connection_string(&state.deployment_manager.provisioner_address);
->>>>>>> a21c4563
         let conn = sqlx::PgPool::connect(&conn_str)
             .await
             .map_err(|e| DeploymentApiError::Internal(e.to_string()))?;
