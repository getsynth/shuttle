--- conflicted
+++ resolved
@@ -22,14 +22,10 @@
 
 use crate::args::Args;
 use crate::build::{BuildSystem, FsBuildSystem};
-<<<<<<< HEAD
 use crate::deployment::{DeploymentError, DeploymentService};
 use lib::{Port, ProjectConfig};
-=======
 use crate::deployment::{DeploymentError, DeploymentSystem};
 use crate::auth::User;
-
->>>>>>> b74d6c8d
 
 /// Status API to be used to check if the service is alive
 #[get("/status")]
