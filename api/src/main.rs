#[macro_use]
extern crate rocket;

mod args;
mod auth;
mod build;
mod database;
mod deployment;
mod factory;
mod proxy;
mod router;

<<<<<<< HEAD
use factory::UnveilFactory;
use lib::{DeploymentApiError, DeploymentMeta, Port};
=======
use lib::{DeploymentApiError, DeploymentMeta, Port, ProjectConfig};
>>>>>>> aa1170dd
use rocket::serde::json::serde_json::json;
use rocket::serde::json::Value;
use rocket::{tokio, Data, State};
use std::net::IpAddr;
use std::sync::Arc;
use structopt::StructOpt;
use uuid::Uuid;
use lib::project::ProjectConfig;

use crate::args::Args;
use crate::auth::User;
use crate::build::{BuildSystem, FsBuildSystem};
use crate::deployment::DeploymentSystem;

/// Status API to be used to check if the service is alive
#[get("/status")]
async fn status() {}

#[get("/deployments/<id>")]
async fn get_deployment(
    state: &State<ApiState>,
    id: Uuid,
    user: User,
) -> Result<Value, DeploymentApiError> {
    let deployment = state.deployment_manager.get_deployment(&id).await?;

    validate_user_for_deployment(&user, &deployment)?;

    Ok(json!(deployment))
}

#[delete("/deployments/<id>")]
async fn delete_deployment(
    state: &State<ApiState>,
    id: Uuid,
    user: User,
) -> Result<Value, DeploymentApiError> {
    let deployment = state.deployment_manager.get_deployment(&id).await?;

    validate_user_for_deployment(&user, &deployment)?;

    let deployment = state.deployment_manager.kill_deployment(&id).await?;

    Ok(json!(deployment))
}

#[get("/projects/<project_name>")]
async fn get_project(
    state: &State<ApiState>,
    project_name: String,
    user: User,
) -> Result<Value, DeploymentApiError> {
    validate_user_for_project(&user, &project_name)?;

    let deployment = state
        .deployment_manager
        .get_deployment_for_project(&project_name)
        .await?;
    Ok(json!(deployment))
}

#[delete("/projects/<project_name>")]
async fn delete_project(
    state: &State<ApiState>,
    project_name: String,
    user: User,
) -> Result<Value, DeploymentApiError> {
    validate_user_for_project(&user, &project_name)?;

    let deployment = state
        .deployment_manager
        .kill_deployment_for_project(&project_name)
        .await?;
    Ok(json!(deployment))
}

#[post("/projects", data = "<crate_file>")]
async fn create_project(
    state: &State<ApiState>,
    crate_file: Data<'_>,
    project: ProjectConfig,
    user: User,
) -> Result<Value, DeploymentApiError> {
    validate_user_for_project(&user, project.name())?;

    let deployment = state
        .deployment_manager
        .deploy(crate_file, &project)
        .await?;
    Ok(json!(deployment))
}

fn validate_user_for_project(user: &User, project_name: &str) -> Result<(), DeploymentApiError> {
    if project_name != user.project_name {
        log::warn!(
            "failed to authenticate user {:?} for project `{}`",
            &user,
            project_name
        );
        Err(DeploymentApiError::NotFound(format!(
            "could not find project `{}`",
            &project_name
        )))
    } else {
        Ok(())
    }
}

<<<<<<< HEAD
fn validate_user_for_deployment(user: &User, meta: &DeploymentMeta) -> Result<(), DeploymentApiError> {
    if meta.config.name() != &user.project_name {
        log::warn!("failed to authenticate user {:?} for deployment `{}`", &user, &meta.id);
        Err(DeploymentApiError::NotFound(format!("could not find deployment `{}`", &meta.id)))
=======
fn validate_user_for_deployment(
    user: &User,
    meta: &DeploymentMeta,
) -> Result<(), DeploymentApiError> {
    if meta.config.name != user.project_name {
        log::warn!(
            "failed to authenticate user {:?} for deployment `{}`",
            &user,
            &meta.id
        );
        Err(DeploymentApiError::NotFound(format!(
            "could not find deployment `{}`",
            &meta.id
        )))
>>>>>>> aa1170dd
    } else {
        Ok(())
    }
}

struct ApiState {
    deployment_manager: Arc<DeploymentSystem>,
}

//noinspection ALL
#[launch]
async fn rocket() -> _ {
    env_logger::Builder::new()
        .filter_module("rocket", log::LevelFilter::Info)
        .filter_module("_", log::LevelFilter::Info)
        .filter_module("api", log::LevelFilter::Debug)
        .init();

    let args: Args = Args::from_args();
    let build_system = FsBuildSystem::initialise(args.path).unwrap();
    let deployment_manager = Arc::new(DeploymentSystem::new(Box::new(build_system)).await);

    start_proxy(args.bind_addr, args.proxy_port, deployment_manager.clone()).await;

    let state = ApiState { deployment_manager };

    let config = rocket::Config {
        address: args.bind_addr,
        port: args.api_port,
        ..Default::default()
    };
    rocket::custom(config)
        .mount(
            "/",
            routes![
                delete_deployment,
                get_deployment,
                delete_project,
                create_project,
                get_project,
                status
            ],
        )
        .manage(state)
}

async fn start_proxy(
    bind_addr: IpAddr,
    proxy_port: Port,
    deployment_manager: Arc<DeploymentSystem>,
) {
    tokio::spawn(async move { proxy::start(bind_addr, proxy_port, deployment_manager).await });
}<|MERGE_RESOLUTION|>--- conflicted
+++ resolved
@@ -10,12 +10,9 @@
 mod proxy;
 mod router;
 
-<<<<<<< HEAD
 use factory::UnveilFactory;
 use lib::{DeploymentApiError, DeploymentMeta, Port};
-=======
-use lib::{DeploymentApiError, DeploymentMeta, Port, ProjectConfig};
->>>>>>> aa1170dd
+use lib::project::ProjectConfig;
 use rocket::serde::json::serde_json::json;
 use rocket::serde::json::Value;
 use rocket::{tokio, Data, State};
@@ -23,7 +20,7 @@
 use std::sync::Arc;
 use structopt::StructOpt;
 use uuid::Uuid;
-use lib::project::ProjectConfig;
+
 
 use crate::args::Args;
 use crate::auth::User;
@@ -124,17 +121,11 @@
     }
 }
 
-<<<<<<< HEAD
-fn validate_user_for_deployment(user: &User, meta: &DeploymentMeta) -> Result<(), DeploymentApiError> {
-    if meta.config.name() != &user.project_name {
-        log::warn!("failed to authenticate user {:?} for deployment `{}`", &user, &meta.id);
-        Err(DeploymentApiError::NotFound(format!("could not find deployment `{}`", &meta.id)))
-=======
 fn validate_user_for_deployment(
     user: &User,
     meta: &DeploymentMeta,
 ) -> Result<(), DeploymentApiError> {
-    if meta.config.name != user.project_name {
+    if meta.config.name() != &user.project_name {
         log::warn!(
             "failed to authenticate user {:?} for deployment `{}`",
             &user,
@@ -144,7 +135,6 @@
             "could not find deployment `{}`",
             &meta.id
         )))
->>>>>>> aa1170dd
     } else {
         Ok(())
     }
