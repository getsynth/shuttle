#[macro_use]
extern crate rocket;

mod build;
mod deployment;
mod args;

use rocket::{Data, State};
use rocket::serde::json::serde_json::json;
use rocket::serde::json::Value;
use uuid::Uuid;
use structopt::StructOpt;

use crate::args::Args;
use crate::build::{BuildSystem, FsBuildSystem};
use crate::deployment::{DeploymentError, DeploymentSystem};
use lib::ProjectConfig;

#[get("/deployments/<id>")]
async fn get_deployment(state: &State<ApiState>, id: Uuid) -> Result<Value, DeploymentError> {
    let deployment = state.deployment_manager
        .get_deployment(&id)
        .await?;

    Ok(json!(deployment))
}

#[post("/deployments", data = "<crate_file>")]
async fn create_deployment(state: &State<ApiState>, crate_file: Data<'_>) -> Result<Value, DeploymentError> {
    let project = ProjectConfig {
        name: "some_project".to_string()
    };

    let deployment = state.deployment_manager.deploy(crate_file, &project).await?;

    Ok(json!(deployment))
}

struct ApiState {
    deployment_manager: DeploymentSystem,
}

//noinspection ALL
#[launch]
async fn rocket() -> _ {
<<<<<<< HEAD
    let deployment_manager = DeploymentSystem::new(Box::new(FsBuildSystem)).await;

=======
    let args: Args = Args::from_args();
    let build_system = FsBuildSystem::initialise(args.path).unwrap();
    let deployment_manager = DeploymentSystem::new(Box::new(build_system)).await;
>>>>>>> 41ed5c77
    let state = ApiState {
        // we probably want to put the Mutex deeper in the object tree.
        // but it's ok for prototype
        deployment_manager
    };

    rocket::build()
        .mount("/", routes![create_deployment, get_deployment])
        .manage(state)
}<|MERGE_RESOLUTION|>--- conflicted
+++ resolved
@@ -43,14 +43,10 @@
 //noinspection ALL
 #[launch]
 async fn rocket() -> _ {
-<<<<<<< HEAD
-    let deployment_manager = DeploymentSystem::new(Box::new(FsBuildSystem)).await;
-
-=======
     let args: Args = Args::from_args();
     let build_system = FsBuildSystem::initialise(args.path).unwrap();
     let deployment_manager = DeploymentSystem::new(Box::new(build_system)).await;
->>>>>>> 41ed5c77
+
     let state = ApiState {
         // we probably want to put the Mutex deeper in the object tree.
         // but it's ok for prototype
