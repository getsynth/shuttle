--- conflicted
+++ resolved
@@ -4,10 +4,7 @@
     'hello-world-rocket-app',
     'postgres-rocket-app',
     'hello-world-axum-app',
+    'websocket-axum-app',
     'authentication-rocket-app',
-<<<<<<< HEAD
-    'websocket-axum-app',
-=======
     'hello-world-tide-app',
->>>>>>> 5a05c0ed
 ]