--- conflicted
+++ resolved
@@ -88,7 +88,9 @@
 COPY gateway/ulid0_aarch64.so /usr/lib/
 ENV LD_LIBRARY_PATH=/usr/lib/
 ARG TARGETPLATFORM
-RUN if [ "$TARGETPLATFORM" = "linux/arm64" ]; then mv /usr/lib/ulid0_aarch64.so /usr/lib/ulid0.so; fi
+RUN for target_platform in "linux/arm64" "linux/arm64/v8"; do \
+    if [ "$TARGETPLATFORM" = "$target_platform" ]; then \
+      mv /usr/lib/ulid0_aarch64.so /usr/lib/ulid0.so; fi; done
 # Used as env variable in prepare script
 ARG PROD
 # Easy way to check if you are running in Shuttle's container
@@ -97,18 +99,9 @@
 COPY scripts/apply-patches.sh /scripts/apply-patches.sh
 COPY scripts/patches.toml /scripts/patches.toml
 RUN /prepare.sh "${prepare_args}"
-<<<<<<< HEAD
 COPY --from=chef-builder /build/target/${CARGO_PROFILE}/shuttle-deployer /usr/local/bin
 COPY --from=chef-builder /build/target/${CARGO_PROFILE}/shuttle-next /usr/local/cargo/bin
 ENTRYPOINT ["/usr/local/bin/shuttle-deployer"]
-=======
-COPY --from=chef-builder /build/target/${CARGO_PROFILE}/shuttle-deployer /usr/local/bin/service
-COPY --from=chef-builder /build/target/${CARGO_PROFILE}/shuttle-next /usr/local/cargo/bin/
-ARG TARGETPLATFORM
-RUN for target_platform in "linux/arm64" "linux/arm64/v8"; do \
-    if [ "$TARGETPLATFORM" = "$target_platform" ]; then \
-      mv /usr/lib/ulid0_aarch64.so /usr/lib/ulid0.so; fi; done
->>>>>>> 680f7a77
 FROM shuttle-deployer AS shuttle-deployer-dev
 # Source code needed for compiling local deploys with [patch.crates-io]
 COPY --from=chef-planner /build /usr/src/shuttle/
@@ -121,15 +114,11 @@
 COPY gateway/ulid0_aarch64.so /usr/lib/
 ENV LD_LIBRARY_PATH=/usr/lib/
 ARG TARGETPLATFORM
-<<<<<<< HEAD
-RUN if [ "$TARGETPLATFORM" = "linux/arm64" ]; then mv /usr/lib/ulid0_aarch64.so /usr/lib/ulid0.so; fi
-COPY --from=chef-builder /build/target/${CARGO_PROFILE}/shuttle-gateway /usr/local/bin
-ENTRYPOINT ["/usr/local/bin/shuttle-gateway"]
-=======
 RUN for target_platform in "linux/arm64" "linux/arm64/v8"; do \
     if [ "$TARGETPLATFORM" = "$target_platform" ]; then \
       mv /usr/lib/ulid0_aarch64.so /usr/lib/ulid0.so; fi; done
->>>>>>> 680f7a77
+COPY --from=chef-builder /build/target/${CARGO_PROFILE}/shuttle-gateway /usr/local/bin
+ENTRYPOINT ["/usr/local/bin/shuttle-gateway"]
 FROM shuttle-gateway AS shuttle-gateway-dev
 # For testing certificates locally
 COPY --from=chef-planner /build/*.pem /usr/src/shuttle/
